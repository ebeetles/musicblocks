--- conflicted
+++ resolved
@@ -403,10 +403,7 @@
     background: rgba(255, 225, 255, 0.85);
     -webkit-user-select: none;
 }
-<<<<<<< HEAD
-=======
-
->>>>>>> f9eba172
+
 #pitchstaircase {
   position: absolute;
   top: 20%;
@@ -415,14 +412,6 @@
   border: 0 !important;
   background: rgba(255, 225, 255, 0.85);
   -webkit-user-select: none;
-<<<<<<< HEAD
-  overflow-x: scroll !important;
-}
-#playPitch {
-  position: absolute;
-  top: 20%;
-  left: 26%;
-=======
   overflow-y: scroll !important;
 }
 
@@ -431,12 +420,11 @@
   direction: rtl;
   top: 20%;
   left: 25%;
->>>>>>> f9eba172
   border-style: solid;
   border: 0 !important;
   background: rgba(255, 225, 255, 0.85);
   -webkit-user-select: none;
-<<<<<<< HEAD
+  overflow-y: scroll !important;
 }
 
 #tempoDiv {
@@ -466,8 +454,4 @@
     border: 0 !important;
     width: 100% !important;
     height: 100% !important;
-}
-=======
-  overflow-y: scroll !important;
-}
->>>>>>> f9eba172
+}