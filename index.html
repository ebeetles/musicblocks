--- conflicted
+++ resolved
@@ -80,15 +80,9 @@
         canvas = document.getElementById("canvas");
         stage = new createjs.Stage(canvas);
         stage.update();
-<<<<<<< HEAD
-        createjs.Ticker.addEventListener("tick", stage);
-    };
-  </script>
-=======
         // createjs.Ticker.addEventListener("tick", stage);
       };
-    </script>
->>>>>>> 59a2603f
+  </script>
 
   <script>
     if ("serviceWorker" in navigator) {
