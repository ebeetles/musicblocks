// Copyright (c) 2014-18 Walter Bender
// Copyright (c) Yash Khandelwal, GSoC'15
// Copyright (c) 2016 Tymon Radzik
//
// This program is free software; you can redistribute it and/or
// modify it under the terms of the The GNU Affero General Public
// License as published by the Free Software Foundation; either
// version 3 of the License, or (at your option) any later version.
//
// You should have received a copy of the GNU Affero General Public
// License along with this library; if not, write to the Free Software
// Foundation, 51 Franklin Street, Suite 500 Boston, MA 02110-1335 USA
//
// Note: This code is inspired by the Python Turtle Blocks project
// (https://github.com/walterbender/turtleart), but implemented from
// scratch. -- Walter Bender, October 2014.

const _THIS_IS_MUSIC_BLOCKS_ = true;
const _THIS_IS_TURTLE_BLOCKS_ = !_THIS_IS_MUSIC_BLOCKS_;

const _ERRORMSGTIMEOUT_ = 15000;

if (_THIS_IS_TURTLE_BLOCKS_) {
    function facebookInit() {
        window.fbAsyncInit = function () {
            FB.init({
                appId: '1496189893985945',
                xfbml: true,
                version: 'v2.1'
            });

            // ADD ADDITIONAL FACEBOOK CODE HERE
        };
    };

    try {
        (function (d, s, id) {
            var js, fjs = d.getElementsByTagName(s)[0];
            if (d.getElementById(id)) {
                return;
            }

            js = d.createElement(s);
            js.id = id;
            js.src = 'https://connect.facebook.net/en_US/sdk.js';
            fjs.parentNode.insertBefore(js, fjs);
        }(document, 'script', 'facebook-jssdk'));
    } catch (e) {
    };
}

if (_THIS_IS_MUSIC_BLOCKS_) {
    try {
        // console.log(localStorage.beginnerMode);

        if (localStorage.beginnerMode !== null) {
            // console.log('setting mode from local storage');
            // console.log(localStorage.beginnerMode);
            beginnerMode = localStorage.beginnerMode;
            if (typeof(beginnerMode) === 'string') {
                if (beginnerMode === 'false') {
                    beginnerMode = false;
                } else {
                    beginnerMode = true;
                }
            }
        } else {
            beginnerMode = true;
        }
    } catch (e) {
        console.log(e);
        beginnerMode = true;
    }
} else {
    beginnerMode = false;
}

if (beginnerMode) {
    console.log('BEGINNER MODE');
} else {
    console.log('ADVANCED MODE');
}

try {
    console.log(localStorage.languagePreference);

    if (localStorage.languagePreference) {
        console.log('setting language from local storage');
        try {
            lang = localStorage.languagePreference;
            document.webL10n.setLanguage(lang);
        } catch (e) {
            console.log(e);
        }
    } else {
        var lang = document.webL10n.getLanguage();
        if (lang.indexOf('-') !== -1) {
            lang = lang.slice(0, lang.indexOf('-'));
            document.webL10n.setLanguage(lang);
        }
    }
} catch (e) {
    console.log(e);
}

var MYDEFINES = [
    'activity/sugarizer-compatibility',
    'utils/platformstyle',
    'easeljs.min',
    'tweenjs.min',
    'preloadjs.min',
    'howler',
    'p5.min',
    'p5.sound.min',
    'p5.dom.min',
    'mespeak',
    'Chart',
    'utils/utils',
    'activity/artwork',
    'widgets/status',
    'widgets/help',
    'utils/munsell',
    'activity/trash',
    'activity/boundary',
    'activity/turtle',
    'activity/palette',
    'activity/protoblocks',
    'activity/blocks',
    'activity/block',
    'activity/turtledefs',
    'activity/logo',
    // 'activity/clearbox',
    'activity/savebox',
    'activity/languagebox',
    'activity/utilitybox',
    'activity/basicblocks',
    'activity/blockfactory',
    'activity/rubrics',
    'activity/macros',
    'activity/SaveInterface',
    'utils/musicutils',
    'utils/synthutils',
    'activity/playbackbox',
    'activity/pastebox',
    'prefixfree.min'
];

if (_THIS_IS_MUSIC_BLOCKS_) {
    var MUSICBLOCKS_EXTRAS = [
        'Tone.min',
        'widgets/modewidget',
        'widgets/pitchtimematrix',
        'widgets/pitchdrummatrix',
        'widgets/rhythmruler',
        'widgets/pitchstaircase',
        'widgets/tempo',
        'widgets/pitchslider',
        'widgets/timbre',
        'activity/lilypond',
        'activity/abc'
    ];
    MYDEFINES = MYDEFINES.concat(MUSICBLOCKS_EXTRAS);
}

define(MYDEFINES, function (compatibility) {

    // Manipulate the DOM only when it is ready.
    require(['domReady!','activity/sugarizer-compatibility'], function (doc) {
        if (sugarizerCompatibility.isInsideSugarizer()) {
            window.addEventListener('localized', function () {
                sugarizerCompatibility.loadData(function () {
                    var planet=document.getElementById('planet-iframe');
                    planet.onload = function() {
                        console.log('load');
                        domReady(doc);
                    };
                });
            });

            document.webL10n.setLanguage(sugarizerCompatibility.getLanguage());
        } else {
            console.log('loaded');
            domReady(doc);
        }
    });

    function domReady(doc) {
        createDefaultStack();
        createHelpContent();
        // facebookInit();
        window.scroll(0, 0);

        try {
            meSpeak.loadConfig('lib/mespeak_config.json');
            var lang = document.webL10n.getLanguage();
            if (sugarizerCompatibility.isInsideSugarizer()) {
                lang = sugarizerCompatibility.getLanguage();
            }

            if (['es', 'ca', 'de', 'el', 'eo', 'fi', 'fr', 'hu', 'it', 'kn', 'la', 'lv', 'nl', 'pl', 'pt', 'ro', 'sk', 'sv', 'tr', 'zh'].indexOf(lang) !== -1) {
                meSpeak.loadVoice('lib/voices/' + lang + '.json');
            } else {
                meSpeak.loadVoice('lib/voices/en/en.json');
            }
        } catch (e) {
            console.log(e);
        }

        document.title = TITLESTRING;

        var canvas = docById('myCanvas');

        // Set up a file chooser for the doOpen function.
        var fileChooser = docById('myOpenFile');
        // Set up a file chooser for the doOpenPlugin function.
        var pluginChooser = docById('myOpenPlugin');
        // The file chooser for all files.
        var allFilesChooser = docById('myOpenAll');

        // Are we running off of a server?
        var server = true;
        var turtleBlocksScale = 1;
        var mousestage;
        var stage;
        var turtles;
        var palettes;
        var blocks;
        var logo;
        // var clearBox;
        var pasteBox;
        var utilityBox;
        var languageBox = null;
        var playbackBox = null;
        var planet;
        window.converter;
        var storage;
        var buttonsVisible = true;
        var headerContainer = null;
        var menuButtonsVisible = false;
        var menuContainer = null;
        var scrollBlockContainer = false;
        var currentKeyCode = 0;
        var pasteContainer = null;
        var pasteImage = null;
        // For updatePasteButton function
        var bitmapActivePaste, bitmapDisablePaste;
        var gridContainer = null;
        var gridButtonLabel = null;
        var gridImages = [];
        var chartBitmap = null;
        var saveBox;
        var merging = false;
        var loading = false;

        var searchWidget = docById('search');
        searchWidget.style.visibility = 'hidden';

        var progressBar = docById('myProgress');
        progressBar.style.visibility = 'hidden';

        new createjs.DOMElement(docById('paste'));
        var paste = docById('paste');
        paste.style.visibility = 'hidden';

        closeContextWheel = function () {
            // docById('contextWheelDiv').style.display = 'none';
        };

        // Do something on right click
        document.addEventListener("contextmenu", function(event) {
            stageX = event.x;
            stageY = event.y;

            event.preventDefault();
            event.stopPropagation();

            blocks.stageClick = true;

            if (blocks.activeBlock === null) {
                // Stage context menu
                // _piemenuStageContext();
            } else {
                // Block context menu
                // Would be better to trigger this from the block
                // container, but it doesn't seem to work from there.
                var activeBlock = blocks.activeBlock;
                piemenuBlockContext(activeBlock);
            }
        }, false);

        // Calculate the palette colors.
        for (var p in PALETTECOLORS) {
            PALETTEFILLCOLORS[p] = getMunsellColor(PALETTECOLORS[p][0], PALETTECOLORS[p][1], PALETTECOLORS[p][2]);
            PALETTESTROKECOLORS[p] = getMunsellColor(PALETTECOLORS[p][0], PALETTECOLORS[p][1] - 30, PALETTECOLORS[p][2]);
            PALETTEHIGHLIGHTCOLORS[p] = getMunsellColor(PALETTECOLORS[p][0], PALETTECOLORS[p][1] + 10, PALETTECOLORS[p][2]);
            HIGHLIGHTSTROKECOLORS[p] = getMunsellColor(PALETTECOLORS[p][0], PALETTECOLORS[p][1] - 50, PALETTECOLORS[p][2]);
        }

        pluginObjs = {
            'PALETTEPLUGINS': {},
            'PALETTEFILLCOLORS': {},
            'PALETTESTROKECOLORS': {},
            'PALETTEHIGHLIGHTCOLORS': {},
            'FLOWPLUGINS': {},
            'ARGPLUGINS': {},
            'BLOCKPLUGINS': {},
            'MACROPLUGINS': {},
            'ONLOAD': {},
            'ONSTART': {},
            'ONSTOP': {}
        };

        // Stacks of blocks saved in local storage
        var macroDict = {};

        var stopTurtleContainer = null;
        var hardStopTurtleContainer = null;
        var homeButtonContainers = [];

        var cameraID = null;

        // default values
        const DEFAULTDELAY = 500; // milleseconds
        const TURTLESTEP = -1; // Run in step-by-step mode

        const BLOCKSCALES = [1, 1.5, 2, 3, 4];
        var blockscale = BLOCKSCALES.indexOf(DEFAULTBLOCKSCALE);
        if (blockscale === -1) {
            blockscale = 1;
        }

        // Used to track mouse state for mouse button block
        var stageMouseDown = false;
        var stageX = 0;
        var stageY = 0;

        var onXO = (screen.width === 1200 && screen.height === 900) || (screen.width === 900 && screen.height === 1200);

        var cellSize = 55;
        if (onXO) {
            cellSize = 75;
        }

        var onscreenButtons = [];
        var onscreenMenu = [];
        var utilityButton = null;
        var playbackButton = null;
        var saveButton = null;
        var deleteAllButton = null;

        var firstRun = true;

        pluginsImages = {};

        window.onblur = function () {
            doHardStopButton(true);
        };

        function _findBlocks() {
            blocks.activeBlock = null;
            hideDOMLabel();
            logo.showBlocks();
            blocksContainer.x = 0;
            blocksContainer.y = 0;
            palettes.updatePalettes();
            var x = Math.floor(155 * turtleBlocksScale);
            var y = Math.floor(55 * turtleBlocksScale);
            var even = true;

            // First start blocks
            for (var blk in blocks.blockList) {
                if (!blocks.blockList[blk].trash) {
                    var myBlock = blocks.blockList[blk];
                    if (myBlock.name !== 'start') {
                        continue;
                    };

                    if (myBlock.connections[0] == null) {
                        var dx = x - myBlock.container.x;
                        var dy = y - myBlock.container.y;
                        blocks.moveBlockRelative(blk, dx, dy);
                        blocks.findDragGroup(blk);
                        if (blocks.dragGroup.length > 0) {
                            for (var b = 0; b < blocks.dragGroup.length; b++) {
                                var bblk = blocks.dragGroup[b];
                                if (b !== 0) {
                                    blocks.moveBlockRelative(bblk, dx, dy);
                                }
                            }
                        }

                        x += Math.floor(150 * turtleBlocksScale);
                        if (x > (canvas.width - 200) / (turtleBlocksScale)) {
                            even = !even;
                            if (even) {
                                x = Math.floor(155 * turtleBlocksScale);
                            } else {
                                x = Math.floor(182 * turtleBlocksScale);
                            }

                            y += Math.floor(42 * turtleBlocksScale);
                        }
                    }
                }
            }

            // The everything else
            for (var blk in blocks.blockList) {
                if (!blocks.blockList[blk].trash) {
                    var myBlock = blocks.blockList[blk];
                    if (myBlock.name === 'start') {
                        continue;
                    };

                    if (myBlock.connections[0] == null) {
                        var dx = x - myBlock.container.x;
                        var dy = y - myBlock.container.y;
                        blocks.moveBlockRelative(blk, dx, dy);
                        blocks.findDragGroup(blk);
                        if (blocks.dragGroup.length > 0) {
                            for (var b = 0; b < blocks.dragGroup.length; b++) {
                                var bblk = blocks.dragGroup[b];
                                if (b !== 0) {
                                    blocks.moveBlockRelative(bblk, dx, dy);
                                }
                            }
                        }
                        x += 150 * turtleBlocksScale;
                        if (x > (canvas.width - 200) / (turtleBlocksScale)) {
                            even = !even;
                            if (even) {
                                x = 100 * turtleBlocksScale;
                            } else {
                                x = 150 * turtleBlocksScale;
                            }

                            y += 50 * turtleBlocksScale;
                        }
                    }
                }
            }

            // Blocks are all home, so reset go-home-button.
            homeButtonContainers[0].visible = false;
            homeButtonContainers[1].visible = true;
            boundary.hide();
        };

        function _printBlockSVG() {
            blocks.activeBlock = null;
            var startCounter = 0;
            var svg = '';
            var xMax = 0;
            var yMax = 0;
            for (var i = 0; i < blocks.blockList.length; i++) {
                if (blocks.blockList[i].name === 'hidden') {
                    continue;
                }

                if (blocks.blockList[i].name === 'hiddennoflow') {
                    continue;
                }

                if (blocks.blockList[i].trash) {
                    continue;
                }

                if (blocks.blockList[i].inCollapsed) {
                    continue;
                }

                if (blocks.blockList[i].container.x + blocks.blockList[i].width > xMax) {
                    xMax = blocks.blockList[i].container.x + blocks.blockList[i].width;
                }

                if (blocks.blockList[i].container.y + blocks.blockList[i].height > yMax) {
                    yMax = blocks.blockList[i].container.y + blocks.blockList[i].height;
                }

                if (blocks.blockList[i].collapsed) {
                    var parts = blocks.blockCollapseArt[i].split('><');
                } else {
                    var parts = blocks.blockArt[i].split('><');
                }

                if (blocks.blockList[i].isCollapsible()) {
                    svg += '<g>';
                }

                svg += '<g transform="translate(' + blocks.blockList[i].container.x + ', ' + blocks.blockList[i].container.y + ')">';
                if (SPECIALINPUTS.indexOf(blocks.blockList[i].name) !== -1) { 
                    for (var p = 1; p < parts.length; p++) {
                        // FIXME: This is fragile.
                        if (p === 1) {
                            svg += '<' +  parts[p] + '><';
                        } else if (p === 2) {
                            // skip filter
                        } else if (p === 3) {
                            svg += parts[p].replace('filter:url(#dropshadow);', '') + '><';
                        } else if (p === 5) {
                            // Add block value to SVG between tspans
                            svg += parts[p] + '>' + blocks.blockList[i].value + '<';
                        } else if (p === parts.length - 2) {
                            svg += parts[p] + '>';
                        } else if (p === parts.length - 1) {
                            // skip final </svg>
                        } else {
                            svg += parts[p] + '><';
                        }
                    }
                } else {
                    for (var p = 1; p < parts.length; p++) {
                        // FIXME: This is fragile.
                        if (p === 1) {
                            svg += '<' +  parts[p] + '><';
                        } else if (p === 2) {
                            // skip filter
                        } else if (p === 3) {
                            svg += parts[p].replace('filter:url(#dropshadow);', '') + '><';
                        } else if (p === parts.length - 2) {
                            svg += parts[p] + '>';
                        } else if (p === parts.length - 1) {
                            // skip final </svg>
                        } else {
                            svg += parts[p] + '><';
                        }
                    }
                }

                svg += '</g>';

                if (blocks.blockList[i].isCollapsible()) {
                    if (INLINECOLLAPSIBLES.indexOf(blocks.blockList[i].name) !== -1) {
                        var y = blocks.blockList[i].container.y + 4;
                    } else {
                        var y = blocks.blockList[i].container.y + 12;
                    }

                    svg += '<g transform="translate(' + blocks.blockList[i].container.x + ', ' + y + ') scale(0.5 0.5)">';
                    if (blocks.blockList[i].collapsed) {
                        var parts = EXPANDBUTTON.split('><');
                    } else {
                        var parts = COLLAPSEBUTTON.split('><');
                    }

                    for (var p = 2; p < parts.length - 1; p++) {
                        svg += '<' +  parts[p] + '>';
                    }

                    svg += '</g>';
                }

                if (blocks.blockList[i].name === 'start') {
                    var x = blocks.blockList[i].container.x + 110;
                    var y = blocks.blockList[i].container.y + 12;
                    svg += '<g transform="translate(' + x + ', ' + y + ') scale(0.4 0.4)">';

                    var parts = TURTLESVG.replace(/fill_color/g, FILLCOLORS[startCounter]).replace(/stroke_color/g, STROKECOLORS[startCounter]).split('><');

                    startCounter += 1;
                    if (startCounter > 9) {
                        startCounter = 0;
                    }

                    for (var p = 2; p < parts.length - 1; p++) {
                        svg += '<' +  parts[p] + '>';
                    }

                    svg += '</g>';
                }

                if (blocks.blockList[i].isCollapsible()) {
                    svg += '</g>';
                }
            }

            svg += '</svg>';

            return '<svg xmlns="http://www.w3.org/2000/svg" width="' + xMax + '" height="' + yMax + '">' + encodeURIComponent(svg);
        };

        function _allClear() {
            blocks.activeBlock = null;
            hideDOMLabel();

            if (chartBitmap != null) {
                stage.removeChild(chartBitmap);
                chartBitmap = null;
            }

            logo.boxes = {};
            logo.time = 0;
            hideMsgs();
            logo.setBackgroundColor(-1);
            logo.notationOutput = '';
            for (var turtle = 0; turtle < turtles.turtleList.length; turtle++) {
                logo.turtleHeaps[turtle] = [];
                logo.notationStaging[turtle] = [];
                logo.notationDrumStaging[turtle] = [];
                turtles.turtleList[turtle].doClear(true, true, true);
            }

            blocksContainer.x = 0;
            blocksContainer.y = 0;

            // Code specific to cleaning up music blocks
            Element.prototype.remove = function () {
                this.parentElement.removeChild(this);
            };

            NodeList.prototype.remove = HTMLCollection.prototype.remove = function () {
                for (var i = 0, len = this.length; i < len; i++) {
                    if(this[i] && this[i].parentElement) {
                        this[i].parentElement.removeChild(this[i]);
                    }
                }
            };

            var table = docById('myTable');
            if(table != null) {
                table.remove();
            }
        };

        function _doFastButton(env) {
            blocks.activeBlock = null;
            hideDOMLabel();

            stage.on('stagemousemove', function (event) {
                stageX = event.stageX;
                stageY = event.stageY;
            });

            var currentDelay = logo.turtleDelay;
            var playingWidget = false;
            logo.setTurtleDelay(0);
            if (_THIS_IS_MUSIC_BLOCKS_) {
                logo.synth.resume();

                if (docById('ptmDiv').style.visibility === 'visible') {
                    playingWidget = true;
                    logo.pitchTimeMatrix.playAll();
                }

                if (docById('pscDiv').style.visibility === 'visible') {
                    playingWidget = true;
                    logo.pitchStaircase.playUpAndDown();
                }

                if (docById('rulerDiv').style.visibility === 'visible') {
                    // If the tempo widget is open, sync it up with the
                    // rhythm ruler.
                    if (docById('tempoDiv').style.visibility === 'visible') {
                        if (logo.tempo.isMoving) {
                            logo.tempo.pause();
                        }

                        logo.tempo.resume();
                    }

                    playingWidget = true;
                    logo.rhythmRuler.playAll();
                }

                // We were using the run button to play a widget, not
                // the turtles.
                if (playingWidget) {
                    return;
                }

                // Restart tempo widget and run blocks.
                if (docById('tempoDiv').style.visibility === 'visible') {
                    if (logo.tempo.isMoving) {
                        logo.tempo.pause();
                    }

                    logo.tempo.resume();
                }
            }

            if (!turtles.running()) {
                console.log('running');
                logo.hideBlocks(true);
                logo.runLogoCommands(null, env);
            } else {
                if (currentDelay !== 0) {
                    // keep playing at full speed
                    console.log('running from step');
                    logo.step();
                } else {
                    // stop and restart
                    console.log('stopping...');
                    logo.doStopTurtle();

                    setTimeout(function () {
                        console.log('and running');
                        logo.runLogoCommands(null, env);
                    }, 500);
                }
            }
        };

        function _doSlowButton() {
            blocks.activeBlock = null;
            hideDOMLabel();

            stage.on('stagemousemove', function (event) {
                stageX = event.stageX;
                stageY = event.stageY;
            });

            logo.setTurtleDelay(DEFAULTDELAY);
            if (_THIS_IS_MUSIC_BLOCKS_) {
                logo.synth.resume();
            }

            if (_THIS_IS_MUSIC_BLOCKS_ && docById('ptmDiv').style.visibility === 'visible') {
                logo.pitchTimeMatrix.playAll();
            } else if (!turtles.running()) {
                logo.runLogoCommands();
            } else {
                logo.step();
            }
        };

        function _doStepButton() {
            blocks.activeBlock = null;
            hideDOMLabel();

            stage.on('stagemousemove', function (event) {
                stageX = event.stageX;
                stageY = event.stageY;
            });

            var turtleCount = Object.keys(logo.stepQueue).length;
            if (_THIS_IS_MUSIC_BLOCKS_) {
                logo.synth.resume();
            }

            if (turtleCount === 0 || logo.turtleDelay !== TURTLESTEP) {
                // Either we haven't set up a queue or we are
                // switching modes.
                logo.setTurtleDelay(TURTLESTEP);
                // Queue and take first step.
                if (!turtles.running()) {
                    logo.runLogoCommands();
                }
                logo.step();
            } else {
                logo.setTurtleDelay(TURTLESTEP);
                logo.step();
            }
        };

        function _doSlowMusicButton() {
            blocks.activeBlock = null;
            hideDOMLabel();

            stage.on('stagemousemove', function (event) {
                stageX = event.stageX;
                stageY = event.stageY;
            });

            logo.setNoteDelay(DEFAULTDELAY);
            if (_THIS_IS_MUSIC_BLOCKS_) {
                logo.synth.resume();
            }

            if (docById('ptmDiv').style.visibility === 'visible') {
                logo.pitchTimeMatrix.playAll();
            } else if (!turtles.running()) {
                logo.runLogoCommands();
            } else {
                logo.stepNote();
            }
        };

        function _doStepMusicButton() {
            blocks.activeBlock = null;
            hideDOMLabel();

            stage.on('stagemousemove', function (event) {
                stageX = event.stageX;
                stageY = event.stageY;
            });

            var turtleCount = Object.keys(logo.stepQueue).length;
            if (_THIS_IS_MUSIC_BLOCKS_) {
                logo.synth.resume();
            }

            if (turtleCount === 0 || logo.TurtleDelay !== TURTLESTEP) {
                // Either we haven't set up a queue or we are
                // switching modes.
                logo.setTurtleDelay(TURTLESTEP);
                // Queue and take first step.
                if (!turtles.running()) {
                    logo.runLogoCommands();
                }

                logo.stepNote();
            } else {
                logo.setTurtleDelay(TURTLESTEP);
                logo.stepNote();
            }
        };

        function doHardStopButton(onblur) {
            blocks.activeBlock = null;
            hideDOMLabel();

            if (onblur == undefined) {
                onblur = false;
            }

            if (onblur && _THIS_IS_MUSIC_BLOCKS_ && logo.recordingStatus()) {
                console.log('ignoring hard stop due to blur');
                return;
            }

            logo.doStopTurtle();

            if (_THIS_IS_MUSIC_BLOCKS_) {
                logo._setMasterVolume(0);

                if (docById('tempoDiv') != null && docById('tempoDiv').style.visibility === 'visible') {
                    if (logo.tempo.isMoving) {
                        logo.tempo.pause();
                    }
                }
            }
        };

        function doSwitchMode() {
            blocks.activeBlock = null;
            if (beginnerMode) {
                textMsg(_('Refresh your browser to change to advanced mode.'));
                localStorage.setItem('beginnerMode', false);
            } else {
                textMsg(_('Refresh your browser to change to beginner mode.'));
                localStorage.setItem('beginnerMode', true);
            }
        };

        function doStopButton() {
            blocks.activeBlock = null;
            logo.doStopTurtle();
        };

        function doMuteButton() {
            logo._setMasterVolume(0);
        };

        function _hideBoxes() {
            blocks.activeBlock = null;
            hideDOMLabel();

            pasteBox.hide();
            // clearBox.hide();
            saveBox.hide();
            languageBox.hide();
            utilityBox.hide();
            playbackBox.hide();
        };

        function _doCartesianPolar() {
            blocks.activeBlock = null;
            if (cartesianBitmap.visible && polarBitmap.visible) {
                _hideCartesian();
                //.TRANS: hide Polar coordinate overlay grid
                gridButtonLabel.text = _('hide grid');
                gridImages[1].visible = false;
                gridImages[2].visible = false;
                gridImages[3].visible = true;
            } else if (!cartesianBitmap.visible && polarBitmap.visible) {
                _hidePolar();
                //.TRANS: show Cartesian coordinate overlay grid
                gridButtonLabel.text = _('Cartesian');
                gridImages[1].visible = false;
                gridImages[2].visible = false;
                gridImages[3].visible = false;
            } else if (!cartesianBitmap.visible && !polarBitmap.visible) {
                _showCartesian();
                gridButtonLabel.text = _('Cartesian') + ' + ' + _('Polar');
                gridImages[1].visible = true;
                gridImages[2].visible = false;
                gridImages[3].visible = false;
            } else if (cartesianBitmap.visible && !polarBitmap.visible) {
                _showPolar();
                //.TRANS: show Polar coordinate overlay grid
                gridButtonLabel.text = _('Polar');
                gridImages[1].visible = false;
                gridImages[2].visible = true;
                gridImages[3].visible = false;
            }

            update = true;
        };

        function toggleScroller() {
            blocks.activeBlock = null;
            scrollBlockContainer = !scrollBlockContainer;
        };

        function closeAnalytics(chartBitmap, ctx) {
            blocks.activeBlock = null;
            var button = this;
            button.x = (canvas.width / (2 * turtleBlocksScale))  + (300 / Math.sqrt(2));
            button.y = 300.00 - (300.00 / Math.sqrt(2));
            this.closeButton = _makeButton('cancel-button', _('Close'), button.x, button.y, 55, 0);
            this.closeButton.on('click', function (event) {
                console.log('Deleting Chart');
                button.closeButton.visible = false;
                stage.removeChild(chartBitmap);
                logo.showBlocks();
                update = true;
                ctx.clearRect(0, 0, 600, 600);
            });
        };

        function _isCanvasBlank(canvas) {
            var blank = document.createElement('canvas');
            blank.width = canvas.width;
            blank.height = canvas.height;
            return canvas.toDataURL() == blank.toDataURL();
        };

        function doAnalytics() {
            blocks.activeBlock = null;
            var myChart = docById('myChart');

             if(_isCanvasBlank(myChart) == false) {
                return ;
             }

            var ctx = myChart.getContext('2d');
            loading = true;
            document.body.style.cursor = 'wait';
            var myRadarChart = null;
            var scores = analyzeProject(blocks);
            console.log(scores);
            var data = scoreToChartData(scores);
            var Analytics = this;
            Analytics.close = closeAnalytics;

            var __callback = function () {
                var imageData = myRadarChart.toBase64Image();
                var img = new Image();
                img.onload = function () {
                    var chartBitmap = new createjs.Bitmap(img);
                    stage.addChild(chartBitmap);
                    chartBitmap.x = (canvas.width / (2 * turtleBlocksScale)) - (300);
                    chartBitmap.y = 0;
                    chartBitmap.scaleX = chartBitmap.scaleY = chartBitmap.scale = 600 / chartBitmap.image.width;
                    logo.hideBlocks();
                    update = true;
                    document.body.style.cursor = 'default';
                    loading = false;
                    Analytics.close(chartBitmap, ctx);
                };
                img.src = imageData;
            };

            var options = getChartOptions(__callback);
            console.log('creating new chart');
            myRadarChart = new Chart(ctx).Radar(data, options);
        };

        function doOptimize (state) {
            blocks.activeBlock = null;
            console.log('Setting optimize to ' + state);
            logo.setOptimize(state);
        };

        function doBiggerFont() {
            blocks.activeBlock = null;
            hideDOMLabel();

            if (blockscale < BLOCKSCALES.length - 1) {
                blockscale += 1;
                blocks.setBlockScale(BLOCKSCALES[blockscale]);
            }

            if (BLOCKSCALES[blockscale] > 1) {
                utilityBox._decreaseStatus = true;
            }

            if (BLOCKSCALES[blockscale] == 4) {
                utilityBox._increaseStatus = false;
            }
        };

        function doSmallerFont() {
            blocks.activeBlock = null;
            hideDOMLabel();

            if (blockscale > 0) {
                blockscale -= 1;
                blocks.setBlockScale(BLOCKSCALES[blockscale]);
            }

            if (BLOCKSCALES[blockscale] == 1) {
                utilityBox._decreaseStatus = false;
            }

            if (BLOCKSCALES[blockscale] < 4) {
                utilityBox._increaseStatus = true;
            } 
        };

        function deletePlugin() {
            blocks.activeBlock = null;
            palettes.paletteObject._promptPaletteDelete();
        };

        function getPlaybackQueueStatus () {
            return Object.keys(logo.playbackQueue).length > 0;
        };

        function setPlaybackStatus () {
            if (playbackBox != null) {
                playbackBox.setPlaybackStatus();
            }
        };

        function doPausePlayback () {
            blocks.activeBlock = null;
            logo.restartPlayback = false;
            logo.playback(-1);
            playbackBox.playButton.visible = true;
            playbackBox.pauseButton.visible = false;
        };

        function doPlayback() {
            blocks.activeBlock = null;
            progressBar.style.visibility = 'visible';
            progressBar.style.left = (playbackBox.getPos()[0] + 10) * turtleBlocksScale + 'px';
            progressBar.style.top = (playbackBox.getPos()[1] + 10) * turtleBlocksScale + 'px';
            logo.playback(-1);
            playbackBox.playButton.visible = false;
            playbackBox.pauseButton.visible = true;
            playbackBox.norewindButton.visible = false;
            playbackBox.rewindButton.visible = true;
        };

        function doRestartPlayback() {
            blocks.activeBlock = null;
            logo.doStopTurtle();
            logo.restartPlayback = true;
            
            setTimeout(function () {
                // logo.playback(-1);
                playbackBox.playButton.visible = true;
                playbackBox.pauseButton.visible = false;
                playbackBox.norewindButton.visible = true;
                playbackBox.rewindButton.visible = false;
            }, 500);
        };

        function doCompile() {
            blocks.activeBlock = null;
            logo.restartPlayback = true;
            document.body.style.cursor = 'wait';
            console.log('Compiling music for playback');

            // Suppress music and turtle output when generating
            // compiled output.
            logo.setTurtleDelay(0);  // Compile at full speed.
            logo.playbackQueue = {};
            logo.playbackTime = 0;
            logo.compiling = true;
            logo.runLogoCommands();
        };

        var saveLocally;

        // Do we need to update the stage?
        var update = true;

        // Coordinate grid
        var cartesianBitmap = null;

        // Polar grid
        var polarBitmap = null;

        // Msg block
        var msgText = null;

        // ErrorMsg block
        var errorMsgText = null;
        var errorMsgArrow = null;
        var errorMsgTimeoutID = null;
        var errorArtwork = {};
        const ERRORARTWORK = ['emptybox', 'emptyheap', 'negroot', 'noinput', 'zerodivide', 'notanumber', 'nostack', 'notastring', 'nomicrophone'];

        // Get things started
        init();

        function init() {
            if (sugarizerCompatibility.isInsideSugarizer()) {
                //sugarizerCompatibility.data.blocks = prepareExport();
                storage = sugarizerCompatibility.data;
            } else {
                storage = localStorage;
            }

            docById('loader').className = 'loader';

            stage = new createjs.Stage(canvas);
            createjs.Touch.enable(stage);

            createjs.Ticker.timingMode = createjs.Ticker.RAF_SYNCHED;
            createjs.Ticker.framerate = 30;
            // createjs.Ticker.addEventListener('tick', stage);
            createjs.Ticker.addEventListener('tick', __tick);

            _createMsgContainer('#ffffff', '#7a7a7a', function (text) {
                msgText = text;
            }, 55);

            _createMsgContainer('#ffcbc4', '#ff0031', function (text) {
                errorMsgText = text;
            }, 110);

            _createErrorContainers();

            /* Z-Order (top to bottom):
             *   menus
             *   palettes
             *   blocks
             *   trash
             *   turtles
             *   logo (drawing)
             */
            palettesContainer = new createjs.Container();
            blocksContainer = new createjs.Container();
            trashContainer = new createjs.Container();
            turtleContainer = new createjs.Container();
            /*
            console.log(turtleContainer);
            turtleContainer.scaleX = 0.5;
            turtleContainer.scaleY = 0.5;
            turtleContainer.x = 100;
            turtleContainer.y = 100;
            */
            stage.addChild(turtleContainer);
            stage.addChild(trashContainer, blocksContainer, palettesContainer);
            _setupBlocksContainerEvents();

            trashcan = new Trashcan();
            trashcan
                .setCanvas(canvas)
                .setStage(trashContainer)
                .setSize(cellSize)
                .setRefreshCanvas(refreshCanvas)
                .init();

            // Put the boundary in the turtles container so it scrolls
            // with the blocks.
            turtles = new Turtles();
            turtles
                .setCanvas(canvas)
                .setStage(turtleContainer)
                .setRefreshCanvas(refreshCanvas);

            // Put the boundary in the blocks container so it scrolls
            // with the blocks.
            boundary = new Boundary();
            boundary
                .setStage(blocksContainer)
                .init();

            blocks = new Blocks();
            blocks
                .setCanvas(canvas)
                .setStage(blocksContainer)
                .setRefreshCanvas(refreshCanvas)
                .setTrashcan(trashcan)
                .setUpdateStage(stage.update)
                .setGetStageScale(getStageScale)
                .setTurtles(turtles)
                .setSetPlaybackStatus(setPlaybackStatus)
                .setErrorMsg(errorMsg)
                .setContextMenu(piemenuBlockContext);
            blocks.makeCopyPasteButtons(_makeButton, updatePasteButton);

            turtles.setBlocks(blocks);

            palettes = new Palettes();
            palettes
                .setCanvas(canvas)
                .setStage(palettesContainer)
                .setRefreshCanvas(refreshCanvas)
                .setSize(cellSize)
                .setTrashcan(trashcan)
                .setSearch(showSearchWidget, hideSearchWidget)
                .setBlocks(blocks)
                .init();

            initPalettes(palettes);

            logo = new Logo();
            logo
                .setCanvas(canvas)
                .setBlocks(blocks)
                .setTurtles(turtles)
                .setStage(turtleContainer)
                .setRefreshCanvas(refreshCanvas)
                .setTextMsg(textMsg)
                .setErrorMsg(errorMsg)
                .setHideMsgs(hideMsgs)
                .setOnStopTurtle(onStopTurtle)
                .setOnRunTurtle(onRunTurtle)
                .setGetStageX(getStageX)
                .setGetStageY(getStageY)
                .setGetStageMouseDown(getStageMouseDown)
                .setGetCurrentKeyCode(getCurrentKeyCode)
                .setClearCurrentKeyCode(clearCurrentKeyCode)
                .setMeSpeak(meSpeak)
                .setSetPlaybackStatus(setPlaybackStatus);

            blocks.setLogo(logo);

            // Set the default background color...
            logo.setBackgroundColor(-1);

            pasteBox = new PasteBox();
            pasteBox
                .setCanvas(canvas)
                .setStage(stage)
                .setRefreshCanvas(refreshCanvas)
                .setPaste(paste);

            languageBox = new LanguageBox();
            languageBox
                .setCanvas(canvas)
                .setStage(stage)
                .setMessage(errorMsg)
                .setRefreshCanvas(refreshCanvas);

            utilityBox = new UtilityBox();
            console.log(utilityBox);
            utilityBox
                .setStage(stage)
                .setRefreshCanvas(refreshCanvas)
                .setBigger(doBiggerFont)
                .setSmaller(doSmallerFont)
                .setPlugins(doOpenPlugin)
                .deletePlugins(deletePlugin)
                .setStats(doAnalytics)
                .setScroller(toggleScroller)
                .setLanguage(doLanguageBox, languageBox)
                .setSwitchMode(doSwitchMode)
                .setOptimize(doOptimize);

            playbackBox = new PlaybackBox();
            playbackBox
                .setStage(stage)
                .setRefreshCanvas(refreshCanvas)
                .setQueueStatus(getPlaybackQueueStatus)
                .setPlay(doPlayback)
                .setCompile(doCompile)
                .setPause(doPausePlayback)
                .setRewind(doRestartPlayback);

            playbackOnLoad = function() {
                if (_THIS_IS_TURTLE_BLOCKS_) {
                    // Play playback queue if there is one.
                    for (turtle in logo.playbackQueue) {
                        if (logo.playbackQueue[turtle].length > 0) {
                            setTimeout(function () {
                                logo.playback(-1);
                            }, 3000);
                            break;
                        }
                    }
                }
            };

            function PlanetInterface(storage) {
                this.planet = null;
                this.iframe = null;
                this.mainCanvas = null;

                this.hideMusicBlocks = function() {
                    hideSearchWidget();
                    if (_THIS_IS_MUSIC_BLOCKS_) {
                        storage.setItem('isMatrixHidden', docById('ptmDiv').style.visibility);
                        storage.setItem('isStaircaseHidden', docById('pscDiv').style.visibility);
                        storage.setItem('isTimbreHidden', docById('timbreDiv').style.visibility);
                        storage.setItem('isPitchDrumMatrixHidden', docById('pdmDiv').style.visibility);
                        storage.setItem('isRhythmRulerHidden', docById('rulerDiv').style.visibility);
                        storage.setItem('isModeWidgetHidden', docById('modeDiv').style.visibility);
                        storage.setItem('isSliderHidden', docById('sliderDiv').style.visibility);
                        storage.setItem('isTempoHidden', docById('tempoDiv').style.visibility);

                        if (docById('ptmDiv').style.visibility !== 'hidden') {
                            docById('ptmDiv').style.visibility = 'hidden';
                            docById('ptmTableDiv').style.visibility = 'hidden';
                            docById('ptmButtonsDiv').style.visibility = 'hidden';
                        }

                        if (docById('pdmDiv').style.visibility !== 'hidden') {
                            docById('pdmDiv').style.visibility = 'hidden';
                            docById('pdmButtonsDiv').style.visibility = 'hidden';
                            docById('pdmTableDiv').style.visibility = 'hidden';
                        }

                        if (docById('rulerDiv').style.visibility !== 'hidden') {
                            docById('rulerDiv').style.visibility = 'hidden';
                            docById('rulerTableDiv').style.visibility = 'hidden';
                            docById('rulerButtonsDiv').style.visibility = 'hidden';
                        }

                        if (docById('pscDiv').style.visibility !== 'hidden') {
                            docById('pscDiv').style.visibility = 'hidden';
                            docById('pscTableDiv').style.visibility = 'hidden';
                            docById('pscButtonsDiv').style.visibility = 'hidden';
                        }

                        if (docById('timbreDiv').style.visibility !== 'hidden') {
                            docById('timbreDiv').style.visibility = 'hidden';
                            docById('timbreTableDiv').style.visibility = 'hidden';
                            docById('timbreButtonsDiv').style.visibility = 'hidden';
                        }

                        if (docById('statusDiv').style.visibility !== 'hidden') {
                            docById('statusDiv').style.visibility = 'hidden';
                            docById('statusButtonsDiv').style.visibility = 'hidden';
                            docById('statusTableDiv').style.visibility = 'hidden';
                        }

                        if (docById('sliderDiv').style.visibility !== 'hidden') {
                            docById('sliderDiv').style.visibility = 'hidden';
                            docById('sliderButtonsDiv').style.visibility = 'hidden';
                            docById('sliderTableDiv').style.visibility = 'hidden';
                        }

                        if (docById('modeDiv').style.visibility !== 'hidden') {
                            docById('modeDiv').style.visibility = 'hidden';
                            docById('modeButtonsDiv').style.visibility = 'hidden';
                            docById('modeTableDiv').style.visibility = 'hidden';
                        }

                        if (docById('tempoDiv').style.visibility !== 'hidden') {
                            if (logo.tempo != null) {
                                logo.tempo.hide();
                            }
                        }
                    }

                    storage.setItem('isStatusHidden', docById('statusDiv').style.visibility);
                    logo.doStopTurtle();
                    docById('helpElem').style.visibility = 'hidden';
                    document.querySelector('.canvasHolder').classList.add('hide');
                    document.querySelector('#canvas').style.display = 'none';
                    document.querySelector('#theme-color').content = '#8bc34a';
                    setTimeout(function () {
                        // Time to release the mouse
                        stage.enableDOMEvents(false);
                    }, 250);
                    window.scroll(0, 0);
                }

                this.showMusicBlocks = function () {
                    docById('statusDiv').style.visibility = storage.getItem('isStatusHidden');
                    docById('statusButtonsDiv').style.visibility = storage.getItem('isStatusHidden');
                    docById('statusTableDiv').style.visibility = storage.getItem('isStatusHidden');

                    if (_THIS_IS_MUSIC_BLOCKS_) {
                        docById('ptmDiv').style.visibility = storage.getItem('isMatrixHidden');
                        docById('ptmButtonsDiv').style.visibility = storage.getItem('isMatrixHidden');
                        docById('ptmTableDiv').style.visibility = storage.getItem('isMatrixHidden');
                        docById('pscDiv').style.visibility = storage.getItem('isStaircaseHidden');
                        docById('pscButtonsDiv').style.visibility = storage.getItem('isStaircaseHidden');
                        docById('pscTableDiv').style.visibility = storage.getItem('isStaircaseHidden');
                        docById('timbreDiv').style.visibility = storage.getItem('isTimbreHidden');
                        docById('timbreButtonsDiv').style.visibility = storage.getItem('isTimbreHidden');
                        docById('timbreTableDiv').style.visibility = storage.getItem('isTimbreHidden');
                        docById('sliderDiv').style.visibility = storage.getItem('isSliderHidden');
                        docById('sliderButtonsDiv').style.visibility = storage.getItem('isSliderHidden');
                        docById('sliderTableDiv').style.visibility = storage.getItem('isSliderHidden');
                        docById('pdmDiv').style.visibility = storage.getItem('isPitchDrumMatrixHidden');
                        docById('pdmButtonsDiv').style.visibility = storage.getItem('isPitchDrumMatrixHidden');
                        docById('pdmTableDiv').style.visibility = storage.getItem('isPitchDrumMatrixHidden');
                        docById('rulerDiv').style.visibility = storage.getItem('isRhythmRulerHidden');
                        docById('rulerButtonsDiv').style.visibility = storage.getItem('isRhythmRulerHidden');
                        docById('rulerTableDiv').style.visibility = storage.getItem('isRhythmRulerHidden');
                        docById('modeDiv').style.visibility = storage.getItem('isModeWidgetHidden');
                        docById('modeButtonsDiv').style.visibility = storage.getItem('isModeWidgetHidden');
                        docById('modeTableDiv').style.visibility = storage.getItem('isModeWidgetHidden');
                        // Don't reopen the tempo widget since we didn't just hide it, but also closed it.
                        // docById('tempoDiv').style.visibility = localStorage.getItem('isTempoHidden');
                        // docById('tempoButtonsDiv').style.visibility = localStorage.getItem('isTempoHidden');
                    }
                    document.querySelector('.canvasHolder').classList.remove('hide');
                    document.querySelector('#canvas').style.display = '';
                    document.querySelector('#theme-color').content = platformColor.header;
                    stage.enableDOMEvents(true);
                    window.scroll(0, 0);
                };

                this.showPlanet = function() {
                    this.planet.open(this.mainCanvas.toDataURL('image/png'));
                    this.iframe.style.display = 'block';
                    try {
                        this.iframe.contentWindow.document.getElementById('local-tab').click();
                    } catch (e) {
                        console.log(e);
                    }
                };

                this.hidePlanet = function() {
                    this.iframe.style.display = 'none';
                };

                this.openPlanet = function() {
                    console.log('save locally');
                    this.saveLocally();
                    this.hideMusicBlocks();
                    this.showPlanet();
                };

                this.closePlanet = function() {
                    this.hidePlanet();
                    this.showMusicBlocks();
                };

                this.loadProjectFromData = function(data, merge) {
                    if (merge===undefined) {
                        merge=false;
                    }

                    this.closePlanet();
                    if (!merge) {
                        sendAllToTrash(false, true);
                    }

                    if (data == undefined) {
                        console.log('loadRawProject: data is undefined... punting');
                        errorMsg('loadRawProject: project undefined');
                        return;
                    }

                    console.log('loadRawProject ' + data);
                    loading = true;
                    document.body.style.cursor = 'wait';
                    _allClear();

                    // First, hide the palettes as they will need updating.
                    for (var name in blocks.palettes.dict) {
                        blocks.palettes.dict[name].hideMenu(true);
                    }

                    var __afterLoad = function () {
                        playbackOnLoad();
                        document.removeEventListener('finishedLoading', __afterLoad);
                    };

                    if (document.addEventListener) {
                        document.addEventListener('finishedLoading', __afterLoad);
                    } else {
                        document.attachEvent('finishedLoading', __afterLoad);
                    }

                    try {
                        var obj = JSON.parse(data);
                        logo.playbackQueue = {};
                        blocks.loadNewBlocks(obj);
                        setPlaybackStatus();


                    } catch (e) {
                        console.log('loadRawProject: could not parse project data');
                        errorMsg(e);
                    }

                    loading = false;
                    document.body.style.cursor = 'default';
                };

                this.loadProjectFromFile = function() {
                    console.log('OPEN');
                    document.querySelector('#myOpenFile').focus();
                    document.querySelector('#myOpenFile').click();
                    window.scroll(0, 0);
                };

                this.newProject = function() {
                    this.closePlanet();
                    this.initialiseNewProject();
                };

                this.initialiseNewProject = function(name) {
                    this.planet.ProjectStorage.initialiseNewProject(name);
                    blocks.trashStacks = [];
                    this.saveLocally();
                };

                this.saveLocally = function() {
                    console.log('overwriting session data');
                    var data = prepareExport();
                    var svgData = doSVG(canvas, logo, turtles, 320, 240, 320 / canvas.width);
                    if (svgData === null || svgData === '') {
                        this.planet.ProjectStorage.saveLocally(data, null);
                    } else {
                        var img = new Image();
                        var t = this;
                        img.onload = function () {
                            var bitmap = new createjs.Bitmap(img);
                            var bounds = bitmap.getBounds();
                            bitmap.cache(bounds.x, bounds.y, bounds.width, bounds.height);
                            try {
                                t.planet.ProjectStorage.saveLocally(data, bitmap.bitmapCache.getCacheDataURL());
                            } catch (e) {
                                console.log(e);
                            }
                        };
                        img.src = 'data:image/svg+xml;base64,' + window.btoa(unescape(encodeURIComponent(svgData)));
                    }
                    //if (sugarizerCompatibility.isInsideSugarizer()) {
                    //    sugarizerCompatibility.saveLocally();
                    //}
                };

                this.openCurrentProject = function() {
                    return this.planet.ProjectStorage.getCurrentProjectData();
                };

                this.openProjectFromPlanet = function(id,error) {
                    this.planet.openProjectFromPlanet(id,error);
                };

                this.onConverterLoad = function() {
                    window.Converter = this.planet.Converter;
                };

                this.getCurrentProjectName = function() {
                    return this.planet.ProjectStorage.getCurrentProjectName();
                };

                this.getCurrentProjectDescription = function() {
                    return this.planet.ProjectStorage.getCurrentProjectDescription();
                };

                this.getCurrentProjectImage = function() {
                    return this.planet.ProjectStorage.getCurrentProjectImage();
                };

                this.getTimeLastSaved = function() {
                    return this.planet.ProjectStorage.TimeLastSaved;
                };

                this.init = function() {
                    this.iframe = document.getElementById('planet-iframe');
                    try {
                        this.iframe.contentWindow.makePlanet(_THIS_IS_MUSIC_BLOCKS_, storage);
                        this.planet = this.iframe.contentWindow.p;
                        this.planet.setLoadProjectFromData(this.loadProjectFromData.bind(this));
                        this.planet.setPlanetClose(this.closePlanet.bind(this));
                        this.planet.setLoadNewProject(this.newProject.bind(this));
                        this.planet.setLoadProjectFromFile(this.loadProjectFromFile.bind(this));
                        this.planet.setOnConverterLoad(this.onConverterLoad.bind(this));
                    } catch (e) {
                        console.log('Planet not available');
                        this.planet = null;
                    }

                    window.Converter = this.planet.Converter;
                    this.mainCanvas = canvas;
                };
            };

            try {
                planet = new PlanetInterface(storage);
                planet.init();
            } catch (e) {
                planet = undefined;
            }

            save = new SaveInterface(planet);
            save.setVariables([
                ['logo', logo],
                ['turtles', turtles],
                ['storage', storage],
                ['printBlockSVG', _printBlockSVG]
            ]);
            save.init();

            if (planet != undefined) {
                saveLocally = planet.saveLocally.bind(planet);
            } else {

                __saveLocally = function() {
                    console.log('overwriting session data (local)');
                    var data = prepareExport();
                    var svgData = doSVG(canvas, logo, turtles, 320, 240, 320 / canvas.width);

                    if (sugarizerCompatibility.isInsideSugarizer()) {
                        //sugarizerCompatibility.data.blocks = prepareExport();
                        storage = sugarizerCompatibility.data;
                    } else {
                        storage = localStorage;
                    }

                    if (storage.currentProject === undefined) {
                        try {
                            storage.currentProject = 'My Project';
                            storage.allProjects = JSON.stringify(['My Project'])
                        } catch (e) {
                            // Edge case, eg. Firefox localSorage DB corrupted
                            console.log(e);
                        }
                    }

                    try {
                        var p = storage.currentProject;
                        storage['SESSION' + p] = prepareExport();
                    } catch (e) {
                        console.log(e);
                    }

                    var img = new Image();
                    var svgData = doSVG(canvas, logo, turtles, 320, 240, 320 / canvas.width);

                    img.onload = function () {
                        var bitmap = new createjs.Bitmap(img);
                        var bounds = bitmap.getBounds();
                        bitmap.cache(bounds.x, bounds.y, bounds.width, bounds.height);
                        try {
                            storage['SESSIONIMAGE' + p] = bitmap.bitmapCache.getCacheDataURL();
                        } catch (e) {
                            console.log(e);
                        }
                    };

                    img.src = 'data:image/svg+xml;base64,' +
                        window.btoa(unescape(encodeURIComponent(svgData)));
                    if (sugarizerCompatibility.isInsideSugarizer()) {
                        sugarizerCompatibility.saveLocally();
                    }
                }

                saveLocally = __saveLocally;
            }

            window.saveLocally = saveLocally;
            logo.setSaveLocally(saveLocally);

            saveBox = new SaveBox();
            if (planet) {
                var planetItem = ['_doSavePlanet', doUploadToPlanet];
            } else {
                var planetItem = ['_doSavePlanet', null];
            }

            saveBox.setVariables([
                ['_canvas', canvas],
                ['_stage', stage],
                ['_refreshCanvas', refreshCanvas],
                ['_doSaveHTML', save.saveHTML.bind(save)],
                ['_doSaveSVG', save.saveSVG.bind(save)],
                ['_doSavePNG', save.savePNG.bind(save)],
                ['_doSavePlanet', doUploadToPlanet],
                ['_doSaveBlockArtwork', save.saveBlockArtwork.bind(save)]
            ]);

            if (_THIS_IS_MUSIC_BLOCKS_) {
                saveBox.setVariables([
                    ['_doSaveWAV', save.saveWAV.bind(save)],
                    ['_doSaveAbc', save.saveAbc.bind(save)],
                    ['_doSaveLilypond', save.saveLilypond.bind(save)]
                ]);
            } else {
                saveBox.setVariables([
                    ['_doShareOnFacebook', doShareOnFacebook]
                ]);
            }

            var __clearFunction = function () {
                sendAllToTrash(true, false);
                if (planet !== undefined) {
                    planet.initialiseNewProject.bind(planet);
                }
            };

	    /*
            clearBox = new ClearBox();
            clearBox
                .setCanvas(canvas)
                .setStage(stage)
                .setRefreshCanvas(refreshCanvas)
                .setClear(__clearFunction);
            */

            // FIXME: Third arg indicates beginner mode
            if (_THIS_IS_MUSIC_BLOCKS_) {
                initBasicProtoBlocks(palettes, blocks, beginnerMode);
            } else {
                initBasicProtoBlocks(palettes, blocks);
            }

            // Load any macros saved in local storage.
            macroData = storage.macros;
            if (macroData != null) {
                processMacroData(macroData, palettes, blocks, macroDict);
            }

            // Blocks and palettes need access to the macros dictionary.
            blocks.setMacroDictionary(macroDict);
            palettes.setMacroDictionary(macroDict);

            // Load any plugins saved in local storage.
            pluginData = storage.plugins;
            if (pluginData != null) {
                var obj = processPluginData(pluginData, palettes, blocks, logo.evalFlowDict, logo.evalArgDict, logo.evalParameterDict, logo.evalSetterDict, logo.evalOnStartList, logo.evalOnStopList, palettes.pluginMacros);
                updatePluginObj(obj);
            }

            // Load custom mode saved in local storage.
            var custommodeData = storage.custommode;
            if (custommodeData != undefined) {
                customMode = JSON.parse(custommodeData);
                console.log('restoring custom mode: ' + customMode);
            }

            fileChooser.addEventListener('click', function (event) {
                this.value = null;
            });

            fileChooser.addEventListener('change', function (event) {
                // Read file here.
                var reader = new FileReader();

                reader.onload = (function (theFile) {
                    loading = true;
                    document.body.style.cursor = 'wait';

                    setTimeout(function () {
                        var rawData = reader.result;
                        if (rawData == null || rawData === '') {
                            console.log('rawData is ' + rawData);
                            errorMsg(_('Cannot load project from the file. Please check the file type.'));
                        } else {
                            var cleanData = rawData.replace('\n', ' ');

                            try {
                                if (cleanData.includes('html')) {
                                    var obj = JSON.parse(cleanData.match('<div class="code">(.+?)<\/div>')[1]);
                                } else {
                                    var obj = JSON.parse(cleanData);
                                }
                                // First, hide the palettes as they will need updating.
                                for (var name in blocks.palettes.dict) {
                                    blocks.palettes.dict[name].hideMenu(true);
                                }

                                stage.removeAllEventListeners('trashsignal');

                                if (!merging) {
                                    // Wait for the old blocks to be removed.
                                    var __listener = function (event) {
                                        logo.playbackQueue = {};
                                        blocks.loadNewBlocks(obj);
                                        setPlaybackStatus();
                                        stage.removeAllEventListeners('trashsignal');
                                    };

                                    stage.addEventListener('trashsignal', __listener, false);
                                    sendAllToTrash(false, false);
                                    if (planet) {
                                        planet.initialiseNewProject(fileChooser.files[0].name.substr(0, fileChooser.files[0].name.lastIndexOf('.')));
                                    }
                                } else {
                                    merging = false;
                                    logo.playbackQueue = {};
                                    blocks.loadNewBlocks(obj);
                                    setPlaybackStatus();
                                }

                                loading = false;
                                refreshCanvas();
                            } catch (e) {
                                errorMsg(_('Cannot load project from the file. Please check the file type.'));
                                console.log(e);
                                document.body.style.cursor = 'default';
                                loading = false;
                            }
                        }
                    }, 200);
                });

                reader.readAsText(fileChooser.files[0]);
            }, false);

            var __handleFileSelect = function (event) {
                event.stopPropagation();
                event.preventDefault();

                var files = event.dataTransfer.files;
                var reader = new FileReader();

                reader.onload = (function (theFile) {
                    loading = true;
                    document.body.style.cursor = 'wait';

                    setTimeout(function () {
                        var rawData = reader.result;
                        if (rawData == null || rawData === '') {
                            errorMsg(_('Cannot load project from the file. Please check the file type.'));
                        } else {
                            var cleanData = rawData.replace('\n', ' ');

                            try {
                                if (cleanData.includes('html')) {
                                    dat = cleanData.match('<div class="code">(.+?)<\/div>');
                                    var obj = JSON.parse(dat[1]);
                                } else {
                                    var obj = JSON.parse(cleanData);
                                }
                                for (var name in blocks.palettes.dict) {
                                    blocks.palettes.dict[name].hideMenu(true);
                                }

                                stage.removeAllEventListeners('trashsignal');

                                var __afterLoad = function () {
                                    playbackOnLoad();
                                    document.removeEventListener('finishedLoading', __afterLoad);
                                };

                                // Wait for the old blocks to be removed.
                                var __listener = function (event) {
                                    logo.playbackQueue = {};
                                    blocks.loadNewBlocks(obj);
                                    setPlaybackStatus();
                                    stage.removeAllEventListeners('trashsignal');

                                    if (document.addEventListener) {
                                        document.addEventListener('finishedLoading', __afterLoad);
                                    } else {
                                        document.attachEvent('finishedLoading', __afterLoad);
                                    }
                                };

                                stage.addEventListener('trashsignal', __listener, false);
                                sendAllToTrash(false, false);
                                if (planet !== undefined) {
                                    planet.initialiseNewProject(files[0].name.substr(0, files[0].name.lastIndexOf('.')));
                                }

                                loading = false;
                                refreshCanvas();
                            } catch (e) {
                                console.log(e);
                                errorMsg(_('Cannot load project from the file. Please check the file type.'));
                                document.body.style.cursor = 'default';
                                loading = false;
                            }
                        }
                    }, 200);
                });

                // Work-around in case the handler is called by the
                // widget drag & drop code.
                if (files[0] != undefined) {
                    reader.readAsText(files[0]);
                    window.scroll(0, 0)
                }
            };

            var __handleDragOver = function (event) {
                event.stopPropagation();
                event.preventDefault();
                event.dataTransfer.dropEffect = 'copy';
            };

            var dropZone = docById('canvasHolder');
            dropZone.addEventListener('dragover', __handleDragOver, false);
            dropZone.addEventListener('drop', __handleFileSelect, false);

            allFilesChooser.addEventListener('click', function (event) {
                this.value = null;
            });

            pluginChooser.addEventListener('click', function (event) {
                window.scroll(0, 0);
                this.value = null;
            });

            pluginChooser.addEventListener('change', function (event) {
                window.scroll(0, 0);

                // Read file here.
                var reader = new FileReader();

                reader.onload = (function (theFile) {
                    loading = true;
                    document.body.style.cursor = 'wait';

                    setTimeout(function () {
                        obj = processRawPluginData(reader.result, palettes, blocks, errorMsg, logo.evalFlowDict, logo.evalArgDict, logo.evalParameterDict, logo.evalSetterDict, logo.evalOnStartList, logo.evalOnStopList, palettes.pluginMacros);
                        // Save plugins to local storage.
                        if (obj != null) {
                            var pluginObj = preparePluginExports(obj);
                            // console.log(pluginObj);
                            storage.plugins = pluginObj; // preparePluginExports(obj));
                        }

                        // Refresh the palettes.
                        setTimeout(function () {
                            if (palettes.visible) {
                                palettes.hide();
                            }
                            palettes.show();
                            palettes.bringToTop();
                        }, 1000);

                        document.body.style.cursor = 'default';
                        loading = false;
                    }, 200);
                });

                reader.readAsText(pluginChooser.files[0]);
            }, false);

            // Workaround to chrome security issues
            // createjs.LoadQueue(true, null, true);

            // Enable touch interactions if supported on the current device.
            createjs.Touch.enable(stage, false, true);

            // Keep tracking the mouse even when it leaves the canvas.
            stage.mouseMoveOutside = true;

            // Enabled mouse over and mouse out events.
            stage.enableMouseOver(10); // default is 20

            cartesianBitmap = _createGrid('data:image/svg+xml;base64,' + window.btoa(unescape(encodeURIComponent(CARTESIAN))));
            polarBitmap = _createGrid('data:image/svg+xml;base64,' + window.btoa(unescape(encodeURIComponent(POLAR))));

            var URL = window.location.href;
            var projectID = null;
            var flags = {run: false, show: false, collapse: false};

            // Scale the canvas relative to the screen size.
            _onResize();

            var urlParts;
            var env = [];

            if (!sugarizerCompatibility.isInsideSugarizer() && URL.indexOf('?') > 0) {
                var urlParts = URL.split('?');
                if (urlParts[1].indexOf('&') > 0) {
                    var newUrlParts = urlParts[1].split('&');
                    for (var i = 0; i < newUrlParts.length; i++) {
                        if (newUrlParts[i].indexOf('=') > 0) {
                            var args = newUrlParts[i].split('=');
                            switch (args[0].toLowerCase()) {
                            case 'file':
                                console.log('Warning: old Music Blocks URLs will no longer work.');
                                break;
                            case 'id':
                                projectID = args[1];
                            case 'run':
                                if (args[1].toLowerCase() === 'true')
                                    flags.run = true;
                                break;
                            case 'show':
                                if (args[1].toLowerCase() === 'true')
                                    flags.show = true;
                                break;
                            case 'collapse':
                                if (args[1].toLowerCase() === 'true')
                                    flags.collapse = true;
                                break;
                            case 'inurl':
                                var url = args[1];
                                var getJSON = function (url) {
                                    return new Promise(function (resolve, reject) {
                                        var xhr = new XMLHttpRequest();
                                        xhr.open('get', url, true);
                                        xhr.responseType = 'json';
                                        xhr.onload = function () {
                                            var status = xhr.status;
                                            if (status === 200) {
                                                resolve(xhr.response);
                                            } else {
                                                reject(status);
                                            }
                                        };
                                        xhr.send();
                                    });
                                };

                                getJSON(url).then(function (data) {
                                    // console.log('Your JSON result is:  ' + data.arg);
                                    n = data.arg;
                                    env.push(parseInt(n));
                                }, function (status) {
                                    alert('Something went wrong reading JSON-encoded project data.');
                                });
                                break;
                            case 'outurl':
                                var url = args[1];
                                break;
                            default:
                                errorMsg('Invalid parameters');
                            }
                        }
                    }
                } else {
                    if (urlParts[1].indexOf('=') > 0) {
                        var args = urlParts[1].split('=');
                    }

                    //ID is the only arg that can stand alone
                    if (args[0].toLowerCase() === 'id') {
                        projectID = args[1];
                    }
                }
            }

            if (projectID != null) {
                setTimeout(function () {
                    console.log('loading ' + projectID);
                    loadStartWrapper(loadProject, projectID, flags, env);
                }, 2000);
            } else {
                setTimeout(function () {
                    console.log('load new Start block');
                    loadStartWrapper(_loadStart);
                }, 2000);
            }

            document.addEventListener('mousewheel', scrollEvent, false);
            document.addEventListener('DOMMouseScroll', scrollEvent, false);

            this.document.onkeydown = __keyPressed;
            _hideStopButton();
        };

        function _setupBlocksContainerEvents() {
            var moving = false;
            var lastCoords = {
                x: 0,
                y: 0,
                delta: 0
            };

            var __wheelHandler = function (event) {
                // vertical scroll
                if (event.deltaY != 0 && event.axis === event.VERTICAL_AXIS) { 
                    if (palettes.paletteVisible) {
                        if (event.clientX > cellSize + MENUWIDTH) {
                            blocksContainer.y -= event.deltaY;
                        }    
                    } else {
                        if (event.clientX > cellSize) {
                            blocksContainer.y -= event.deltaY;
                        }
                    }   
                }

                // horizontal scroll 
                if (scrollBlockContainer) {
                    if (event.deltaX != 0 && event.axis === event.HORIZONTAL_AXIS) { 
                        if (palettes.paletteVisible) {
                            if (event.clientX > cellSize + MENUWIDTH) {
                                blocksContainer.x -= event.deltaX;
                            }    
                        } else {
                            if (event.clientX > cellSize) {
                                blocksContainer.x -= event.deltaX;
                            }
                        }   
                    }
                } else {
                    event.preventDefault();
                }

                refreshCanvas();
            };

            docById('myCanvas').addEventListener('wheel', __wheelHandler, false);

            var __stageMouseUpHandler = function (event) {
                stageMouseDown = false;
                moving = false;

                if (stage.getObjectUnderPoint() === null && lastCoords.delta < 4) {
                    stageX = event.stageX;
                    stageY = event.stageY;
                    // blocks.stageClick = true;
                    // _piemenuStageContext();
                }

            };

            stage.on('stagemousedown', function (event) {
                stageMouseDown = true;
                if (stage.getObjectUnderPoint() !== null | turtles.running()) {
                    stage.removeAllEventListeners('stagemouseup');
                    stage.on('stagemouseup', __stageMouseUpHandler);
                    return;
                }

                moving = true;
                lastCoords = {
                    x: event.stageX,
                    y: event.stageY,
                    delta: 0
                };

                hideDOMLabel();

                stage.removeAllEventListeners('stagemousemove');
                stage.on('stagemousemove', function (event) {
                    if (!moving) {
                        return;
                    }

                    // if we are moving the block container, deselect the active block.
                    blocks.activeBlock = null;

                    var delta = Math.abs(event.stageX - lastCoords.x) + Math.abs(event.stageY - lastCoords.y);

                    if (scrollBlockContainer) {
                        blocksContainer.x += event.stageX - lastCoords.x;
                    }

                    blocksContainer.y += event.stageY - lastCoords.y;
                    lastCoords = {
                        x: event.stageX,
                        y: event.stageY,
                        delta: lastCoords.delta + delta
                    };

                    refreshCanvas();
                });

                stage.removeAllEventListeners('stagemouseup');
                stage.on('stagemouseup', __stageMouseUpHandler);
            });
        };

        function scrollEvent(event) {
            var data = event.wheelDelta || -event.detail;
            var delta = Math.max(-1, Math.min(1, (data)));
            var scrollSpeed = 30;

            if (event.clientX < cellSize) {
                palettes.menuScrollEvent(delta, scrollSpeed);
                palettes.hidePaletteIconCircles();
            } else {
                palette = palettes.findPalette(event.clientX / turtleBlocksScale, event.clientY / turtleBlocksScale);
                if (palette) {
                    // if we are moving the palettes, deselect the active block.
                    blocks.activeBlock = null;

                    palette.scrollEvent(delta, scrollSpeed);
                }
            }
        };

        function getStageScale() {
            return turtleBlocksScale;
        };

        function getStageX() {
            return turtles.screenX2turtleX(stageX / turtleBlocksScale);
        };

        function getStageY() {
            return turtles.screenY2turtleY(stageY / turtleBlocksScale);
        };

        function getStageMouseDown() {
            return stageMouseDown;
        };

        function setCameraID(id) {
            cameraID = id;
        };

        function _createGrid(imagePath) {
            var img = new Image();
            img.src = imagePath;
            var container = new createjs.Container();
            stage.addChild(container);

            var bitmap = new createjs.Bitmap(img);
            container.addChild(bitmap);
            bitmap.cache(0, 0, 1200, 900);

            bitmap.x = (canvas.width - 1200) / 2;
            bitmap.y = (canvas.height - 900) / 2;
            bitmap.scaleX = bitmap.scaleY = bitmap.scale = 1;
            bitmap.visible = false;
            bitmap.updateCache();

            return bitmap;
        };

        function _createMsgContainer(fillColor, strokeColor, callback, y) {
            var container = new createjs.Container();
            stage.addChild(container);
            container.x = (canvas.width - 1000) / 2;
            container.y = y;
            container.visible = false;

            var img = new Image();
            var svgData = MSGBLOCK.replace('fill_color', fillColor).replace(
                'stroke_color', strokeColor);

            img.onload = function () {
                var msgBlock = new createjs.Bitmap(img);
                container.addChild(msgBlock);
                var text = new createjs.Text('your message here', '20px Arial', '#000000');
                container.addChild(text);
                text.textAlign = 'center';
                text.textBaseline = 'alphabetic';
                text.x = 500;
                text.y = 30;

                var bounds = container.getBounds();
                container.cache(bounds.x, bounds.y, bounds.width, bounds.height);

                var hitArea = new createjs.Shape();
                hitArea.graphics.beginFill('#FFF').drawRect(0, 0, 1000, 42);
                hitArea.x = 0;
                hitArea.y = 0;
                container.hitArea = hitArea;

                container.on('click', function (event) {
                    container.visible = false;
                    // On the possibility that there was an error
                    // arrow associated with this container
                    if (errorMsgArrow != null) {
                        errorMsgArrow.removeAllChildren(); // Hide the error arrow.
                    }

                    update = true;
                });

                callback(text);
                blocks.setMsgText(text);
            };

            img.src = 'data:image/svg+xml;base64,' + window.btoa(
                unescape(encodeURIComponent(svgData)));
        };

        function _createErrorContainers() {
            // Some error messages have special artwork.
            for (var i = 0; i < ERRORARTWORK.length; i++) {
                var name = ERRORARTWORK[i];
                _makeErrorArtwork(name);
            }
        };

        function _makeErrorArtwork(name) {
            var container = new createjs.Container();
            stage.addChild(container);
            container.x = (canvas.width - 1000) / 2;
            container.y = 110;
            errorArtwork[name] = container;
            errorArtwork[name].name = name;
            errorArtwork[name].visible = false;

            var img = new Image();
            img.onload = function () {
                // console.log('creating error message artwork for ' + img.src);
                var artwork = new createjs.Bitmap(img);
                container.addChild(artwork);
                var text = new createjs.Text('', '20px Sans', '#000000');
                container.addChild(text);
                text.x = 70;
                text.y = 10;

                var bounds = container.getBounds();
                container.cache(bounds.x, bounds.y, bounds.width, bounds.height);

                var hitArea = new createjs.Shape();
                hitArea.graphics.beginFill('#FFF').drawRect(0, 0, bounds.width, bounds.height);
                hitArea.x = 0;
                hitArea.y = 0;
                container.hitArea = hitArea;

                container.on('click', function (event) {
                    container.visible = false;
                    // On the possibility that there was an error
                    // arrow associated with this container
                    if (errorMsgArrow != null) {
                        errorMsgArrow.removeAllChildren(); // Hide the error arrow.
                    }
                    update = true;
                });
            };

            img.src = 'images/' + name + '.svg';
        };

        // Prepare the search widget
        searchWidget.style.visibility = 'hidden';
        var searchBlockPosition = [100, 100];

        var searchSuggestions = [];
        var deprecatedBlockNames = [];

        for (var i in blocks.protoBlockDict) {
            var blockLabel = blocks.protoBlockDict[i].staticLabels[0];
            if (blockLabel) {
                if (blocks.protoBlockDict[i].hidden) {
                    deprecatedBlockNames.push(blockLabel);
                } else {
                    searchSuggestions.push(blockLabel);
                }
            }
        }

        searchSuggestions = searchSuggestions.reverse();

        searchWidget.onclick = function() {
            doSearch();
        };

        function hideSearchWidget() {
            // Hide the jQuery search results widget
            var obj = docByClass('ui-menu');
            if (obj.length > 0) {
                obj[0].style.visibility = 'hidden';
            }

            searchWidget.style.visibility = 'hidden';
        };

        function showSearchWidget() {
            if (searchWidget.style.visibility === 'visible') {
                hideSearchWidget();
            } else {
                var obj = docByClass('ui-menu');
                if (obj.length > 0) {
                    obj[0].style.visibility = 'visible';
                }

                searchWidget.value = null;
                docById('searchResults').style.visibility = 'visible';
                searchWidget.style.visibility = 'visible';
                searchWidget.style.left = palettes.getSearchPos()[0] * turtleBlocksScale + 'px';
                searchWidget.style.top = palettes.getSearchPos()[1] * turtleBlocksScale + 'px';

                searchBlockPosition = [100, 100];

                // Give the browser time to update before selecting
                // focus.
                setTimeout(function () {
                    searchWidget.focus();
                    doSearch();
                }, 500);
            }
        };

        function doSearch() {
            var $j = jQuery.noConflict();

            $j('#search').autocomplete({
                source: searchSuggestions
            });

            $j('#search').autocomplete('widget').addClass('scrollSearch');

            var searchInput = searchWidget.value;
            var obj = palettes.getProtoNameAndPalette(searchInput);
            var protoblk = obj[0];
            var paletteName = obj[1];
            var protoName = obj[2];

            var searchResult = blocks.protoBlockDict.hasOwnProperty(protoName);

            if (searchInput.length > 0) {
                if (searchResult) {
                    palettes.dict[paletteName].makeBlockFromSearch(protoblk, protoName, function (newBlock) {
                        blocks.moveBlock(newBlock, 100 + searchBlockPosition[0] - blocksContainer.x, searchBlockPosition[1] - blocksContainer.y);
                    });

                    // Move the position of the next newly created block.
                    searchBlockPosition[0] += STANDARDBLOCKHEIGHT;
                    searchBlockPosition[1] += STANDARDBLOCKHEIGHT;
                } else if (deprecatedBlockNames.indexOf(searchInput) > -1) {
                    blocks.errorMsg(_('This block is deprecated.'));
                } else {
                    blocks.errorMsg(_('Block cannot be found.'));
                }

                searchWidget.value = '';
                update = true;
            }
        };

        function __makeNewNote(octave, solf) {
            var newNote = [
                [0, 'newnote', 300 - blocksContainer.x, 300 - blocksContainer.y, [null, 1, 4, 8]],
                [1, 'divide', 0, 0, [0, 2, 3]],
                [2, ['number', {'value': 1}], 0, 0, [1]],
                [3, ['number', {'value': 4}], 0, 0, [1]],
                [4, 'vspace', 0, 0, [0, 5]],
                [5, 'pitch', 0, 0, [4, 6, 7, null]],
                [6, ['solfege', {'value': solf}], 0, 0, [5]],
                [7, ['number', {'value': octave}], 0, 0, [5]],
                [8, 'hidden', 0, 0, [0, null]]
            ];

            blocks.loadNewBlocks(newNote);
            if (blocks.activeBlock !== null) {
                // Connect the newly created block to the active block
                // (if it is a hidden block at the end of a new note
                // block).
                var bottom = blocks.findBottomBlock(blocks.activeBlock);
                console.log(blocks.activeBlock + ' ' + bottom);
                if (blocks.blockList[bottom].name === 'hidden' && blocks.blockList[blocks.blockList[bottom].connections[0]].name === 'newnote') {

                    // The note block macro creates nine blocks.
                    var newlyCreatedBlock = blocks.blockList.length - 9;

                    // Set last connection of active block to the
                    // newly created block.
                    var lastConnection = blocks.blockList[bottom].connections.length - 1
                    blocks.blockList[bottom].connections[lastConnection] = newlyCreatedBlock;

                    // Set first connection of the newly created block to
                    // the active block.
                    blocks.blockList[newlyCreatedBlock].connections[0] = bottom;
                    // Adjust the dock positions to realign the stack.
                    blocks.adjustDocks(bottom, true);
                }
            }

            // Set new hidden block at the end of the newly created
            // note block to the active block.
            blocks.activeBlock = blocks.blockList.length - 1;
        }

        function __keyPressed(event) {
            if (docById('labelDiv').classList.contains('hasKeyboard')) {
                return;
            }

            if (_THIS_IS_MUSIC_BLOCKS_) {
                if (docById('BPMInput').classList.contains('hasKeyboard')) {
                    return;
                }

                if (docById('musicratio1').classList.contains('hasKeyboard')) {
                    return;
                }

                if (docById('musicratio2').classList.contains('hasKeyboard')) {
                    return;
                }

                if (docById('dissectNumber').classList.contains('hasKeyboard')) {
                    return;
                }

                if (docById('timbreName') !== null) {
                    if (docById('timbreName').classList.contains('hasKeyboard')) {
                        return;
                    }
                }
            }

            const BACKSPACE = 8;
            const TAB = 9;

            /*
            if (event.keyCode === TAB || event.keyCode === BACKSPACE) {
                // Prevent browser from grabbing TAB key
                event.preventDefault();
            }
            */

            const ESC = 27;
            const ALT = 18;
            const CTRL = 17;
            const SHIFT = 16;
            const RETURN = 13;
            const SPACE = 32;
            const HOME = 36;
            const END = 35;
            const PAGE_UP = 33;
            const PAGE_DOWN = 34;
            const KEYCODE_LEFT = 37;
            const KEYCODE_RIGHT = 39;
            const KEYCODE_UP = 38;
            const KEYCODE_DOWN = 40;
            const DEL = 46;
            const V = 86;

            // Shortcuts for creating new notes
            const KEYCODE_D = 68; // do
            const KEYCODE_R = 82; // re
            const KEYCODE_M = 77; // mi
            const KEYCODE_F = 70; // fa
            const KEYCODE_S = 83; // so
            const KEYCODE_L = 76; // la
            const KEYCODE_T = 84; // ti

            // Check for RETURN in search widget ahead of other events.
            if (event.keyCode === RETURN && docById('search').value.length > 0) {
                doSearch();
                palettes.hide();
                palettes.show();
            }

            if (_THIS_IS_MUSIC_BLOCKS_) {
                var disableKeys = docById('lilypondModal').style.display === 'block' || searchWidget.style.visibility === 'visible' || docById('planet-iframe').style.display === '' || docById('paste').style.visibility === 'visible' || docById('wheelDiv').style.display === '' || logo.turtles.running();
            } else {
                var disableKeys = searchWidget.style.visibility === 'visible' || docById('paste').style.visibility === 'visible' || logo.turtles.running();
            }

            var disableArrowKeys = _THIS_IS_MUSIC_BLOCKS_ && (docById('sliderDiv').style.visibility === 'visible' || docById('tempoDiv').style.visibility === 'visible');

            if (event.altKey && !disableKeys) {
                switch (event.keyCode) {
                case 66: // 'B'
                    save.saveBlockArtwork();
                    break;
                case 67: // 'C'
                    blocks.prepareStackForCopy();
                    break;
                case 69: // 'E'
                    _allClear();
                    break;
                case 80: // 'P'
                    logo.playback(-1);
                    break;
                case 82: // 'R'
                    _doFastButton();
                    break;
                case 83: // 'S'
                    logo.doStopTurtle();
                    break;
                case 86: // 'V'
                    blocks.pasteStack();
                    break;
                }
            } else if (event.ctrlKey) {
                switch (event.keyCode) {
                case V:
                    pasteBox.createBox(turtleBlocksScale, 200, 200);
                    pasteBox.show();
                    docById('paste').style.left = (pasteBox.getPos()[0] + 10) * turtleBlocksScale + 'px';
                    docById('paste').style.top = (pasteBox.getPos()[1] + 10) * turtleBlocksScale + 'px';
                    docById('paste').focus();
                    docById('paste').style.visibility = 'visible';
                    update = true;
                    break;
                }
            } else if (event.shiftKey && !disableKeys) {
                switch (event.keyCode) {
                case KEYCODE_D:
                    if (_THIS_IS_MUSIC_BLOCKS_) {
                        __makeNewNote(5, 'do');
                    }
                    break;
                case KEYCODE_R:
                    if (_THIS_IS_MUSIC_BLOCKS_) {
                        __makeNewNote(5, 're');
                    }
                    break;
                case KEYCODE_M:
                    if (_THIS_IS_MUSIC_BLOCKS_) {
                        __makeNewNote(5, 'mi');
                    }
                    break;
                case KEYCODE_F:
                    if (_THIS_IS_MUSIC_BLOCKS_) {
                        __makeNewNote(5, 'fa');
                    }
                    break;
                case KEYCODE_S:
                    if (_THIS_IS_MUSIC_BLOCKS_) {
                        __makeNewNote(5, 'sol');
                    }
                    break;
                case KEYCODE_L:
                    if (_THIS_IS_MUSIC_BLOCKS_) {
                        __makeNewNote(5, 'la');
                    }
                    break;
                case KEYCODE_T:
                    if (_THIS_IS_MUSIC_BLOCKS_) {
                        __makeNewNote(5, 'ti');
                    }
                    break;
                }
            } else {
                if (docById('paste').style.visibility === 'visible' && event.keyCode === RETURN) {
                    if (docById('paste').value.length > 0) {
                        pasted();
                    }
                } else if (!disableKeys) {
                    switch (event.keyCode) {
                    case END:
                        blocksContainer.y = -blocks.bottomMostBlock() + logo.canvas.height / 2;
                        break;
                    case PAGE_UP:
                        blocksContainer.y += logo.canvas.height / 2;
                        stage.update();
                        break;
                    case PAGE_DOWN:
                        blocksContainer.y -= logo.canvas.height / 2;
                        stage.update();
                        break;
                    case DEL:
                        blocks.extract();
                        break;
                    case KEYCODE_UP:
                        if (disableArrowKeys) {
                        } else if (blocks.activeBlock != null) {
                            blocks.moveStackRelative(blocks.activeBlock, 0, -STANDARDBLOCKHEIGHT / 2);
                            blocks.blockMoved(blocks.activeBlock);
                            blocks.adjustDocks(blocks.activeBlock, true);
                        } else if (palettes.mouseOver) {
                            palettes.menuScrollEvent(1, 10);
                            palettes.hidePaletteIconCircles();
                        } else if (palettes.activePalette != null) {
                            palettes.activePalette.scrollEvent(STANDARDBLOCKHEIGHT, 1);
                        } else if (scrollBlockContainer) {
                            blocksContainer.y -= 20;
                        }
                        stage.update();
                        break;
                    case KEYCODE_DOWN:
                        if (disableArrowKeys) {
                        } else if (blocks.activeBlock != null) {
                            blocks.moveStackRelative(blocks.activeBlock, 0, STANDARDBLOCKHEIGHT / 2);
                            blocks.blockMoved(blocks.activeBlock);
                            blocks.adjustDocks(blocks.activeBlock, true);
                        } else if (palettes.mouseOver) {
                            palettes.menuScrollEvent(-1, 10);
                            palettes.hidePaletteIconCircles();
                        } else if (palettes.activePalette != null) {
                            palettes.activePalette.scrollEvent(-STANDARDBLOCKHEIGHT, 1);
                        } else if (scrollBlockContainer) {
                            blocksContainer.y += 20;
                        }
                        stage.update();
                        break;
                    case KEYCODE_LEFT:
                        if (disableArrowKeys) {
                        } else if (blocks.activeBlock != null) {
                            blocks.moveStackRelative(blocks.activeBlock, -STANDARDBLOCKHEIGHT / 2, 0);
                            blocks.blockMoved(blocks.activeBlock);
                            blocks.adjustDocks(blocks.activeBlock, true);
                        } else if (scrollBlockContainer) {
                            blocksContainer.x -= 20;
                        }
                        stage.update();
                        break;
                    case KEYCODE_RIGHT:
                        if (disableArrowKeys) {
                        } else if (blocks.activeBlock != null) {
                            blocks.moveStackRelative(blocks.activeBlock, STANDARDBLOCKHEIGHT / 2, 0);
                            blocks.blockMoved(blocks.activeBlock);
                            blocks.adjustDocks(blocks.activeBlock, true);
                        } else if (scrollBlockContainer) {
                            blocksContainer.x += 20;
                        }
                        stage.update();
                        break;
                    case HOME:
                        if (palettes.mouseOver) {
                            var dy = Math.max(55 - palettes.buttons['rhythm'].y, 0);
                            palettes.menuScrollEvent(1, dy);
                            palettes.hidePaletteIconCircles();
                        } else if (palettes.activePalette != null) {
                            palettes.activePalette.scrollEvent(-palettes.activePalette.scrollDiff, 1);
                        } else {
                            _findBlocks();
                        }
                        stage.update();
                        break;
                    case TAB:
                        break;
                    case SPACE:
                        if (turtleContainer.scaleX == 1) {
                            turtles.scaleStage(0.5);
                        } else {
                            turtles.scaleStage(1);
                        }
                        break;
                    case ESC:
                        if (searchWidget.style.visibility === 'visible') {
                            searchWidget.style.visibility = 'hidden';
                        } else {
                            // toggle full screen
                            _toggleToolbar();
                        }
                        break;
                    case RETURN:
                        if (disableArrowKeys) {
                        } else if (docById('search').value.length > 0) {
                            doSearch();
                        } else {
                            if (blocks.activeBlock == null || SPECIALINPUTS.indexOf(blocks.blockList[blocks.activeBlock].name) === -1) {
                                logo.runLogoCommands();
                            }
                        }
                        break;
                    case KEYCODE_D:
                        if (_THIS_IS_MUSIC_BLOCKS_) {
                            __makeNewNote(4, 'do');
                        }
                        break;
                    case KEYCODE_R:
                        if (_THIS_IS_MUSIC_BLOCKS_) {
                            __makeNewNote(4, 're');
                        }
                        break;
                    case KEYCODE_M:
                        if (_THIS_IS_MUSIC_BLOCKS_) {
                            __makeNewNote(4, 'mi');
                        }
                        break;
                    case KEYCODE_F:
                        if (_THIS_IS_MUSIC_BLOCKS_) {
                            __makeNewNote(4, 'fa');
                        }
                        break;
                    case KEYCODE_S:
                        if (_THIS_IS_MUSIC_BLOCKS_) {
                            __makeNewNote(4, 'sol');
                        }
                        break;
                    case KEYCODE_L:
                        if (_THIS_IS_MUSIC_BLOCKS_) {
                            __makeNewNote(4, 'la');
                        }
                        break;
                    case KEYCODE_T:
                        if (_THIS_IS_MUSIC_BLOCKS_) {
                            __makeNewNote(4, 'ti');
                        }
                        break;
                    default:
                        break;
                    }
                }

                // Always store current key so as not to mask it from
                // the keyboard block.
                currentKeyCode = event.keyCode;
            }
        };

        function getCurrentKeyCode() {
            return currentKeyCode;
        };

        function clearCurrentKeyCode() {
            currentKey = '';
            currentKeyCode = 0;
        };

        function _onResize() {
            if (docById('labelDiv').classList.contains('hasKeyboard')) {
                return;
            }

            if (!platform.androidWebkit) {
                var w = window.innerWidth;
                var h = window.innerHeight;
            } else {
                var w = window.outerWidth;
                var h = window.outerHeight;
            }

            var smallSide = Math.min(w, h);

            if (smallSide < cellSize * 9) {
                var mobileSize = true;
                if (w < cellSize * 10) {
                    turtleBlocksScale = smallSide / (cellSize * 11);
                } else {
                    turtleBlocksScale = Math.max(smallSide / (cellSize * 11), 0.75);
                }
            } else {
                var mobileSize = false;
                if (w / 1200 > h / 900) {
                    turtleBlocksScale = w / 1200;
                } else {
                    turtleBlocksScale = h / 900;
                }
            }

            console.log('=====================');
            console.log(turtleBlocksScale);
            if (turtleBlocksScale < 0.5) {
              turtleBlocksScale = 0.5;
           } else if (turtleBlocksScale < 1) {
              turtleBlocksScale = 1;
           } else if (turtleBlocksScale < 1,5) {
              turtleBlocksScale = 1.5;
           } else {
              turtleBlocksScale = 2;
           }

            stage.scaleX = turtleBlocksScale;
            stage.scaleY = turtleBlocksScale;
            console.log(turtleBlocksScale);
            console.log('=====================')

            stage.canvas.width = w;
            stage.canvas.height = h;

            /*
            console.log('Resize: scale ' + turtleBlocksScale +
            ', stageW ' + w + ', stageH ' + h +
            ', canvasW ' + canvas.width + ', canvasH ' + canvas.height +
            ', screenW ' + screen.width + ', screenH ' + screen.height);
            */

            turtles.setScale(w, h, turtleBlocksScale);

            blocks.setScale(turtleBlocksScale);
            boundary.setScale(w, h, turtleBlocksScale);

            palettes.setScale(turtleBlocksScale);

            trashcan.resizeEvent(turtleBlocksScale);

            _setupAndroidToolbar(mobileSize);

            // Reposition coordinate grids.
            cartesianBitmap.x = (canvas.width / (2 * turtleBlocksScale)) - (600);
            cartesianBitmap.y = (canvas.height / (2 * turtleBlocksScale)) - (450);
            polarBitmap.x = (canvas.width / (2 * turtleBlocksScale)) - (600);
            polarBitmap.y = (canvas.height / (2 * turtleBlocksScale)) - (450);
            update = true;

            // Setup help now that we have calculated turtleBlocksScale.
            if (storage.doneTour) {
            } else {
                _showHelp();
            }

            // Hide palette icons on mobile
            if (mobileSize) {
                palettes.setMobile(true);
                palettes.hide();
            } else {
                palettes.setMobile(false);
                palettes.show();
                palettes.bringToTop();
            }

            for (var turtle = 0; turtle < turtles.turtleList.length; turtle++) {
                turtles.turtleList[turtle].doClear(false, false, true);
            }

            var artcanvas = docById('overlayCanvas');
            // Workaround for #795
            if (mobileSize) {
                artcanvas.width = w * 2;
                artcanvas.height = h * 2;
            } else {
                artcanvas.width = w;
                artcanvas.height = h;
            }
        };

        window.onresize = function () {
            _onResize();
        };

        function _restoreTrash() {
            // Restore last stack pushed to trashStack.
            // First, hide the palettes as they will need updating.
            for (var name in blocks.palettes.dict) {
                blocks.palettes.dict[name].hideMenu(true);
            }

            blocks.activeBlock = null;
            refreshCanvas();

            var dx = 0;
            var dy = -cellSize * 3; // Reposition blocks about trash area.

            if (blocks.trashStacks.length === 0) {
                console.log('Trash is empty--nothing to do');
                return;
            }

            var thisBlock = blocks.trashStacks.pop();

            // Restore drag group in trash
            blocks.findDragGroup(thisBlock);
            for (var b = 0; b < blocks.dragGroup.length; b++) {
                var blk = blocks.dragGroup[b];
                // console.log('Restoring ' + blocks.blockList[blk].name + ' from the trash.');
                blocks.blockList[blk].trash = false;
                blocks.moveBlockRelative(blk, dx, dy);
                blocks.blockList[blk].show();
            }

            blocks.raiseStackToTop(thisBlock);

            if (blocks.blockList[thisBlock].name === 'start' || blocks.blockList[thisBlock].name === 'drum') {
                var turtle = blocks.blockList[thisBlock].value;
                turtles.turtleList[turtle].trash = false;
                turtles.turtleList[turtle].container.visible = true;
            } else if (blocks.blockList[thisBlock].name === 'action') {
                // We need to add a palette entry for this action.
                // But first we need to ensure we have a unqiue name,
                // as the name could have been taken in the interim.
                var actionArg = blocks.blockList[blocks.blockList[thisBlock].connections[1]];
                if (actionArg != null) {
                    var oldName = actionArg.value;
                    // Mark the action block as still being in the
                    // trash so that its name won't be considered when
                    // looking for a unique name.
                    blocks.blockList[thisBlock].trash = true;
                    var uniqueName = blocks.findUniqueActionName(oldName);
                    blocks.blockList[thisBlock].trash = false;

                    if (uniqueName !== actionArg) {
                        console.log('renaming action when restoring from trash. old name: ' + oldName + ' unique name: ' + uniqueName);

                        actionArg.value = uniqueName;

                        var label = actionArg.value.toString();
                        if (label.length > 8) {
                            label = label.substr(0, 7) + '...';
                        }
                        actionArg.text.text = label;

                        if (actionArg.label != null) {
                            actionArg.label.value = uniqueName;
                        }

                        actionArg.container.updateCache();

                        // Check the drag group to ensure any do
                        // blocks are updated (in case of recursion).
                        for (var b = 0; b < blocks.dragGroup.length; b++) {
                            var me = blocks.blockList[blocks.dragGroup[b]];
                            if (['nameddo', 'nameddoArg', 'namedcalc', 'namedcalcArg'].indexOf(me.name) !== -1 && me.privateData === oldName) {
                                console.log('reassigning nameddo to ' + uniqueName);
                                me.privateData = uniqueName;
                                me.value = uniqueName;

                                var label = me.value.toString();
                                if (label.length > 8) {
                                    label = label.substr(0, 7) + '...';
                                }
                                me.text.text = label;
                                me.overrideName = label;
                                me.regenerateArtwork();
                                me.container.updateCache();
                            }
                        }
                    }

                    var actionName = actionArg.value;
                    if (actionName !== _('action')) {
                        // blocks.checkPaletteEntries('action');
                        console.log('FIXME: Check for unique action name here');
                    }
                }
            }

            blocks.refreshCanvas();
        };

        function _deleteBlocksBox() {
            // _hideBoxes();
            // clearBox.createBox(turtleBlocksScale, deleteAllButton.x - 27, deleteAllButton.y - 55);
	    if (!confirmContainer.visible) {
		confirmContainer.visible = true;
                if (beginnerMode) {
		    confirmContainer.x = 55 * 6 + 27.5;
		} else {
		    confirmContainer.x = 55 * 7 + 27.5;
		}

		confirmContainer.y = 27.5;
		deltaY(85);
	    } else {
		confirmContainer.visible = false;
		deltaY(-85);
	    }
        };

        function _afterDelete() {
            sendAllToTrash(true, false);
            if (planet !== undefined) {
                planet.initialiseNewProject.bind(planet);
            }

	    confirmContainer.visible = false;
	    deltaY(-85);
	    _showHideAuxMenu();
	};

        function doLanguageBox() {
            // _hideBoxes();
            languageBox.createBox(turtleBlocksScale, 55 * 7, 150); // saveButton.x - 27, saveButton.y - 55);
            languageBox.show();
	    modeContainer.visible = false;
	    languageContainer.visible = false;
	    deltaY(-85);
        };

        function _doUtilityBox() {
            // _hideBoxes();
            // utilityBox.init(turtleBlocksScale, utilityButton.x - 27, utilityButton.y, _makeButton, palettes.pluginsDeleteStatus);
	    if (!modeContainer.visible) {	
		modeContainer.visible = true;
		languageContainer.visible = true;
                if (beginnerMode) {
		    modeContainer.x = 55 * 5 + 27.5;
		    languageContainer.x = 55 * 6 + 27.5;
		} else {
		    modeContainer.x = 55 * 6 + 27.5;
		    languageContainer.x = 55 * 7 + 27.5;
		}

		modeContainer.y = 27.5;
		languageContainer.y = 27.5;
		deltaY(85);
	    } else {
		modeContainer.visible = false;
		languageContainer.visible = false;
		deltaY(-85);
	    }
        };

        function _doPlaybackBox() {
            _hideBoxes();
            playbackBox.init(turtleBlocksScale, playbackButton.x - 27, playbackButton.y, _makeButton, logo);
        };

        function sendAllToTrash(addStartBlock, doNotSave) {
            // First, hide the palettes as they will need updating.
            for (var name in blocks.palettes.dict) {
                blocks.palettes.dict[name].hideMenu(true);
            }

            hideDOMLabel();
            refreshCanvas();

            var actionBlockCounter = 0;
            var dx = 0;
            var dy = cellSize * 3;
            for (var blk in blocks.blockList) {
                // If this block is at the top of a stack, push it
                // onto the trashStacks list.
                if (blocks.blockList[blk].connections[0] == null) {
                    blocks.trashStacks.push(blk);
                }

                if (blocks.blockList[blk].name === 'start' || blocks.blockList[blk].name === 'drum') {
                    console.log('start blk ' + blk + ' value is ' + blocks.blockList[blk].value)
                    var turtle = blocks.blockList[blk].value;
                    if (!blocks.blockList[blk].trash && turtle != null) {
                        console.log('sending turtle ' + turtle + ' to trash');
                        turtles.turtleList[turtle].trash = true;
                        turtles.turtleList[turtle].container.visible = false;
                    }
                } else if (blocks.blockList[blk].name === 'action') {
                    if (!blocks.blockList[blk].trash) {
                        blocks.deleteActionBlock(blocks.blockList[blk]);
                        actionBlockCounter += 1;
                    }
                }

                blocks.blockList[blk].trash = true;
                blocks.moveBlockRelative(blk, dx, dy);
                blocks.blockList[blk].hide();
            }

            if (addStartBlock) {
                logo.playbackQueue = {};
                blocks.loadNewBlocks(DATAOBJS);
                setPlaybackStatus();
            } else if (!doNotSave) {
                // Overwrite session data too.
                saveLocally();
            }

            // Wait for palette to clear (#891)
            // We really need to signal when each palette item is deleted
            setTimeout(function() {
                stage.dispatchEvent('trashsignal');
           }, 1000 * actionBlockCounter);

            update = true;
        };

        function _changePaletteVisibility() {
            if (palettes.visible) {
                palettes.hide();
            } else {
                palettes.show();
                palettes.bringToTop();
            }
        };

        function _changeBlockVisibility() {
            hideDOMLabel();

            if (blocks.visible) {
                logo.hideBlocks();
                palettes.hide();
            } else {
                if (chartBitmap != null) {
                    stage.removeChild(chartBitmap);
                    chartBitmap = null;
                }

                logo.showBlocks();
                palettes.show();
                palettes.bringToTop();
            }

            // Combine block and palette visibility into one button.
            // _changePaletteVisibility();
        };

        function _toggleCollapsibleStacks() {
            hideDOMLabel();

            if (blocks.visible) {
                console.log('calling toggleCollapsibles');
                blocks.toggleCollapsibles();
            }
        };

        function onStopTurtle() {
            // TODO: plugin support
            if (stopTurtleContainer.visible) {
                _hideStopButton();
                setPlaybackStatus();
            }
        };

        function onRunTurtle() {
            // TODO: plugin support
            // If the stop button is hidden, show it.
            if (!stopTurtleContainer.visible) {
                _showStopButton();
            }
        };

        function refreshCanvas() {
            update = true;
        };

        function __tick(event) {
            // This set makes it so the stage only re-renders when an
            // event handler indicates a change has happened.
            if (update || createjs.Tween.hasActiveTweens()) {
                update = false; // Only update once
                stage.update(event);
            }
        };

        function _doOpenSamples() {
            planet.openPlanet();
        };

        function doSave() {
            if (beginnerMode) {
                save.saveHTML(_('My Project'));
            } else {
                _hideBoxes();
                saveBox.init(turtleBlocksScale, saveButton.x - 27, saveButton.y - 97, _makeButton);
            }
        };

        function doUploadToPlanet() {
            planet.openPlanet();
        };

        function doShareOnFacebook() {
            alert('Facebook Sharing : disabled');    // remove when add fb share link
            // add code for facebook share link
        };

        function doLoad(merge) {
            if (merge === undefined) {
                merge = false;
            }

            if (merge) {
                console.log('merge load');
                merging = true;
            } else {
                merging = false;
            }

            console.log('Loading .tb file');
            document.querySelector('#myOpenFile').focus();
            document.querySelector('#myOpenFile').click();
            window.scroll(0, 0);
            doStopButton();
            _allClear();
        };

        window.prepareExport = prepareExport;

        function runProject (env) {
            console.log('Running Project from Event');
            document.removeEventListener('finishedLoading', runProject);
            setTimeout(function () {
                console.log('Run');
                _changeBlockVisibility();
                _doFastButton(env);
            }, 5000);
        }

        function loadProject (projectID, flags, env) {
            //set default value of run
            flags = typeof flags !== 'undefined' ? flags : {run: false, show: false, collapse: false};
            loading = true;
            document.body.style.cursor = 'wait';

            // palettes.updatePalettes();
            setTimeout(function () {
                try {
                    planet.openProjectFromPlanet(projectID, function() {loadStartWrapper(_loadStart);});
                } catch (e) {
                    console.log(e);
                    console.log('_loadStart on error');
                    loadStartWrapper(_loadStart);
                }

                planet.initialiseNewProject();
                // Restore default cursor
                loading = false;
                document.body.style.cursor = 'default';
                update = true;
            }, 200);

            var run = flags.run;
            var show = flags.show;
            var collapse = flags.collapse;

            var __functionload = function () {
                setTimeout(function () {
                    if (!collapse && firstRun) {
                        _toggleCollapsibleStacks();
                    }

                    if (run && firstRun) {
                        for (var turtle = 0; turtle < turtles.turtleList.length; turtle++) {
                            turtles.turtleList[turtle].doClear(true, true, false);
                        }

                        runProject(env);

                        if (show) {
                            _changeBlockVisibility();
                        }

                        if (!collapse) {
                            _toggleCollapsibleStacks();
                        }
                    } else if (!show) {
                        _changeBlockVisibility();
                    }

                    document.removeEventListener('finishedLoading', __functionload);
                    firstRun = false;
                }, 1000);
            }

            if (document.addEventListener) {
                document.addEventListener('finishedLoading', __functionload, false);
            } else {
                document.attachEvent('finishedLoading', __functionload);
            }
        };

        // Calculate time such that no matter how long it takes to
        // load the program, the loading animation will cycle at least
        // once.
        function loadStartWrapper(func, arg1, arg2, arg3) {
            var time1 = new Date();
            func(arg1, arg2, arg3);

            var time2 = new Date();
            var elapsedTime = time2.getTime() - time1.getTime();
            var timeLeft = Math.max(6000 - elapsedTime);
            setTimeout(showContents, timeLeft);
        };

        // Hides the loading animation and unhides the background.
        function showContents() {
            docById('loading-image-container').style.display = 'none';
            // docById('canvas').style.display = 'none';
            docById('hideContents').style.display = 'block';

            /*
            // Warn the user -- chrome only -- if the browser level is
            // not set to 100%
            if (window.innerWidth !== window.outerWidth) {
                blocks.errorMsg(_('Please set browser zoom level to 100%'));
                console.log('zoom level is not 100%: ' + window.innerWidth + ' !== ' + window.outerWidth);
            }
            */
        };

        function _loadStart() {
            // where to put this?
            // palettes.updatePalettes();
            justLoadStart = function () {
                console.log('loading start and a matrix');
                logo.playbackQueue = {};
                blocks.loadNewBlocks(DATAOBJS);
                setPlaybackStatus();
            };

            sessionData = null;

            // Try restarting where we were when we hit save.
            if (planet) {
                sessionData = planet.openCurrentProject();
            } else {
                var currentProject = storage.currentProject;
                sessionData = storage['SESSION' + currentProject];
            }

            var __afterLoad = function () {
                if (!turtles.running()) {
                    setTimeout(function() { 
                        console.log('reset turtles ' + turtles.turtleList.length);
                 
                        for (var turtle = 0; turtle < turtles.turtleList.length; turtle++) {
                            logo.turtleHeaps[turtle] = [];
                            logo.notationStaging[turtle] = [];
                            logo.notationDrumStaging[turtle] = [];
                            turtles.turtleList[turtle].doClear(true, true, false);
                        }

                        playbackOnLoad();
                    }, 1000);
                }

                document.removeEventListener('finishedLoading', __afterLoad);
            };

            // After we have finished loading the project, clear all
            // to ensure a clean start.
            if (document.addEventListener) {
                document.addEventListener('finishedLoading', __afterLoad);
            } else {
                document.attachEvent('finishedLoading', __afterLoad);
            }

            if (sessionData) {
                try {
                    if (sessionData === 'undefined' || sessionData === '[]') {
                        console.log('empty session found: loading start');
                        justLoadStart();
                    } else {
                        console.log('restoring session: ' + sessionData);
                        // First, hide the palettes as they will need updating.
                        for (var name in blocks.palettes.dict) {
                            blocks.palettes.dict[name].hideMenu(true);
                        }

                        logo.playbackQueue = {};
                        blocks.loadNewBlocks(JSON.parse(sessionData));
                        setPlaybackStatus();
                    }
                } catch (e) {
                    console.log(e);
                }
            } else {
                justLoadStart();
            }

            update = true;
        };

        function hideMsgs() {
            console.log('hiding messages');
            errorMsgText.parent.visible = false;
            if (errorMsgArrow != null) {
                errorMsgArrow.removeAllChildren();
                refreshCanvas();
            }

            msgText.parent.visible = false;
            for (var i in errorArtwork) {
                errorArtwork[i].visible = false;
            }

            refreshCanvas();
        };

        function textMsg(msg) {
            if (msgText == null) {
                // The container may not be ready yet, so do nothing.
                return;
            }

            var msgContainer = msgText.parent;
            msgContainer.visible = true;
            msgText.text = msg;
            msgContainer.updateCache();
            stage.setChildIndex(msgContainer, stage.children.length - 1);
        };

        function errorMsg(msg, blk, text, timeout) {
            if (logo.optimize) {
                return;
            }

            if (errorMsgTimeoutID != null) {
                clearTimeout(errorMsgTimeoutID);
            }

            // Hide the button, as the program is going to be
            // terminated.
            _hideStopButton();

            if (errorMsgText == null) {
                // The container may not be ready yet, so do nothing.
                return;
            }

            if (blk !== undefined && blk != null && !blocks.blockList[blk].collapsed) {
                var fromX = (canvas.width - 1000) / 2;
                var fromY = 128;
                var toX = blocks.blockList[blk].container.x + blocksContainer.x;
                var toY = blocks.blockList[blk].container.y + blocksContainer.y;

                if (errorMsgArrow == null) {
                    errorMsgArrow = new createjs.Container();
                    stage.addChild(errorMsgArrow);
                }

                var line = new createjs.Shape();
                errorMsgArrow.addChild(line);
                line.graphics.setStrokeStyle(4).beginStroke('#ff0031').moveTo(fromX, fromY).lineTo(toX, toY);
                stage.setChildIndex(errorMsgArrow, stage.children.length - 1);

                var angle = Math.atan2(toX - fromX, fromY - toY) / Math.PI * 180;
                var head = new createjs.Shape();
                errorMsgArrow.addChild(head);
                head.graphics.setStrokeStyle(4).beginStroke('#ff0031').moveTo(-10, 18).lineTo(0, 0).lineTo(10, 18);
                head.x = toX;
                head.y = toY;
                head.rotation = angle;
            }

            switch (msg) {
            case NOMICERRORMSG:
                errorArtwork['nomicrophone'].visible = true;
                stage.setChildIndex(errorArtwork['nomicrophone'], stage.children.length - 1);
                break;
            case NOSTRINGERRORMSG:
                errorArtwork['notastring'].visible = true;
                stage.setChildIndex(errorArtwork['notastring'], stage.children.length - 1);
                break;
            case EMPTYHEAPERRORMSG:
                errorArtwork['emptyheap'].visible = true;
                stage.setChildIndex(errorArtwork['emptyheap'], stage.children.length - 1);
                break;
            case NOSQRTERRORMSG:
                errorArtwork['negroot'].visible = true;
                stage.setChildIndex(errorArtwork['negroot'], stage.children.length - 1);
                break;
            case NOACTIONERRORMSG:
                if (text == null) {
                    text = 'foo';
                }

                errorArtwork['nostack'].children[1].text = text;
                errorArtwork['nostack'].visible = true;
                errorArtwork['nostack'].updateCache();
                stage.setChildIndex(errorArtwork['nostack'], stage.children.length - 1);
                break;
            case NOBOXERRORMSG:
                if (text == null) {
                    text = 'foo';
                }

                errorArtwork['emptybox'].children[1].text = text;
                errorArtwork['emptybox'].visible = true;
                errorArtwork['emptybox'].updateCache();
                stage.setChildIndex(errorArtwork['emptybox'], stage.children.length - 1);
                break;
            case ZERODIVIDEERRORMSG:
                errorArtwork['zerodivide'].visible = true;
                stage.setChildIndex(errorArtwork['zerodivide'], stage.children.length - 1);
                break;
              case NANERRORMSG:
                errorArtwork['notanumber'].visible = true;
                stage.setChildIndex(errorArtwork['notanumber'], stage.children.length - 1);
                break;
            case NOINPUTERRORMSG:
                errorArtwork['noinput'].visible = true;
                stage.setChildIndex(errorArtwork['noinput'], stage.children.length - 1);
                break;
            default:
                var errorMsgContainer = errorMsgText.parent;
                errorMsgContainer.visible = true;
                errorMsgText.text = msg;
                stage.setChildIndex(errorMsgContainer, stage.children.length - 1);
                errorMsgContainer.updateCache();
                break;
            }

            if (timeout != undefined) {
                var myTimeout = timeout;
            } else {
                var myTimeout = _ERRORMSGTIMEOUT_;
            }

            if (myTimeout > 0) {
                errorMsgTimeoutID = setTimeout(function () {
                    hideMsgs();
                }, myTimeout);
            }

            update = true;
        };

        function _hideCartesian() {
            cartesianBitmap.visible = false;
            cartesianBitmap.updateCache();
            update = true;
        };

        function _showCartesian() {
            cartesianBitmap.visible = true;
            cartesianBitmap.updateCache();
            update = true;
        };

        function _hidePolar() {
            polarBitmap.visible = false;
            polarBitmap.updateCache();
            update = true;
        };

        function _showPolar() {
            polarBitmap.visible = true;
            polarBitmap.updateCache();
            update = true;
        };

        function pasteStack() {
            blocks.pasteStack();
        };

        function prepareExport() {
            // We don't save blocks in the trash, so we need to
            // consolidate the block list and remap the connections.
            var blockMap = [];
            var hasMatrixDataBlock = false;
            for (var blk = 0; blk < blocks.blockList.length; blk++) {
                var myBlock = blocks.blockList[blk];
                if (myBlock.trash) {
                    // Don't save blocks in the trash.
                    continue;
                }

                blockMap.push(blk);
            }

            var data = [];
            for (var blk = 0; blk < blocks.blockList.length; blk++) {
                var myBlock = blocks.blockList[blk];
                if (myBlock.trash) {
                    // Don't save blocks in the trash.
                    continue;
                }

                if (myBlock.isValueBlock() || myBlock.name === 'loadFile' || myBlock.name === 'boolean') {
                    // FIX ME: scale image if it exceeds a maximum size.
                    var args = {
                        'value': myBlock.value
                    };
                } else {
                    switch (myBlock.name) {
                    case 'start':
                    case 'drum':
                        // Find the turtle associated with this block.
                        var turtle = turtles.turtleList[myBlock.value];
                        if (turtle == null) {
                            var args = {
                                'collapsed': false,
                                'xcor': 0,
                                'ycor': 0,
                                'heading': 0,
                                'color': 0,
                                'shade': 50,
                                'pensize': 5,
                                'grey': 100
                            };
                        } else {
                            var args = {
                                'collapsed': myBlock.collapsed,
                                'xcor': turtle.x,
                                'ycor': turtle.y,
                                'heading': turtle.orientation,
                                'color': turtle.color,
                                'shade': turtle.value,
                                'pensize': turtle.stroke,
                                'grey': turtle.chroma
                            };
                        }
                        break;
                    case 'newnote':
                    case 'action':
                    case 'matrix':
                    case 'pitchdrummatrix':
                    case 'rhythmruler':
                    case 'timbre':
                    case 'pitchstaircase':
                    case 'tempo':
                    case 'pitchslider':
                    case 'modewidget':
                    case 'status':
                        var args = {
                            'collapsed': myBlock.collapsed
                        }
                        break;
                    case 'namedbox':
                    case 'storein2':
                    case 'nameddo':
                    case 'nameddoArg':
                    case 'namedcalc':
                    case 'namedcalcArg':
                    case 'namedarg':
                        var args = {
                            'value': myBlock.privateData
                        }
                        break;
                    case 'nopValueBlock':
                    case 'nopZeroArgBlock':
                    case 'nopOneArgBlock':
                    case 'nopTwoArgBlock':
                    case 'nopThreeArgBlock':
                        // restore original block name
                        myBlock.name = myBlock.privateData;
                        var args = {}
                        break;
                    case 'matrixData':
                        // deprecated
                        var args = {
                            'notes': window.savedMatricesNotes,
                            'count': window.savedMatricesCount
                        }
                        hasMatrixDataBlock = true;
                        break;
                    default:
                        var args = {}
                        break;
                    }
                }

                connections = [];
                for (var c = 0; c < myBlock.connections.length; c++) {
                    var mapConnection = blockMap.indexOf(myBlock.connections[c]);
                    if (myBlock.connections[c] == null || mapConnection === -1) {
                        connections.push(null);
                    } else {
                        connections.push(mapConnection);
                    }
                }

                data.push([blockMap.indexOf(blk), [myBlock.name, args], myBlock.container.x, myBlock.container.y, connections]);
            }

            // Next, save the playback queue, but don't save the
            // playback queue if we are saving to Lilypond.

            if (logo.runningLilypond) {
                logo.playbackQueue = {};
            }

            var i = data.length;
            if (i > 0) {
                for (var turtle = 0; turtle < turtles.turtleList.length; turtle++) {
                    if (turtle in logo.playbackQueue) {
                        for (var j = 0; j < logo.playbackQueue[turtle].length; j++) {
                            data.push([i, turtle, logo.playbackQueue[turtle][j]]);
                            i += 1;
                        }
                    }
                }
            }

            return JSON.stringify(data);
        };

        function doOpenPlugin() {
            // Click on the plugin open chooser in the DOM (.json).
            pluginChooser.focus();
            pluginChooser.click();
        };

        function _hideStopButton() {
            stopTurtleContainer.visible = false;
            hardStopTurtleContainer.visible = true;
        };

        function _showStopButton() {
            // stopTurtleContainer.x = onscreenButtons[0].x;
            // stopTurtleContainer.y = onscreenButtons[0].y;
            stopTurtleContainer.visible = true;
            hardStopTurtleContainer.visible = false;
        };

        function blinkPasteButton(bitmap) {
            function handleComplete() {
                createjs.Tween.get(bitmap).to({alpha:1, visible:true}, 500);
            };

            createjs.Tween.get(bitmap).to({alpha:0, visible:false}, 1000).call(
handleComplete);
        };

        function updatePasteButton() {
            if (blocks.selectedBlocksObj == null) {
                pasteContainer.removeAllChildren();
                var img = new Image();

                img.onload = function () {
                    var originalSize = 55; // this is the original svg size
                    var halfSize = Math.floor(cellSize / 2);

                    bitmapDisablePaste = new createjs.Bitmap(img);
                    if (cellSize !== originalSize) {
                        bitmapDisablePaste.scaleX = cellSize / originalSize;
                        bitmapDisablePaste.scaleY = cellSize / originalSize;
                    }

                    bitmapDisablePaste.regX = halfSize / bitmapDisablePaste.scaleX;
                    bitmapDisablePaste.regY = halfSize / bitmapDisablePaste.scaleY;
                    pasteContainer.addChild(bitmapDisablePaste);

                    update = true;
                };

                img.src = 'data:image/svg+xml;base64,' + window.btoa(unescape(encodeURIComponent(PASTEDISABLEDBUTTON)))
                return;
            }

            if (pasteImage === null) {
                console.log('Updating paste button');
                var img = new Image();

                img.onload = function () {
                    var originalSize = 55; // this is the original svg size
                    var halfSize = Math.floor(cellSize / 2);

                    bitmapActivePaste = new createjs.Bitmap(img);
                    if (cellSize !== originalSize) {
                        bitmapActivePaste.scaleX = cellSize / originalSize;
                        bitmapActivePaste.scaleY = cellSize / originalSize;
                    }

                    bitmapActivePaste.regX = halfSize / bitmapActivePaste.scaleX;
                    bitmapActivePaste.regY = halfSize / bitmapActivePaste.scaleY;
                    pasteContainer.addChild(bitmapActivePaste);
                    pasteImage = bitmapActivePaste;

                    update = true;
                };

                img.src = 'data:image/svg+xml;base64,' + window.btoa(unescape(encodeURIComponent(PASTEBUTTON)))
            } else {
                pasteContainer.addChild(bitmapActivePaste);
                console.log('Blinking paste button');
                blinkPasteButton(pasteImage);
            }
        };

        function _setupAndroidToolbar(showPalettesPopover) {
            // NOTE: see getMainToolbarButtonNames in turtledefs.js

            if (headerContainer !== undefined) {
                stage.removeChild(headerContainer);
                for (var i in onscreenButtons) {
                    stage.removeChild(onscreenButtons[i]);
                }
            }

            headerContainer = new createjs.Shape();
            headerContainer.graphics.f(platformColor.header).r(0, -cellSize * 3, screen.width / turtleBlocksScale, 4.5 * cellSize);

            if (platformColor.doHeaderShadow) {
                headerContainer.shadow = new createjs.Shadow('#777', 0, 2, 2);
            }

            stage.addChild(headerContainer);

            // Buttons used when running turtle programs:
            // button name, on-press function, hover label,
            // on-long-press function, on-extra-long-press function,
            // on-long-press icon, on-extra-long-press icon
            if (_THIS_IS_MUSIC_BLOCKS_) {
                if (beginnerMode) {
                    var buttonNames = [
                        ['run', _doFastButton, _('Play'), null, null, null, null],
                        ['hard-stop-turtle', doHardStopButton, _('Hard stop') + ' [Alt-S]', null, null, null, null],
                        ['stop-turtle', doStopButton, _('Stop') + ' [Alt-S]', doHardStopButton, null, 'stop-turtle-button', null],
                        ['clear', _allClear, _('Clean') + ' [Alt-E]', null, null, null, null],
                        ['hide-blocks', _changeBlockVisibility, _('Show/hide blocks'), null, null, null, null],
                        ['collapse-blocks', _toggleCollapsibleStacks, _('Expand/collapse collapsable blocks'), null, null, null, null],
                        ['go-home', _findBlocks, _('Home') + ' [HOME]', null, null, null, null],
                        // ['beginner', doSwitchMode, _('Switch to advanced mode'), null, null, null, null],
                    ];
                } else {
                    var buttonNames = [
                        ['run', _doFastButton, _('Run fast') + ' / ' + _('long press to run slowly') + ' / ' + _('extra-long press to run music slowly') + ' [ENTER]', _doSlowButton, _doSlowMusicButton, 'slow-button', 'slow-music-button'],
                        ['step', _doStepButton, _('Run step by step'), null, null, null, null],
                        ['step-music', _doStepMusicButton, _('Run note by note'), null, null, null, null],
                        ['hard-stop-turtle', doHardStopButton, _('Stop') + ' [Alt-S]', null, null, null, null],
                        ['stop-turtle', doStopButton, _('Stop') + ' [Alt-S]', doHardStopButton, null, 'stop-turtle-button', null],
                        ['clear', _allClear, _('Clean') + ' [Alt-E]', null, null, null, null],
                        ['hide-blocks', _changeBlockVisibility, _('Show/hide blocks'), null, null, null, null],
                        ['collapse-blocks', _toggleCollapsibleStacks, _('Expand/collapse collapsable blocks'), null, null, null, null],
                        ['go-home', _findBlocks, _('Home') + ' [HOME]', null, null, null, null],
                        // ['advanced', doSwitchMode, _('Switch to beginner mode'), null, null, null, null],
                    ];
                }

                buttonNames.push(['help', _showHelp, _('Help'), null, null, null, null]);
            } else {
                var buttonNames = [
                    ['run', _doFastButton, _('Run fast') + ' / ' + _('long press to run slowly') + ' [ENTER]', _doSlowButton, null, 'slow-button', null],
                    ['step', _doStepButton, _('Run step by step'), null, null, null, null],
                    ['hard-stop-turtle', doHardStopButton, _('Hard stop') + ' [Alt-S]', null, null, null, null],
                    ['stop-turtle', doStopButton, _('Stop') + ' [Alt-S]', null, null, null, null],
                    ['clear', _allClear, _('Clean') + ' [Alt-E]', null, null, null, null],
                    ['hide-blocks', _changeBlockVisibility, _('Show/hide blocks'), null, null, null, null],
                    ['collapse-blocks', _toggleCollapsibleStacks, _('Expand/collapse collapsable blocks'), null, null, null, null],
                    ['go-home', _findBlocks, _('Home') + ' [HOME]', null, null, null, null],
                    ['help', _showHelp, _('Help'), null, null, null, null]
                ];
            }

            if (sugarizerCompatibility.isInsideSugarizer()) {
                buttonNames.push(['sugarizer-stop', function () {
                    sugarizerCompatibility.data.blocks = prepareExport();
                    sugarizerCompatibility.saveLocally(function () {
                        sugarizerCompatibility.sugarizerStop();
                    });
                }, 'Stop', null, null, null, null]);
            }

            if (showPalettesPopover) {
                buttonNames.unshift(['popdown-palette', doPopdownPalette]);
            }

            var btnSize = cellSize;
            var x = Math.floor(btnSize / 2);
            var y = x;
            var dx = btnSize;
            var dy = 0;

            for (var i = 0; i < buttonNames.length; i++) {
                if (!getMainToolbarButtonNames(buttonNames[i][0])) {
                    console.log('continue');
                    continue;
                }

                var container = _makeButton(buttonNames[i][0] + '-button', buttonNames[i][2], x, y, btnSize, 0);
                _loadButtonDragHandler(container, x, y, buttonNames[i][1], buttonNames[i][3], buttonNames[i][4], buttonNames[i][5], buttonNames[i][6]);
                onscreenButtons.push(container);

                if (buttonNames[i][0] === 'stop-turtle') {
                    stopTurtleContainer = container;
                } else if (buttonNames[i][0] === 'hard-stop-turtle') {
                    console.log('hard stop turtle');
                    hardStopTurtleContainer = container;
                } else if (buttonNames[i][0] === 'go-home') {
                    homeButtonContainers = [];
                    homeButtonContainers.push(container);
                    var container2 = _makeButton('go-home-faded-button', _('Home') + ' [HOME]', x, y, btnSize, 0);
                    _loadButtonDragHandler(container2, x, y, buttonNames[i][1], null, null, null, null);
                    homeButtonContainers.push(container2);
                    onscreenButtons.push(container2);
                    homeButtonContainers[0].visible = false;
                    homeButtonContainers[1].visible = true;
                    boundary.hide();
                    blocks.setHomeContainers(homeButtonContainers, boundary);
                }

                // Ensure that stop-turtle button is placed on top of
                // hard-stop-turtle button.
                if (!(buttonNames[i][0] === 'hard-stop-turtle' && buttonNames[i + 1][0] === 'stop-turtle')) {
                    x += dx;
                    y += dy;
                }
                //x += dx;
                //y += dy;
            }

            _setupAuxMenu(turtleBlocksScale);
            _setupBoxMenus(turtleBlocksScale);
        };

        function _doMergeLoad() {
            console.log('merge load');
            doLoad(true);
        };

        function _setupBoxMenus(turtleBlocksScale) {
	    // Each box menu is positioned above the Aux menus
	    var cellsize = 55;
            var y = Math.floor(-3 * cellsize / 2);
<<<<<<< HEAD
	    var x = 27.5;

	    // Clear Box Confirm Button
            confirmContainer = _makeButton('empty-trash-confirm-button', _('confirm'), x, y, cellsize, 0);
=======
	    var x = 200;
            confirmContainer = _makeButton('empty-trash-button', _('confirm'), x, y, cellsize, 0);
>>>>>>> 9abbe85a
	    confirmContainer.visible = false;

	    confirmContainer.on('click', function (event) {
		_afterDelete();
	    });

            confirmContainer.on('mouseover', function (event) {
                if (!loading) {
                    document.body.style.cursor = 'pointer';
                }
            });

            confirmContainer.on('mouseout', function (event) {
                if (!loading) {
                    document.body.style.cursor = 'default';
                }
            });

	    // Settings Box Buttons: Mode, Language, Smaller, Larger
	    // FIXME: Add advanced mode buttons
	    if (beginnerMode) {
		modeContainer = _makeButton('beginner-button', _('Switch to advanced mode'), x, y, cellsize, 0);
		modeContainer.visible = false;

		modeContainer.on('click', function (event) {
		    _doSwitchMode();
		});

		modeContainer.on('mouseover', function (event) {
                    if (!loading) {
			document.body.style.cursor = 'pointer';
                    }
		});

		modeContainer.on('mouseout', function (event) {
                    if (!loading) {
			document.body.style.cursor = 'default';
                    }
		});

		languageContainer = _makeButton('language-button', _('Select language'), x, y, cellsize, 0);
		languageContainer.visible = false;

		languageContainer.on('click', function (event) {
		    doLanguageBox();
		});

		languageContainer.on('mouseover', function (event) {
                    if (!loading) {
			document.body.style.cursor = 'pointer';
                    }
		});

		languageContainer.on('mouseout', function (event) {
                    if (!loading) {
			document.body.style.cursor = 'default';
                    }
		});
	    } else {
	    }
	};

        function _setupAuxMenu(turtleBlocksScale) {
            if (menuContainer !== undefined) {
                stage.removeChild(menuContainer);
                for (var i in onscreenMenu) {
                    stage.removeChild(onscreenMenu[i]);
                }
            }

            // NOTE: see getAuxToolbarButtonNames in turtledefs.js
            // Misc. other buttons
            // name / onpress function / label / onlongpress function / onextralongpress function / onlongpress icon / onextralongpress icon
            if (planet) {
                var planetMenuItem = ['planet', _doOpenSamples, _('Find and share projects'), null, null, null, null];
            } else {
                var planetMenuItem = ['planet-disabled', null, _('Offline. Sharing is unavailable.'), null, null, null, null];
            }

            if (_THIS_IS_MUSIC_BLOCKS_) {
                if (beginnerMode) {
                    var menuNames = [
                        planetMenuItem,
                        ['open', doLoad, _('Load project from files'), _doMergeLoad, _doMergeLoad, 'open-merge-button', 'open-merge-button'],
                        ['save', doSave, _('Save project'), null, null, null, null],
                        ['paste-disabled', pasteStack, _('Right-click to copy.') + ' [Alt-C] ' + _('Click here to paste.') + ' [Alt-V]', null, null, null, null],
                        ['Cartesian', _doCartesianPolar, _('Cartesian') + '/' + _('Polar'), null, null, null, null],
                        ['utility', _doUtilityBox, _('Settings'), null, null, null, null],
                        ['new', _deleteBlocksBox, _('New Project'), null, null, null, null],
                        ['restore-trash', _restoreTrash, _('Restore'), null, null, null, null]
                    ];
                } else {
                    var menuNames = [
                        planetMenuItem,
                        ['open', doLoad, _('Load project from files'), _doMergeLoad, _doMergeLoad, 'open-merge-button', 'open-merge-button'],
                        ['save', doSave, _('Save project'), null, null, null, null],
                        ['paste-disabled', pasteStack, _('Right-click to copy.') + ' [Alt-C] ' + _('Click here to paste.') + ' [Alt-V]', null, null, null, null],
                        ['Cartesian', _doCartesianPolar, _('Cartesian') + '/' + _('Polar'), null, null, null, null],
                        ['compile', _doPlaybackBox, _('playback'), null, null, null, null],
                        ['utility', _doUtilityBox, _('Settings'), null, null, null, null],
                        ['new', _deleteBlocksBox, _('New Project'), null, null, null, null],
                        ['restore-trash', _restoreTrash, _('Restore'), null, null, null, null]
                    ];
                }
            } else {
                var menuNames = [
                    planetMenuItem,
                    ['open', doLoad, _('Load project from files'), _doMergeLoad, _doMergeLoad, 'open-merge-button', 'open-merge-button'],
                    ['save', doSave, _('Save project'), null, null, null, null],
                    ['paste-disabled', pasteStack, _('Paste'), null, null, null, null],
                    ['Cartesian', _doCartesianPolar, _('Cartesian') + '/' + _('Polar'), null, null, null, null],
                    ['compile', _doPlaybackBox, _('playback'), null, null, null, null],
                    ['utility', _doUtilityBox, _('Settings'), null, null, null, null],
                    ['new', _deleteBlocksBox, _('Delete all'), null, null, null, null],
                    ['restore-trash', _restoreTrash, _('Restore'), null, null, null, null]
                ];
            }

            if (planet) {
                document.querySelector('#myOpenFile').addEventListener('change', function (event) {
                    planet.closePlanet();
                });
            }

            var btnSize = cellSize;
            /*
            var dx = 0;
            var dy = btnSize;
            */

            var x = Math.floor(canvas.width / turtleBlocksScale) - btnSize / 2;
            var y = Math.floor(btnSize / 2);

            menuContainer = _makeButton('menu-button', '', x, y, btnSize, menuButtonsVisible ? 90 : undefined);
            _loadButtonDragHandler(menuContainer, x, y, _doMenuButton, null, null, null, null);

            var x = Math.floor(-btnSize / 2);
            var y = Math.floor(btnSize / 2);

            var dx = btnSize;
            var dy = 0;

            for (var i = 0; i < menuNames.length; i++) {
                if (!getAuxToolbarButtonNames(menuNames[i][0])) {
                    continue;
                }

                x += dx;
                y += dy;
                var container = _makeButton(menuNames[i][0] + '-button', menuNames[i][2], x, y, btnSize, 0);
                if (menuNames[i][0] === 'paste-disabled') {
                    pasteContainer = container;
                } else if (menuNames[i][0] === 'Cartesian') {
                    gridContainer = container;

                    var gridButtons = ['header-icons/Cartesian-polar-button.svg', 'header-icons/polar-button.svg', 'header-icons/no-grid-button.svg'];
                    for (var j = 0; j < gridButtons.length; j++) {
                        _makeExtraGridButtons(gridButtons[j], 250 + j * 250);
                    }
                }

                _loadButtonDragHandler(container, x, y, menuNames[i][1],menuNames[i][3],menuNames[i][4],menuNames[i][5],menuNames[i][6]);
                onscreenMenu.push(container);
                if (menuNames[i][0] === 'utility') {
                    utilityButton = container;
                } else if (menuNames[i][0] === 'save') {
                    saveButton = container;
                } else if (menuNames[i][0] === 'compile') {
                    playbackButton = container;
                } else if (menuNames[i][0] === 'new') {
                    deleteAllButton = container;
                }

                container.visible = false;
            }

            if (menuButtonsVisible) {
                for (var button in onscreenMenu) {
                    onscreenMenu[button].visible = true;
                }
            }
        };

        function _makeExtraGridButtons(name, delay) {
            setTimeout(function () {
                var img = new Image();

                img.onload = function () {
                    var originalSize = 55;
                    var halfSize = Math.floor(cellSize / 2);

                    var bitmap = new createjs.Bitmap(img);
                    if (cellSize !== originalSize) {
                        bitmap.scaleX = cellSize / originalSize;
                        bitmap.scaleY = cellSize / originalSize;
                    }

                    bitmap.regX = halfSize / bitmap.scaleX;
                    bitmap.regY = halfSize / bitmap.scaleY;
                    gridContainer.addChild(bitmap);
                    bitmap.visible = false;
                    gridImages.push(bitmap);

                    update = true;
                };

                img.src = name;
            }, delay);
        };

        function doPopdownPalette() {
            console.log('doPopdownPalette');
            var p = new PopdownPalette(palettes);
            p.popdown();
        };

        function _showHelp() {
            var helpWidget = new HelpWidget();
            helpWidget.init(null);
        };

        function _doMenuButton() {
            _doMenuAnimation(1);
        };

        function _doMenuAnimation() {
            var bitmap = last(menuContainer.children);
            if (bitmap != null) {
                var r = bitmap.rotation;
                if (r % 90 !== 0) {
                    return;
                }

                createjs.Tween.get(bitmap)
                    .to({
                        rotation: r
                    })
                    .to({
                        rotation: r + 90
                    }, 500);
            } else {
                // Race conditions during load
                setTimeout(_doMenuAnimation, 50);
            }

            setTimeout(function () {
                if (menuButtonsVisible) {
                    menuButtonsVisible = false;
                    _showHideAuxMenu();
                } else {
                    menuButtonsVisible = true;
                    for (var button in onscreenMenu) {
                        onscreenMenu[button].visible = true;
                    }

                    _showHideAuxMenu();
                }
                update = true;
            }, 500);
        };

        function _toggleToolbar() {
            buttonsVisible = !buttonsVisible;
            menuContainer.visible = buttonsVisible;
            headerContainer.visible = buttonsVisible;
            for (var button in onscreenButtons) {
                onscreenButtons[button].visible = buttonsVisible;
            }

            for (var button in onscreenMenu) {
                onscreenMenu[button].visible = buttonsVisible;
            }

            update = true;
        };

        function _makeButton(name, label, x, y, size, rotation, parent) {
            var container = new createjs.Container();

            if (parent == undefined) {
                stage.addChild(container);
            } else {
                parent.addChild(container);
            }

            container.x = x;
            container.y = y;

            var text = new createjs.Text(label, '14px Sans', '#282828');
            // if (container.y < 55) {
                if (container.x < 55) {
                    text.textAlign = 'left';
                    text.x = -14;
                } else {
                    text.textAlign = 'center';
                    text.x = 0;
                }
                text.y = 30;
            // } else {
            //     text.textAlign = 'right';
            //    text.x = -28;
            //    text.y = 0;
            // }

            text.visible = false;

            var circles;
            container.on('mouseover', function (event) {
                for (var c = 0; c < container.children.length; c++) {
                    if (container.children[c].text != undefined) {
                        container.children[c].visible = true;
                        stage.update();
                        break;
                    }
                }

                var r = size / 2;
                circles = showButtonHighlight(container.x, container.y, r, event, palettes.scale, stage);
            });

            container.on('mouseout', function (event) {
                hideButtonHighlight(circles, stage);
                for (var c = 0; c < container.children.length; c++) {
                    if (container.children[c].text != undefined) {
                        container.children[c].visible = false;
                        stage.update();
                        break;
                    }
                }
            });

            var img = new Image();

            img.onload = function () {
                var originalSize = 55; // this is the original svg size
                var halfSize = Math.floor(size / 2);

                var bitmap = new createjs.Bitmap(img);
                if (size !== originalSize) {
                    bitmap.scaleX = size / originalSize;
                    bitmap.scaleY = size / originalSize;
                }

                bitmap.regX = halfSize / bitmap.scaleX;
                bitmap.regY = halfSize / bitmap.scaleY;
                if (rotation !== undefined) {
                    bitmap.rotation = rotation;
                }

                container.addChild(bitmap);
                var hitArea = new createjs.Shape();
                hitArea.graphics.beginFill('#FFF').drawEllipse(-halfSize, -halfSize, size, size);
                hitArea.x = 0;
                hitArea.y = 0;
                container.hitArea = hitArea;
                bitmap.cache(0, 0, size, size);
                bitmap.updateCache();
                update = true;

                if (name === 'Cartesian-button') {
                    gridButtonLabel = text;
                    gridImages = [bitmap];
                }

            };

            img.src = 'header-icons/' + name + '.svg';
            container.addChild(text);

            return container;
        };

        function _loadButtonDragHandler(container, ox, oy, action, longAction, extraLongAction, longImg, extraLongImg) {
            // Prevent multiple button presses (i.e., debounce).
            var lockTimer = null;
            var locked = false;

            if (longAction === null) {
                longAction = action;
            }

            if (extraLongAction === null) {
                extraLongAction = longAction;
            }

            // Long and extra-long press variables declaration
            var pressTimer = null;
            var isLong = false;
            var pressTimerExtra = null;
            var isExtraLong = false;

            var formerContainer = container;

            container.on('mouseover', function (event) {
                if (!loading) {
                    document.body.style.cursor = 'pointer';
                }
            });

            container.on('mouseout', function (event) {
                if (!loading) {
                    document.body.style.cursor = 'default';
                }
            });

            container.on('mousedown', function (event) {
                if (locked) {
                    return;
                } else {
                    locked = true;

                    lockTimer = setTimeout(function () {
                        locked = false;

                        clearTimeout(pressTimer);
                        clearTimeout(pressTimerExtra);
                        if (longImg !== null || extraLongImg !== null) {
                            container.visible = false;
                            container = formerContainer;
                            container.visible = true;
                        }
                    }, 1500);
                }

                var mousedown = true;

                var offset = {
                    x: container.x - Math.round(event.stageX / turtleBlocksScale),
                    y: container.y - Math.round(event.stageY / turtleBlocksScale)
                };

                pressTimer = setTimeout(function () {
                    isLong = true;
                    if (longImg !== null) {
                        container.visible = false;
                        container = _makeButton(longImg, '', ox, oy, cellSize, 0);
                    }
                }, 500);

                pressTimerExtra = setTimeout(function () {
                    isExtraLong = true;
                    if (extraLongImg !== null) {
                        container.visible = false;
                        container = _makeButton(extraLongImg, '', ox, oy, cellSize, 0);
                    }
                }, 1000);

                var circles = showButtonHighlight(ox, oy, cellSize / 2, event, turtleBlocksScale, stage);

                function __pressupFunction (event) {
                    clearTimeout(lockTimer);

                    hideButtonHighlight(circles, stage);
                    container.x = ox;
                    container.y = oy;

                    if (longImg !== null || extraLongImg !== null) {
                        container.visible = false;
                        container = formerContainer;
                        container.visible = true;
                    }

                    locked = false;

                    if (action != null && mousedown && !locked) {
                        clearTimeout(pressTimer);
                        clearTimeout(pressTimerExtra);

                        if (!isLong) {
                            action();
                        } else if (!isExtraLong) {
                            longAction();
                        } else {
                            extraLongAction();
                        }
                    }

                    mousedown = false;
                };

                // Remove the previous listener, if any, so we don't
                // get multiple listeners added to the event.
                container.removeAllEventListeners('pressup');
                var closure = container.on('pressup', __pressupFunction);

                isLong = false;
                isExtraLong = false;
            });
        };

        function pasted () {
            var pasteinput = docById('paste').value;
            var rawData = pasteinput;
            if (rawData == null || rawData == '') {
                return;
            }

            var cleanData = rawData.replace('\n', ' ');
            try {
                var obj = JSON.parse(cleanData);
            } catch (e) {
                errorMsg(_('Could not parse JSON input.'));
                return;
            }

            for (var name in blocks.palettes.dict) {
                blocks.palettes.dict[name].hideMenu(true);
            }

            refreshCanvas();

            blocks.loadNewBlocks(obj);
            pasteBox.hide();
        };

        function deltaY (dy) {
            headerContainer.y += dy;
            for (var i = 0; i < onscreenButtons.length; i++) {
                onscreenButtons[i].y += dy;
            }

            for (var i = 0; i < onscreenMenu.length; i++) {
                onscreenMenu[i].y += dy;
            }

            palettes.deltaY(dy);
            turtles.deltaY(dy);

            refreshCanvas();
	};

        function _showHideAuxMenu () {
            var cellsize = 55;
            if (headerContainer.y === 0) {
		dy = cellsize * 1.5;
                headerContainer.y = dy;
                for (var i = 0; i < onscreenButtons.length; i++) {
                    onscreenButtons[i].y += dy;
                }

                for (var i = 0; i < onscreenMenu.length; i++) {
                    onscreenMenu[i].y = cellsize / 2;
                }

                palettes.deltaY(dy);
                turtles.deltaY(dy);
            } else {
		var dy = headerContainer.y;
                headerContainer.y = 0;
                for (var i = 0; i < onscreenButtons.length; i++) {
                    onscreenButtons[i].y = cellsize / 2;
                }

                for (var i = 0; i < onscreenMenu.length; i++) {
                    onscreenMenu[i].y = -cellsize;
                }

                palettes.deltaY(-dy);
                turtles.deltaY(-dy);
            }

	    confirmContainer.visible = false;
	    modeContainer.visible = false;
	    languageContainer.visible = false;

            refreshCanvas();
        };

        function _piemenuStageContext_x () {
            // A submenu menu to replace the top and right toolbars
            docById('submenuWheelDiv').style.width = '900px';
            docById('submenuWheelDiv').style.height = '900px';
            docById('submenuWheelDiv').style.left = '192px';
            docById('submenuWheelDiv').style.top = '-375px';
            docById('submenuWheelDiv').style.position = 'absolute';
            docById('submenuWheelDiv').style.display = '';

            // Main menu items, [submenu index], function
            var wheelValues = [
                ['imgsrc:header-icons/hide-blocks-button.svg', _doOpenSamples],
                ['imgsrc:header-icons/collapse-blocks-button.svg', doLoad],
                ['imgsrc:header-icons/go-home-button.svg', doSave],
                ['imgsrc:header-icons/help-button.svg', pasteStack],
                [null], [null], [null], [null],
            ];

            var subwheelValues = [
                ['imgsrc:header-icons/planet-button.svg', _doOpenSamples],
                ['imgsrc:header-icons/open-button.svg', doLoad],
                ['imgsrc:header-icons/save-button.svg', doSave],
                ['imgsrc:header-icons/paste-button.svg', pasteStack],
                ['imgsrc:header-icons/Cartesian-button.svg', _doCartesianPolar],
                ['imgsrc:header-icons/utility-button.svg', _doUtilityBox],
                ['imgsrc:header-icons/new-button.svg', _deleteBlocksBox],
                ['imgsrc:header-icons/restore-trash-button.svg', _restoreTrash],
                [null], [null], [null], [null],
                [null], [null], [null], [null],
            ];

            var wheelLabels = [];
            for (var i = 0; i < wheelValues.length; i++) {
                wheelLabels.push(wheelValues[i][0]);
            }

            var subwheelLabels = [];
            for (var i = 0; i < subwheelValues.length; i++) {
                subwheelLabels.push(subwheelValues[i][0]);
            }

            var wheel = new wheelnav('submenuWheelDiv', null, 450, 450);
            var submenuWheel = new wheelnav('_submenuWheel', wheel.raphael);

            wheelnav.cssMode = true;

            wheel.keynavigateEnabled = true;

            wheel.colors = ['#2584af'];
            wheel.slicePathFunction = slicePath().DonutSlice;
            wheel.slicePathCustom = slicePath().DonutSliceCustomization();
            wheel.slicePathCustom.minRadiusPercent = 0.1;
            wheel.slicePathCustom.maxRadiusPercent = 0.4;
            wheel.sliceSelectedPathCustom = wheel.slicePathCustom;
            wheel.sliceInitPathCustom = wheel.slicePathCustom;
            wheel.animatetime = 300;
            wheel.navAngle = 360 / (2 * wheelLabels.length);
            wheel.clickModeRotate = false;
            wheel.createWheel(wheelLabels);

            /*
            wheel.navItems[0].setTooltip(_('Close'));
            wheel.navItems[1].setTooltip(_('Run'));
            wheel.navItems[2].setTooltip(_('Stop'));
            wheel.navItems[3].setTooltip(_('Clean'));
            wheel.navItems[4].setTooltip(_('Show/hide blocks'));
            wheel.navItems[5].setTooltip(_('Expand/collapse collapsible blocks'));
            wheel.navItems[6].setTooltip(_('Home'));
            wheel.navItems[7].setTooltip(_('More'));
            wheel.navItems[8].setTooltip(_('Help'));
            */

            submenuWheel.colors = ['#489eca'];
            submenuWheel.slicePathFunction = slicePath().DonutSlice;
            submenuWheel.slicePathCustom = slicePath().DonutSliceCustomization();
            submenuWheel.slicePathCustom.minRadiusPercent = 0.4;
            submenuWheel.slicePathCustom.maxRadiusPercent = 0.7;
            submenuWheel.sliceSelectedPathCustom = submenuWheel.slicePathCustom;
            submenuWheel.sliceInitPathCustom = submenuWheel.slicePathCustom;
            submenuWheel.clickModeRotate = false;
            // submenuWheel.navAngle = -180 / wheelValues.length + 180 / (wheelValues.length * submenuWheelValues[0].length);
            submenuWheel.navAngle = 360 / (2 * subwheelLabels.length);
            submenuWheel.createWheel(subwheelLabels);

            /*
            submenuWheel.navItems[0].setTooltip(_('Run step by step'));
            submenuWheel.navItems[1].setTooltip(_('Run slowly'));
            submenuWheel.navItems[2].setTooltip(_('Run fast'));

            if (_THIS_IS_MUSIC_BLOCKS_) {
                submenuWheel.navItems[3].setTooltip(_('Run music slowly'));
                submenuWheel.navItems[4].setTooltip(_('Run music step by step'));

                if (planet) {
                    submenuWheel.navItems[5].setTooltip(_('Load samples from server'));
                } else {
                    submenuWheel.navItems[5].setTooltip(_('The Planet is unavailable.'));
                }

                submenuWheel.navItems[6].setTooltip(_('Load project from file'));
                submenuWheel.navItems[7].setTooltip(_('Merge project from file'));
                submenuWheel.navItems[8].setTooltip(_('Save project'));
                submenuWheel.navItems[9].setTooltip(_('Click here to paste'));

                if (cartesianBitmap.visible && polarBitmap.visible) {
                    //.TRANS: show Polar coordinate overlay grid
                    submenuWheel.navItems[10].setTooltip(_('Polar'));
                } else if (!cartesianBitmap.visible && polarBitmap.visible) {
                    //.TRANS: hide Polar coordinate overlay grid
                    submenuWheel.navItems[10].setTooltip(_('hide grid'));
                } else if (!cartesianBitmap.visible && !polarBitmap.visible) {
                    submenuWheel.navItems[10].setTooltip(_('Cartesian'));
                } else if (cartesianBitmap.visible && !polarBitmap.visible) {
                    //.TRANS: show Cartesian coordinate overlay grid
                    submenuWheel.navItems[10].setTooltip(_('Cartesian') + ' + ' + _('Polar'));
                }

                submenuWheel.navItems[11].setTooltip(_('playback'));
                submenuWheel.navItems[12].setTooltip(_('Settings'));
                submenuWheel.navItems[13].setTooltip(_('New Project'));
                submenuWheel.navItems[14].setTooltip(_('Restore'));

                if (beginnerMode) {
                    submenuWheel.navItems[15].setTooltip(_('Switch to advanced mode'));
                } else {
                    submenuWheel.navItems[15].setTooltip(_('Switch to beginner mode'));
                }
            } else {
                if (planet) {
                    submenuWheel.navItems[3].setTooltip(_('Load samples from server'));
                } else {
                    submenuWheel.navItems[3].setTooltip(_('The Planet is unavailable.'));
                }

                submenuWheel.navItems[4].setTooltip(_('Load project from file'));
                submenuWheel.navItems[5].setTooltip(_('Merge project from file'));
                submenuWheel.navItems[6].setTooltip(_('Save project'));
                submenuWheel.navItems[7].setTooltip(_('Click here to paste'));

                if (cartesianBitmap.visible && polarBitmap.visible) {
                    //.TRANS: show Polar coordinate overlay grid
                    submenuWheel.navItems[8].setTooltip(_('Polar'));
                } else if (!cartesianBitmap.visible && polarBitmap.visible) {
                    //.TRANS: hide Polar coordinate overlay grid
                    submenuWheel.navItems[8].setTooltip(_('hide grid'));
                } else if (!cartesianBitmap.visible && !polarBitmap.visible) {
                    submenuWheel.navItems[8].setTooltip(_('Cartesian'));
                } else if (cartesianBitmap.visible && !polarBitmap.visible) {
                    //.TRANS: show Cartesian coordinate overlay grid
                    submenuWheel.navItems[8].setTooltip(_('Cartesian') + ' + ' + _('Polar'));
                }

                submenuWheel.navItems[9].setTooltip(_('Settings'));
                submenuWheel.navItems[10].setTooltip(_('New Project'));
                submenuWheel.navItems[11].setTooltip(_('Restore'));
            }

            var __selectionChanged = function () {
                var i = submenuWheel.selectedNavItemIndex;
                if (submenuWheelValues[i][1] !== null) {
                    __exitMenu();
                    submenuWheelValues[i][1]();
                }
            };
            */
            var __exitMenu = function () {
                var d = new Date();
                piemenuExitTime = d.getTime();
                docById('submenuWheelDiv').style.display = 'none';
                wheel.removeWheel();
            };

            var __showHide = function () {
                var i = wheel.selectedNavItemIndex;
                /*
                var subitems = wheelValues[i][1];
                if (subitems === null) {
                    for (var j = 0; j < submenuWheelValues.length; j++) {
                        submenuWheel.navItems[j].navItem.hide();
                    }
                } else {
                    for (var j = 0; j < submenuWheelValues.length; j++) {
                        if (j < subitems[0] || j > subitems[1]) {
                            submenuWheel.navItems[j].navItem.hide();
                        } else {
                            submenuWheel.navItems[j].navItem.show();
                        }
                    }
                }
                */
            };

            wheel.navItems[0].navigateFunction = function () {
                // __exitMenu();
            };

            var __action = function () {
                var i = wheel.selectedNavItemIndex;
                console.log('action: ' + i);
                __showHide();

                if (wheelValues[i][2] !== null) {
                   // __exitMenu();
                    wheelValues[i][2]();
                }
            };

            for (var i = 1; i < wheelValues.length; i++) {
                wheel.navItems[i].navigateFunction = __action;
            }

            /*
            // Hide the widget when the selection is made.
            for (var i = 0; i < tabsLabels.length; i++) {
                submenuWheel.navItems[i].navigateFunction = function () {
                    __selectionChanged();
                    __exitMenu();
                };
            }
            */

            // wheel.navigateWheel(1);

            setTimeout(function () {
                blocks.stageClick = false;
            }, 500);
        };

        function piemenuBlockContext (activeBlock) {
            if (activeBlock === null) {
                return;
            }

            // piemenu version of ruler

            // Position the widget centered over the note block.
            var x = blocks.blockList[activeBlock].container.x;
            var y = blocks.blockList[activeBlock].container.y;

            var canvasLeft = blocks.canvas.offsetLeft + 28 * blocks.getStageScale();
            var canvasTop = blocks.canvas.offsetTop + 6 * blocks.getStageScale();

            docById('contextWheelDiv').style.position = 'absolute';
            docById('contextWheelDiv').style.left = Math.min(blocks.turtles._canvas.width - 300, Math.max(0, Math.round((x + blocks.stage.x) * blocks.getStageScale() + canvasLeft) - 150)) + 'px';
            docById('contextWheelDiv').style.top = Math.min(blocks.turtles._canvas.height - 350, Math.max(0, Math.round((y + blocks.stage.y) * blocks.getStageScale() + canvasTop) - 150)) + 'px';
            docById('contextWheelDiv').style.display = '';

            labels = ['imgsrc:header-icons/copy-button.svg',
                      'imgsrc:header-icons/paste-disabled-button.svg',
                      'imgsrc:header-icons/extract-button.svg',
                      'imgsrc:header-icons/empty-trash-button.svg',
                      'imgsrc:header-icons/cancel-button.svg'];

            var topBlock = blocks.findTopBlock(activeBlock);
            if (blocks.blockList[topBlock].name === 'action') {
                labels.push('imgsrc:header-icons/save-blocks-button.svg');
            }

            var name = blocks.blockList[blocks.activeBlock].name;
            if (name in BLOCKHELP) {
                labels.push('imgsrc:header-icons/help-button.svg');
                var helpButton = labels.length - 1;
            } else {
                var helpButton = null;
            }

            var wheel = new wheelnav('contextWheelDiv', null, 150, 150);
            wheel.colors = ['#808080', '#909090', '#808080', '#909090', '#707070'];
            wheel.slicePathFunction = slicePath().DonutSlice;
            wheel.slicePathCustom = slicePath().DonutSliceCustomization();
            wheel.slicePathCustom.minRadiusPercent = 0.4;
            wheel.slicePathCustom.maxRadiusPercent = 1.0;
            wheel.sliceSelectedPathCustom = wheel.slicePathCustom;
            wheel.sliceInitPathCustom = wheel.slicePathCustom;
            wheel.clickModeRotate = false;
            wheel.initWheel(labels);
            wheel.createWheel();

            wheel.navItems[0].setTooltip(_('Copy'));
            wheel.navItems[1].setTooltip(_('Paste'));
            wheel.navItems[2].setTooltip(_('Extract'));
            wheel.navItems[3].setTooltip(_('Move to trash'));
            wheel.navItems[4].setTooltip(_('Close'));
            if (blocks.blockList[topBlock].name === 'action') {
                wheel.navItems[5].setTooltip(_('Save stack'));
            }

            if (helpButton !== null) {
                wheel.navItems[helpButton].setTooltip(_('Help'));
            }

            wheel.navItems[0].selected = false;

            wheel.navItems[0].navigateFunction = function () {
                blocks.activeBlock = activeBlock;
                blocks.prepareStackForCopy();
                wheel.navItems[1].setTitle('imgsrc:header-icons/paste-button.svg');
                wheel.navItems[1].refreshNavItem(true);
                wheel.refreshWheel();
            };

            wheel.navItems[1].navigateFunction = function () {
                blocks.pasteStack();
            };

            wheel.navItems[2].navigateFunction = function () {
                blocks.activeBlock = activeBlock;
                blocks.extract();
            };

            wheel.navItems[3].navigateFunction = function () {
                blocks.activeBlock = activeBlock;
                blocks.extract();
                blocks.sendStackToTrash(blocks.blockList[activeBlock]);
                docById('contextWheelDiv').style.display = 'none';
            };

            wheel.navItems[4].navigateFunction = function () {
                docById('contextWheelDiv').style.display = 'none';
            };

            if (blocks.blockList[activeBlock].name === 'action') {
                wheel.navItems[5].navigateFunction = function () {
                    blocks.activeBlock = activeBlock;
                    blocks.saveStack();
                };
            }

            if (helpButton !== null) {
                wheel.navItems[helpButton].navigateFunction = function () {
                    blocks.activeBlock = activeBlock;
                    var helpWidget = new HelpWidget();
                    helpWidget.init(blocks);
                };
            }

            setTimeout(function () {
                blocks.stageClick = false;
            }, 500);
        };

    };
});<|MERGE_RESOLUTION|>--- conflicted
+++ resolved
@@ -3919,15 +3919,10 @@
 	    // Each box menu is positioned above the Aux menus
 	    var cellsize = 55;
             var y = Math.floor(-3 * cellsize / 2);
-<<<<<<< HEAD
 	    var x = 27.5;
 
 	    // Clear Box Confirm Button
             confirmContainer = _makeButton('empty-trash-confirm-button', _('confirm'), x, y, cellsize, 0);
-=======
-	    var x = 200;
-            confirmContainer = _makeButton('empty-trash-button', _('confirm'), x, y, cellsize, 0);
->>>>>>> 9abbe85a
 	    confirmContainer.visible = false;
 
 	    confirmContainer.on('click', function (event) {
