// Copyright (c) 2014-16 Walter Bender
// Copyright (c) Yash Khandelwal, GSoC'15
//
// This program is free software; you can redistribute it and/or
// modify it under the terms of the The GNU Affero General Public
// License as published by the Free Software Foundation; either
// version 3 of the License, or (at your option) any later version.
//
// You should have received a copy of the GNU Affero General Public
// License along with this library; if not, write to the Free Software
// Foundation, 51 Franklin Street, Suite 500 Boston, MA 02110-1335 USA
//
// Note: This code is inspired by the Python Turtle Blocks project
// (https://github.com/walterbender/turtleart), but implemented from
// scratch. -- Walter Bender, October 2014.


function facebookInit() {
    window.fbAsyncInit = function () {
        FB.init({
            appId: '1496189893985945',
            xfbml: true,
            version: 'v2.1'
        });

        // ADD ADDITIONAL FACEBOOK CODE HERE
    };
};


try {
    (function (d, s, id) {
        var js, fjs = d.getElementsByTagName(s)[0];
        if (d.getElementById(id)) {
            return;
        }
        js = d.createElement(s);
        js.id = id;
        js.src = "//connect.facebook.net/en_US/sdk.js";
        fjs.parentNode.insertBefore(js, fjs);
    }(document, 'script', 'facebook-jssdk'));
} catch (e) {
};

var lang = document.webL10n.getLanguage();
if (lang.indexOf("-") !== -1) {
    lang = lang.slice(0, lang.indexOf("-"));
    document.webL10n.setLanguage(lang);
}


// sugarizerCompatibility.ifInsideSugarizerHideLoading();

define(function (require) {
    require("activity/sugarizer-compatibility");
    require('activity/platformstyle');

    require('easeljs');
    require('tweenjs');
    require('preloadjs');
    require('prefixfree.min');
    require('howler');
    require('mespeak');
    require('Chart');
    require('jquery.ruler');
    require('modernizr-2.6.2.min');

    require('activity/utils');
    require('activity/artwork');
    require('activity/munsell');
    require('activity/trash');
    require('activity/boundary');
    require('activity/turtle');
    require('activity/palette');
    require('activity/protoblocks');
    require('activity/blocks');
    require('activity/block');
    require('activity/clearbox');
    require('activity/utilitybox');
    require('activity/samplesviewer');
    require('activity/blockfactory');

    // Music Block-specific modules
    require('activity/turtledefs');
    require('activity/status');
    require('activity/modewidget');
    require('activity/logo');
    require('activity/basicblocks');
    require('activity/analytics');
    require('activity/soundsamples');
    require('activity/musicutils');
    require('activity/pitchtimematrix');
    require('activity/pitchdrummatrix');
    require('activity/rhythmruler');
    require('activity/pitchstaircase');
    require('activity/tempo');
    // Manipulate the DOM only when it is ready.
    require(['domReady!'], function (doc) {
        if (sugarizerCompatibility.isInsideSugarizer()) {
            sugarizerCompatibility.loadData(function () {
                domReady(doc);
            });
        } else {
            domReady(doc);
        }
    });

    function domReady(doc) {
        createDefaultStack();
        createHelpContent();
        // facebookInit();
        window.scroll(0, 0);

        var txt = "";
        txt += "innerWidth: " + window.innerWidth + " ";
        txt += "innerHeight: " + window.innerHeight + " ";
        txt += "outerWidth: " + window.outerWidth + " ";
        txt += "outerHeight: " + window.outerHeight + " ";
        console.log(txt);

        try {
            meSpeak.loadConfig('lib/mespeak_config.json');
            meSpeak.loadVoice('lib/voices/en/en.json');
        } catch (e) {
            console.log(e);
        }

        var canvas = docById('myCanvas');
        var canvas1 = docById('TempoCanvas')

        var queue = new createjs.LoadQueue(false);

        // Check for the various File API support.
        if (window.File && window.FileReader && window.FileList && window.Blob) {
            var files = true;
        } else {
            alert('The File APIs are not fully supported in this browser.');
            var files = false;
        }

        // Set up a file chooser for the doOpen function.
        var fileChooser = docById('myOpenFile');
        // Set up a file chooser for the doOpenPlugin function.
        var pluginChooser = docById('myOpenPlugin');
        // The file chooser for all files.
        var allFilesChooser = docById('myOpenAll');

        // Are we running off of a server?
        var server = true;
        var turlteBlocksScale = 1;
        var stage;
        var turtles;
        var palettes;
        var blocks;
        var logo;
        var clearBox;
        var utilityBox;
        var thumbnails;
        var buttonsVisible = true;
        var headerContainer = null;
        var toolbarButtonsVisible = true;
        var menuButtonsVisible = true;
        var menuContainer = null;
        var scrollBlockContainer = false;
        var currentKey = '';
        var currentKeyCode = 0;
        var lastKeyCode = 0;
        var pasteContainer = null;
        var chartBitmap = null;

        // Calculate the palette colors.
        for (var p in PALETTECOLORS) {
            PALETTEFILLCOLORS[p] = getMunsellColor(PALETTECOLORS[p][0], PALETTECOLORS[p][1], PALETTECOLORS[p][2]);
            PALETTESTROKECOLORS[p] = getMunsellColor(PALETTECOLORS[p][0], PALETTECOLORS[p][1] - 30, PALETTECOLORS[p][2]);
            PALETTEHIGHLIGHTCOLORS[p] = getMunsellColor(PALETTECOLORS[p][0], PALETTECOLORS[p][1] + 10, PALETTECOLORS[p][2]);
            HIGHLIGHTSTROKECOLORS[p] = getMunsellColor(PALETTECOLORS[p][0], PALETTECOLORS[p][1] - 50, PALETTECOLORS[p][2]);
        }

        pluginObjs = {
            'PALETTEPLUGINS': {},
            'PALETTEFILLCOLORS': {},
            'PALETTESTROKECOLORS': {},
            'PALETTEHIGHLIGHTCOLORS': {},
            'FLOWPLUGINS': {},
            'ARGPLUGINS': {},
            'BLOCKPLUGINS': {},
            'ONLOAD': {},
            'ONSTART': {},
            'ONSTOP': {}
        };

        // Stacks of blocks saved in local storage
        var macroDict = {};

        var stopTurtleContainer = null;
        var stopTurtleContainerX = 0;
        var stopTurtleContainerY = 0;
        var homeButtonContainers = [];
        var homeButtonContainersX = 0;
        var homeButtonContainersY = 0;

        var cameraID = null;
        var toLang = null;
        var fromLang = null;

        // initial scroll position
        var scrollX = 0;
        var scrollY = 0;

        // default values
        const DEFAULTDELAY = 500; // milleseconds
        const TURTLESTEP = -1; // Run in step-by-step mode

        const BLOCKSCALES = [1, 1.5, 2, 3, 4];
        var blockscale = BLOCKSCALES.indexOf(DEFAULTBLOCKSCALE);
        if (blockscale === -1) {
            blockscale = 1;
        }

        // Time when we hit run
        var time = 0;

        // Used by pause block
        var waitTime = {};

        // Used to track mouse state for mouse button block
        var stageMouseDown = false;
        var stageX = 0;
        var stageY = 0;

        var onXO = (screen.width === 1200 && screen.height === 900) || (screen.width === 900 && screen.height === 1200);
        console.log('on XO? ' + onXO);

        var cellSize = 55;
        if (onXO) {
            cellSize = 75;
        }

        var onscreenButtons = [];
        var onscreenMenu = [];
        var utilityButton = null;

        var helpContainer = null;
        var helpIdx = 0;

        pluginsImages = {};

        function _findBlocks() {
            logo.showBlocks();
            blocksContainer.x = 0;
            blocksContainer.y = 0;
            palettes.initial_x = 55;
            palettes.initial_y = 55;
            palettes.updatePalettes();
            var x = 100 * turlteBlocksScale;
            var y = 100 * turlteBlocksScale;
            for (var blk in blocks.blockList) {
                if (!blocks.blockList[blk].trash) {
                    var myBlock = blocks.blockList[blk];
                    if (myBlock.connections[0] == null) {
                        var dx = x - myBlock.container.x;
                        var dy = y - myBlock.container.y;
                        blocks.moveBlockRelative(blk, dx, dy);
                        blocks.findDragGroup(blk);
                        if (blocks.dragGroup.length > 0) {
                            for (var b = 0; b < blocks.dragGroup.length; b++) {
                                var bblk = blocks.dragGroup[b];
                                if (b !== 0) {
                                    blocks.moveBlockRelative(bblk, dx, dy);
                                }
                            }
                        }
                        x += 200 * turlteBlocksScale;
                        if (x > (canvas.width - 100) / (turlteBlocksScale)) {
                            x = 100 * turlteBlocksScale;
                            y += 100 * turlteBlocksScale;
                        }
                    }
                    /*
                    // Collapse collapsible stacks.
                    if (['start', 'action', 'drum', 'matrix'].indexOf(myBlock.name) !== -1 && !myBlock.trash) {
                        if (!myBlock.collapsed) {
                            myBlock.collapseToggle();
                        }
                    }
                    */
                }
            }

            // Blocks are all home, so reset go-home-button.
            homeButtonContainers[0].visible = false;
            homeButtonContainers[1].visible = true;
            boundary.hide();
        };

        function _allClear() {
            if (chartBitmap != null) {
                stage.removeChild(chartBitmap);
                chartBitmap = null;
            }

            logo.boxes = {};
            logo.time = 0;
            hideMsgs();
            logo.setBackgroundColor(-1);
            logo.lilypondOutput = LILYPONDHEADER;
            for (var turtle = 0; turtle < turtles.turtleList.length; turtle++) {
                logo.turtleHeaps[turtle] = [];
                logo.lilypondStaging[turtle] = [];
                turtles.turtleList[turtle].doClear();
            }

            blocksContainer.x = 0;
            blocksContainer.y = 0;

            // Code specific to cleaning up music blocks
            Element.prototype.remove = function() {
                this.parentElement.removeChild(this);
            };

            NodeList.prototype.remove = HTMLCollection.prototype.remove = function() {
                for (var i = 0, len = this.length; i < len; i++) {
                    if(this[i] && this[i].parentElement) {
                        this[i].parentElement.removeChild(this[i]);
                    }
                }
            };

            var table = document.getElementById("myTable");
            if(table != null) {
                table.remove();
            }

            var canvas = document.getElementById("music");
            var context = canvas.getContext("2d");
            context.clearRect(0, 0, canvas.width, canvas.height);
        };

        function _doFastButton(env) {
            logo.setTurtleDelay(0);
            if (docById('pitchtimematrix').style.visibility === 'visible') {
                matrix.playAll();
            } else if (!turtles.running()) {
                logo.runLogoCommands(null, env);
            } else {
                logo.step(null, env);
            }
        };

        function _doSlowButton() {
            logo.setTurtleDelay(DEFAULTDELAY);
            if (docById('pitchtimematrix').style.visibility === 'visible') {
                matrix.playAll();
            } else if (!turtles.running()) {
                logo.runLogoCommands();
            } else {
                logo.step();
            }
        };

        function _doStepButton() {
            var turtleCount = 0;
            for (var turtle in logo.stepQueue) {
                turtleCount += 1;
            }

            if (turtleCount === 0 || logo.turtleDelay !== TURTLESTEP) {
                // Either we haven't set up a queue or we are
                // switching modes.
                logo.setTurtleDelay(TURTLESTEP);
                // Queue and take first step.
                if (!turtles.running()) {
                    logo.runLogoCommands();
                }
                logo.step();
            } else {
                logo.setTurtleDelay(TURTLESTEP);
                logo.step();
            }
        };

        function _doSlowMusicButton() {
            logo.setNoteDelay(DEFAULTDELAY);

            if (docById('pitchtimematrix').style.visibility === 'visible') {
                matrix.playAll();
            } else if (!turtles.running()) {
                logo.runLogoCommands();
            } else {
                logo.stepNote();
            }
        };

        function _doStepMusicButton() {
            var turtleCount = 0;
            for (var turtle in logo.stepQueue) {
                turtleCount += 1;
            }

            if (turtleCount === 0 || logo.TurtleDelay !== TURTLESTEP) {
                // Either we haven't set up a queue or we are
                // switching modes.
                logo.setTurtleDelay(TURTLESTEP);
                // Queue and take first step.
                if (!turtles.running()) {
                    logo.runLogoCommands();
                }
                logo.stepNote();
            } else {
                logo.setTurtleDelay(TURTLESTEP);
                logo.stepNote();
            }
        };

        var stopTurtle = false;

        function doStopButton() {
            logo.doStopTurtle();
        };

        var cartesianVisible = false;

        function _doCartesian() {
            if (cartesianVisible) {
                _hideCartesian();
                cartesianVisible = false;
            } else {
                _showCartesian();
                cartesianVisible = true;
            }
        };

        var polarVisible = false;

        function _doPolar() {
            if (polarVisible) {
                _hidePolar();
                polarVisible = false;
            } else {
                _showPolar();
                polarVisible = true;
            }
        };

        function toggleScroller() {
            scrollBlockContainer = !scrollBlockContainer;
        };

        function closeAnalytics(chartBitmap, ctx) {
            var button = this;
            button.x = (canvas.width / (2 * turlteBlocksScale))  + (300 / Math.sqrt(2));
            button.y = 300.00 - (300.00 / Math.sqrt(2));
            this.closeButton = _makeButton('cancel-button', _('Close'), button.x, button.y, 55, 0);
            this.closeButton.on('click', function(event) {
                console.log('Deleting Chart');
                button.closeButton.visible = false;
                stage.removeChild(chartBitmap);
                logo.showBlocks();
                update = true;
                ctx.clearRect(0, 0, 600, 600);
            });
        };

        function _isCanvasBlank(canvas) {
            var blank = document.createElement('canvas');
            blank.width = canvas.width;
            blank.height = canvas.height;
            return canvas.toDataURL() == blank.toDataURL();
        };

        function doAnalytics() {
            var myChart = docById('myChart');

             if(_isCanvasBlank(myChart) == false) {
                return ;
             }

            var ctx = myChart.getContext('2d');
            document.body.style.cursor = 'wait';
            var myRadarChart = null;
            var scores = analyzeProject(blocks);
            console.log(scores);
            var data = scoreToChartData(scores);
            var Analytics = this;
            Analytics.close = closeAnalytics;

            var __callback = function () {
                var imageData = myRadarChart.toBase64Image();
                var img = new Image();
                img.onload = function () {
                    var chartBitmap = new createjs.Bitmap(img);
                    stage.addChild(chartBitmap);
                    chartBitmap.x = (canvas.width / (2 * turlteBlocksScale)) - (300);
                    chartBitmap.y = 0;
                    chartBitmap.scaleX = chartBitmap.scaleY = chartBitmap.scale = 600 / chartBitmap.image.width;
                    logo.hideBlocks();
                    update = true;
                    document.body.style.cursor = 'default';
                    Analytics.close(chartBitmap, ctx);
                };
                img.src = imageData;
            };

            var options = getChartOptions(__callback);
            console.log('creating new chart');
            myRadarChart = new Chart(ctx).Radar(data, options);
        };

        function doBiggerFont() {
            if (blockscale < BLOCKSCALES.length - 1) {
                blockscale += 1;
                blocks.setBlockScale(BLOCKSCALES[blockscale]);
            }
        };

        function doSmallerFont() {
            if (blockscale > 0) {
                blockscale -= 1;
                blocks.setBlockScale(BLOCKSCALES[blockscale]);
            }
        };

        // Do we need to update the stage?
        var update = true;

        // The dictionary of action name: block
        var actions = {};

        // The dictionary of box name: value
        var boxes = {};

        // Coordinate grid
        var cartesianBitmap = null;

        // Polar grid
        var polarBitmap = null;

        // Msg block
        var msgText = null;

        // ErrorMsg block
        var errorMsgText = null;
        var errorMsgArrow = null;
        var errorArtwork = {};
        const ERRORARTWORK = ['emptybox', 'emptyheap', 'negroot', 'noinput', 'zerodivide', 'notanumber', 'nostack', 'notastring', 'nomicrophone'];

        // Get things started
        init();

        function init() {
            docById('loader').className = 'loader';

            stage = new createjs.Stage(canvas);
            createjs.Touch.enable(stage);

            createjs.Ticker.timingMode = createjs.Ticker.RAF_SYNCHED;
            createjs.Ticker.setFPS(30);
            createjs.Ticker.addEventListener('tick', stage);
            createjs.Ticker.addEventListener('tick', __tick);

            _createMsgContainer('#ffffff', '#7a7a7a', function (text) {
                msgText = text;
            }, 55);

            _createMsgContainer('#ffcbc4', '#ff0031', function (text) {
                errorMsgText = text;
            }, 110);

            _createErrorContainers();

            /* Z-Order (top to bottom):
             *   menus
             *   palettes
             *   blocks
             *   trash
             *   turtles
             *   logo (drawing)
             */
            palettesContainer = new createjs.Container();
            blocksContainer = new createjs.Container();
            trashContainer = new createjs.Container();
            turtleContainer = new createjs.Container();

            stage.addChild(turtleContainer, trashContainer, blocksContainer, palettesContainer);
            _setupBlocksContainerEvents();

            trashcan = new Trashcan(canvas, trashContainer, cellSize, refreshCanvas);
            turtles = new Turtles(canvas, turtleContainer, refreshCanvas);
            // Put the boundary in the blocks container so it scrolls
            // with the blocks.
            boundary = new Boundary(canvas, blocksContainer, refreshCanvas);
            blocks = new Blocks(canvas, blocksContainer, refreshCanvas, trashcan, stage.update, getStageScale);
            palettes = initPalettes(canvas, refreshCanvas, palettesContainer, cellSize, refreshCanvas, trashcan, blocks);

            matrix = new Matrix();
            pitchdrummatrix = new PitchDrumMatrix();
            rhythmruler = new RhythmRuler();
            pitchstaircase = new PitchStairCase();
            tempo = new Tempo();

            palettes.setBlocks(blocks);
            turtles.setBlocks(blocks);
            blocks.setTurtles(turtles);
            blocks.setErrorMsg(errorMsg);
            blocks.makeCopyPasteButtons(_makeButton, updatePasteButton);

            // TODO: clean up this mess.
            logo = new Logo(matrix, pitchdrummatrix, rhythmruler, pitchstaircase, tempo, canvas,
                blocks, turtles, turtleContainer, refreshCanvas,
                textMsg, errorMsg, hideMsgs, onStopTurtle,
                onRunTurtle, getStageX, getStageY,
                getStageMouseDown, getCurrentKeyCode,
                clearCurrentKeyCode, meSpeak, saveLocally);
            blocks.setLogo(logo);

            // Set the default background color...
            logo.setBackgroundColor(-1);

            clearBox = new ClearBox(canvas, stage, refreshCanvas, sendAllToTrash);
            utilityBox = new UtilityBox(canvas, stage, refreshCanvas, doBiggerFont, doSmallerFont, doOpenPlugin, doAnalytics, toggleScroller);
            thumbnails = new SamplesViewer(canvas, stage, refreshCanvas, loadProject, loadRawProject, sendAllToTrash);
            initBasicProtoBlocks(palettes, blocks);

            // Load any macros saved in local storage.
            macroData = storage.macros;
            if (macroData != null) {
                processMacroData(macroData, palettes, blocks, macroDict);
            }

            // Blocks and palettes need access to the macros dictionary.
            blocks.setMacroDictionary(macroDict);
            palettes.setMacroDictionary(macroDict);

            // Load any plugins saved in local storage.
            pluginData = storage.plugins;
            if (pluginData != null) {
                var obj = processPluginData(pluginData, palettes, blocks, logo.evalFlowDict, logo.evalArgDict, logo.evalParameterDict, logo.evalSetterDict, logo.evalOnStartList, logo.evalOnStopList);
                updatePluginObj(obj);
            }

            // Load custom mode saved in local storage.
	    var custommodeData = storage.custommode;
            if (custommodeData != undefined) {
		customMode = JSON.parse(custommodeData);
                console.log('restoring custom mode: ' + customMode);
	    }

            fileChooser.addEventListener('click', function (event) {
                this.value = null;
            });

            fileChooser.addEventListener('change', function (event) {
                // Read file here.
                var reader = new FileReader();

                reader.onload = (function (theFile) {
                    // Show busy cursor.
                    document.body.style.cursor = 'wait';
                    setTimeout(function () {
                        var rawData = reader.result;
                        var cleanData = rawData.replace('\n', ' ');
                        console.log(cleanData);
                        var obj = JSON.parse(cleanData);
                        console.log(obj)
                        // First, hide the palettes as they will need updating.
                        for (var name in blocks.palettes.dict) {
                            blocks.palettes.dict[name].hideMenu(true);
                        }

                        refreshCanvas();

                        blocks.loadNewBlocks(obj);
                        // Restore default cursor.
                        document.body.style.cursor = 'default';
                    }, 200);
                });

                reader.readAsText(fileChooser.files[0]);
            }, false);

            allFilesChooser.addEventListener('click', function (event) {
                this.value = null;
            });

            pluginChooser.addEventListener('click', function (event) {
                window.scroll(0, 0);
                this.value = null;
            });

            pluginChooser.addEventListener('change', function (event) {
                window.scroll(0, 0);

                // Read file here.
                var reader = new FileReader();

                reader.onload = (function (theFile) {
                    // Show busy cursor.
                    document.body.style.cursor = 'wait';
                    setTimeout(function () {
                        obj = processRawPluginData(reader.result, palettes, blocks, errorMsg, logo.evalFlowDict, logo.evalArgDict, logo.evalParameterDict, logo.evalSetterDict, logo.evalOnStartList, logo.evalOnStopList);
                        // Save plugins to local storage.
                        if (obj != null) {
                            var pluginObj = preparePluginExports(obj);
                            console.log(pluginObj);
                            storage.plugins = pluginObj; // preparePluginExports(obj));
                        }

                        // Refresh the palettes.
                        setTimeout(function () {
                            if (palettes.visible) {
                                palettes.hide();
                            }
                            palettes.show();
                            palettes.bringToTop();
                        }, 1000);

                        // Restore default cursor.
                        document.body.style.cursor = 'default';
                    }, 200);
                });

                reader.readAsText(pluginChooser.files[0]);
            }, false);

            // Workaround to chrome security issues
            // createjs.LoadQueue(true, null, true);

            // Enable touch interactions if supported on the current device.
            // FIXME: voodoo
            // createjs.Touch.enable(stage, false, true);
            // Keep tracking the mouse even when it leaves the canvas.
            stage.mouseMoveOutside = true;
            // Enabled mouse over and mouse out events.
            stage.enableMouseOver(10); // default is 20

            cartesianBitmap = _createGrid('images/Cartesian.svg');

            polarBitmap = _createGrid('images/polar.svg');

            var URL = window.location.href;
            var projectName = null;
            var runProjectOnLoad = false;

            _setupAndroidToolbar();

            // Scale the canvas relative to the screen size.
            _onResize();

            var urlParts;
            var env = [];

            if (!sugarizerCompatibility.isInsideSugarizer() && URL.indexOf('?') > 0) {
                var urlParts = URL.split('?');
                if (urlParts[1].indexOf('&') > 0) {
                    var newUrlParts = urlParts[1].split('&');
                    for (var i = 0; i < newUrlParts.length; i++) {
                        if (newUrlParts[i].indexOf('=') > 0) {
                            var args = newUrlParts[i].split('=');
                            switch (args[0].toLowerCase()) {
                            case 'file':
                                projectName = args[1];
                                break;
                            case 'run':
                                if (args[1].toLowerCase() === 'true')
                                    runProjectOnLoad = true;
                                break;
                            case 'inurl':
                                var url = args[1];
                                var getJSON = function (url) {
                                    return new Promise(function (resolve, reject) {
                                        var xhr = new XMLHttpRequest();
                                        xhr.open('get', url, true);
                                        xhr.responseType = 'json';
                                        xhr.onload = function () {
                                            var status = xhr.status;
                                            if (status === 200) {
                                                resolve(xhr.response);
                                            } else {
                                                reject(status);
                                            }
                                        };
                                        xhr.send();
                                    });
                                };
                                getJSON(url).then(function (data) {
                                    console.log('Your Json result is:  ' + data.arg); //you can comment this, i used it to debug
                                    n = data.arg;
                                    env.push(parseInt(n));
                                }, function (status) { //error detection....
                                    alert('Something went wrong.');
                                });
                                break;
                            case 'outurl':
                                var url = args[1];
                                break;
                            default:
                                errorMsg("Invalid parameters");
                            }
                        }
                    }
                } else {
                    if (urlParts[1].indexOf('=') > 0)
                        var args = urlParts[1].split('=');
                    //File is the only arg that can stand alone
                    if (args[0].toLowerCase() === 'file') {
                        projectName = args[1];
                    }
                }
            }

            if (projectName != null) {
                setTimeout(function () {
                    console.log('load ' + projectName);
                    loadProject(projectName, runProjectOnLoad, env);
                }, 2000);
            } else {
                setTimeout(function () {
                    _loadStart();
                }, 2000);
            }

            document.addEventListener('mousewheel', scrollEvent, false);
            document.addEventListener('DOMMouseScroll', scrollEvent, false);

            this.document.onkeydown = __keyPressed;
        };

        function _setupBlocksContainerEvents() {
            var moving = false;

            stage.on('stagemousemove', function (event) {
                stageX = event.stageX;
                stageY = event.stageY;
            });

            stage.on('stagemousedown', function (event) {
                stageMouseDown = true;
                if (stage.getObjectUnderPoint() != null | turtles.running()) {
                    stage.on('stagemouseup', function (event) {
                        stageMouseDown = false;
                    });
                    return;
                }
                moving = true;
                lastCords = {
                    x: event.stageX,
                    y: event.stageY
                };

                stage.on('stagemousemove', function (event) {
                    if (!moving) {
                        return;
                    }
                    if (blocks.inLongPress) {
                        blocks.saveStackButton.visible = false;
                        blocks.dismissButton.visible = false;
                        blocks.inLongPress = false;
                    }
                    if (scrollBlockContainer) {
                        blocksContainer.x += event.stageX - lastCords.x;
                        blocksContainer.y += event.stageY - lastCords.y;
                        lastCords = {
                            x: event.stageX,
                            y: event.stageY
                        };
                        refreshCanvas();
                    }
                });

                stage.on('stagemouseup', function (event) {
                    stageMouseDown = false;
                    moving = false;
                }, null, true); // once = true
            });
        };

        function scrollEvent(event) {
            var data = event.wheelDelta || -event.detail;
            var delta = Math.max(-1, Math.min(1, (data)));
            var scrollSpeed = 3;

            if (event.clientX < cellSize) {
                palettes.menuScrollEvent(delta, scrollSpeed);
                palettes.hidePaletteIconCircles();
            } else {
                palette = palettes.findPalette(event.clientX / turlteBlocksScale, event.clientY / turlteBlocksScale);
                if (palette) {
                    palette.scrollEvent(delta, scrollSpeed);
                }
            }
        };

        function getStageScale() {
            return turlteBlocksScale;
        };

        function getStageX() {
            return turtles.screenX2turtleX(stageX / turlteBlocksScale);
        };

        function getStageY() {
            return turtles.screenY2turtleY(stageY / turlteBlocksScale);
        };

        function getStageMouseDown() {
            return stageMouseDown;
        };

        function setCameraID(id) {
            cameraID = id;
        };

        function _createGrid(imagePath) {
            var img = new Image();
            img.src = imagePath;
            var container = new createjs.Container();
            stage.addChild(container);

            var bitmap = new createjs.Bitmap(img);
            container.addChild(bitmap);
            bitmap.cache(0, 0, 1200, 900);

            bitmap.x = (canvas.width - 1200) / 2;
            bitmap.y = (canvas.height - 900) / 2;
            bitmap.scaleX = bitmap.scaleY = bitmap.scale = 1;
            bitmap.visible = false;
            bitmap.updateCache();

            return bitmap;
        };

        function _createMsgContainer(fillColor, strokeColor, callback, y) {
            var container = new createjs.Container();
            stage.addChild(container);
            container.x = (canvas.width - 1000) / 2;
            container.y = y;
            container.visible = false;

            var img = new Image();
            var svgData = MSGBLOCK.replace('fill_color', fillColor).replace(
                'stroke_color', strokeColor);

            img.onload = function () {
                var msgBlock = new createjs.Bitmap(img);
                container.addChild(msgBlock);
                var text = new createjs.Text('your message here', '20px Arial', '#000000');
                container.addChild(text);
                text.textAlign = 'center';
                text.textBaseline = 'alphabetic';
                text.x = 500;
                text.y = 30;

                var bounds = container.getBounds();
                container.cache(bounds.x, bounds.y, bounds.width, bounds.height);

                var hitArea = new createjs.Shape();
                hitArea.graphics.beginFill('#FFF').drawRect(0, 0, 1000, 42);
                hitArea.x = 0;
                hitArea.y = 0;
                container.hitArea = hitArea;

                container.on('click', function (event) {
                    container.visible = false;
                    // On the possibility that there was an error
                    // arrow associated with this container
                    if (errorMsgArrow != null) {
                        errorMsgArrow.removeAllChildren(); // Hide the error arrow.
                    }
                    update = true;
                });
                callback(text);
                blocks.setMsgText(text);
            };

            img.src = 'data:image/svg+xml;base64,' + window.btoa(
                unescape(encodeURIComponent(svgData)));
        };

        function _createErrorContainers() {
            // Some error messages have special artwork.
            for (var i = 0; i < ERRORARTWORK.length; i++) {
                var name = ERRORARTWORK[i];
                _makeErrorArtwork(name);
            }
        };

        function _makeErrorArtwork(name) {
            var container = new createjs.Container();
            stage.addChild(container);
            container.x = (canvas.width - 1000) / 2;
            container.y = 110;
            errorArtwork[name] = container;
            errorArtwork[name].name = name;
            errorArtwork[name].visible = false;

            var img = new Image();
            img.onload = function () {
                // console.log('creating error message artwork for ' + img.src);
                var artwork = new createjs.Bitmap(img);
                container.addChild(artwork);
                var text = new createjs.Text('', '20px Sans', '#000000');
                container.addChild(text);
                text.x = 70;
                text.y = 10;

                var bounds = container.getBounds();
                container.cache(bounds.x, bounds.y, bounds.width, bounds.height);

                var hitArea = new createjs.Shape();
                hitArea.graphics.beginFill('#FFF').drawRect(0, 0, bounds.width, bounds.height);
                hitArea.x = 0;
                hitArea.y = 0;
                container.hitArea = hitArea;

                container.on('click', function (event) {
                    container.visible = false;
                    // On the possibility that there was an error
                    // arrow associated with this container
                    if (errorMsgArrow != null) {
                        errorMsgArrow.removeAllChildren(); // Hide the error arrow.
                    }
                    update = true;
                });
            };

            img.src = 'images/' + name + '.svg';
        };

        function __keyPressed(event) {
            if (docById('labelDiv').classList.contains('hasKeyboard')) {
                return;
            }

<<<<<<< HEAD
            if (docById('BPMNUMBER').classList.contains('hasKeyboard')) {
                return ;
            }



=======
            if (docById('dissectNumber').classList.contains('hasKeyboard')) {
                return;
            }

>>>>>>> 641cbd7b
            const BACKSPACE = 8;
            const TAB = 9;
            if (event.keyCode === TAB || event.keyCode === BACKSPACE) {
                // Prevent browser from grabbing TAB key
                event.preventDefault();
            }

            const ESC = 27;
            const ALT = 18;
            const CTRL = 17;
            const SHIFT = 16;
            const RETURN = 13;
            const SPACE = 32;
            const HOME = 36;
            const PAGE_UP = 33;
            const PAGE_DOWN = 34;
            const KEYCODE_LEFT = 37;
            const KEYCODE_RIGHT = 39;
            const KEYCODE_UP = 38;
            const KEYCODE_DOWN = 40;

            if (event.altKey) {
                switch (event.keyCode) {
                case 69: // 'E'
                    _allClear();
                    break;
                case 82: // 'R'
                    _doFastButton();
                    break;
                case 83: // 'S'
                    logo.doStopTurtle();
                    break;
                }
            } else if (event.ctrlKey) {
            } else {
                switch (event.keyCode) {
                case KEYCODE_UP:
                    if (blocks.activeBlock != null) {
                        blocks.moveStackRelative(blocks.activeBlock, 0, -STANDARDBLOCKHEIGHT / 2);
                        blocks.blockMoved(blocks.activeBlock);
                        blocks.adjustDocks(blocks.activeBlock, true);
                    } else if (palettes.mouseOver) {
                        palettes.menuScrollEvent(1, 10);
                        palettes.hidePaletteIconCircles();
                    } else if (palettes.activePalette != null) {
                        palettes.activePalette.scrollEvent(STANDARDBLOCKHEIGHT, 1);
                    } else if (scrollBlockContainer) {
                        blocksContainer.y -= 21;
                    }
                    break;
                case KEYCODE_DOWN:
                    if (blocks.activeBlock != null) {
                        blocks.moveStackRelative(blocks.activeBlock, 0, STANDARDBLOCKHEIGHT / 2);
                        blocks.blockMoved(blocks.activeBlock);
                        blocks.adjustDocks(blocks.activeBlock, true);
                    } else if (palettes.mouseOver) {
                        palettes.menuScrollEvent(-1, 10);
                        palettes.hidePaletteIconCircles();
                    } else if (palettes.activePalette != null) {
                        palettes.activePalette.scrollEvent(-STANDARDBLOCKHEIGHT, 1);
                    } else if (scrollBlockContainer) {
                        blocksContainer.y += 21;
                    }
                    break;
                case KEYCODE_LEFT:
                    if (blocks.activeBlock != null) {
                        blocks.moveStackRelative(blocks.activeBlock, -STANDARDBLOCKHEIGHT / 2, 0);
                        blocks.blockMoved(blocks.activeBlock);
                        blocks.adjustDocks(blocks.activeBlock, true);
                    } else if (scrollBlockContainer) {
                        blocksContainer.x -= 21;
                    }
                    break;
                case KEYCODE_RIGHT:
                    if (blocks.activeBlock != null) {
                        blocks.moveStackRelative(blocks.activeBlock, STANDARDBLOCKHEIGHT / 2, 0);
                        blocks.blockMoved(blocks.activeBlock);
                        blocks.adjustDocks(blocks.activeBlock, true);
                    } else if (scrollBlockContainer) {
                        blocksContainer.x += 21;
                    }
                    break;
                case HOME:
                    if (palettes.mouseOver) {
                        var dy = Math.max(55 - palettes.buttons['rhythm'].y, 0);
                        palettes.menuScrollEvent(1, dy);
                        palettes.hidePaletteIconCircles();
                    } else if (palettes.activePalette != null) {
                        palettes.activePalette.scrollEvent(-palettes.activePalette.scrollDiff, 1);
                    } else {
                        _findBlocks();
                    }
                    break;
                case TAB:
                    break;
                case ESC:
                    // toggle full screen
                    _toggleToolbar();
                    break;
                case RETURN:
                    // toggle run
                    logo.runLogoCommands();
                    break;
                default:
                    currentKey = String.fromCharCode(event.keyCode);
                    currentKeyCode = event.keyCode;
                    break;
                }
            }
        };

        function getCurrentKeyCode() {
            return currentKeyCode;
        };

        function clearCurrentKeyCode() {
            currentKey = '';
            currentKeyCode = 0;
        };

        function _onResize() {
            if (docById('labelDiv').classList.contains('hasKeyboard')) {
                return;
            }

            if (!platform.androidWebkit) {
                var w = window.innerWidth;
                var h = window.innerHeight;
            } else {
                var w = window.outerWidth;
                var h = window.outerHeight;
            }

            var smallSide = Math.min(w, h);
            if (smallSide < cellSize * 11) {
                var mobileSize = true;
                if (w < cellSize * 10) {
                    turlteBlocksScale = smallSide / (cellSize * 11);
                } else {
                    turlteBlocksScale = Math.max(smallSide / (cellSize * 11), 0.75);
                }
            } else {
                var mobileSize = false;
                if (w / 1200 > h / 900) {
                    turlteBlocksScale = w / 1200;
                } else {
                    turlteBlocksScale = h / 900;
                }
            }

            stage.scaleX = turlteBlocksScale;
            stage.scaleY = turlteBlocksScale;

            stage.canvas.width = w;
            stage.canvas.height = h;

            console.log('Resize: scale ' + turlteBlocksScale +
            ', windowW ' + w + ', windowH ' + h +
            ', canvasW ' + canvas.width + ', canvasH ' + canvas.height +
            ', screenW ' + screen.width + ', screenH ' + screen.height);

            turtles.setScale(turlteBlocksScale);
            blocks.setScale(turlteBlocksScale);
            boundary.setScale(w, h, turlteBlocksScale);
            palettes.setScale(turlteBlocksScale);
            trashcan.resizeEvent(turlteBlocksScale);
            _setupAndroidToolbar(mobileSize);

            // Reposition coordinate grids.
            cartesianBitmap.x = (canvas.width / (2 * turlteBlocksScale)) - (600);
            cartesianBitmap.y = (canvas.height / (2 * turlteBlocksScale)) - (450);
            polarBitmap.x = (canvas.width / (2 * turlteBlocksScale)) - (600);
            polarBitmap.y = (canvas.height / (2 * turlteBlocksScale)) - (450);
            update = true;

            // Setup help now that we have calculated turlteBlocksScale.
            _showHelp(true);

            // Hide palette icons on mobile
            if (mobileSize) {
                palettes.hide();
            } else {
                palettes.show();
                palettes.bringToTop();
            }

            // Music stuff
            if (matrix.isMatrix === 1) {
                matrixTable = document.getElementById("myTable");
                if (matrixTable) {
                    matrixTable.setAttribute("width", w/2 + 'px');
                }
            }
        };

        window.onresize = function () {
            _onResize();
        };

        function _restoreTrash() {
            // Restore last stack pushed to trashStack.
            // First, hide the palettes as they will need updating.
            for (var name in blocks.palettes.dict) {
                blocks.palettes.dict[name].hideMenu(true);
            }
            refreshCanvas();

            var dx = 0;
            var dy = -cellSize * 3; // Reposition blocks about trash area.

            if (blocks.trashStacks.length === 0) {
                console.log('Trash is empty--nothing to do');
                return;
            }

            var thisBlock = blocks.trashStacks.pop();

            // Restore drag group in trash
            blocks.findDragGroup(thisBlock);
            for (var b = 0; b < blocks.dragGroup.length; b++) {
                var blk = blocks.dragGroup[b];
                // console.log('Restoring ' + blocks.blockList[blk].name + ' from the trash.');
                blocks.blockList[blk].trash = false;
                blocks.moveBlockRelative(blk, dx, dy);
                blocks.blockList[blk].show();
            }

            blocks.raiseStackToTop(thisBlock);

            if (blocks.blockList[thisBlock].name === 'start' || blocks.blockList[thisBlock].name === 'drum') {
                var turtle = blocks.blockList[thisBlock].value;
                turtles.turtleList[turtle].trash = false;
                turtles.turtleList[turtle].container.visible = true;
            } else if (blocks.blockList[thisBlock].name === 'action') {
                // We need to add a palette entry for this action.
                // But first we need to ensure we have a unqiue name,
                // as the name could have been taken in the interim.
                var actionArg = blocks.blockList[blocks.blockList[thisBlock].connections[1]];
                if (actionArg != null) {
                    var oldName = actionArg.value;
                    // Mark the action block as still being in the
                    // trash so that its name won't be considered when
                    // looking for a unique name.
                    blocks.blockList[thisBlock].trash = true;
                    var uniqueName = blocks.findUniqueActionName(oldName);
                    blocks.blockList[thisBlock].trash = false;

                    if (uniqueName !== actionArg) {
                        console.log('renaming action when restoring from trash. old name: ' + oldName + ' unique name: ' + uniqueName);

                        actionArg.value = uniqueName;

                        var label = actionArg.value.toString();
                        if (label.length > 8) {
                            label = label.substr(0, 7) + '...';
                        }
                        actionArg.text.text = label;

                        if (actionArg.label != null) {
                            actionArg.label.value = uniqueName;
                        }

                        actionArg.container.updateCache();

                        // Check the drag group to ensure any do
                        // blocks are updated (in case of recursion).
                        for (var b = 0; b < blocks.dragGroup.length; b++) {
                            var me = blocks.blockList[blocks.dragGroup[b]];
                            if (['nameddo', 'nameddoArg', 'namedcalc', 'namedcalcArg'].indexOf(me.name) !== -1 && me.privateData === oldName) {
                                console.log('reassigning nameddo to ' + uniqueName);
                                me.privateData = uniqueName;
                                me.value = uniqueName;

                                var label = me.value.toString();
                                if (label.length > 8) {
                                    label = label.substr(0, 7) + '...';
                                }
                                me.text.text = label;
                                me.overrideName = label;
				me.regenerateArtwork();
                                me.container.updateCache();
                            }
                        }
                    }

                    var actionName = actionArg.value;
                    if (actionName !== _('action')) {
                        blocks.checkPaletteEntries('action');
                    }
                }
            }

            blocks.refreshCanvas();
        };

        function _deleteBlocksBox() {
            clearBox.show(turlteBlocksScale);
        };

        function _doUtilityBox() {
            utilityBox.init(turlteBlocksScale, utilityButton.x - 27, utilityButton.y, _makeButton);
        };

        function sendAllToTrash(addStartBlock, doNotSave) {
            // First, hide the palettes as they will need updating.
            for (var name in blocks.palettes.dict) {
                blocks.palettes.dict[name].hideMenu(true);
            }
            refreshCanvas();

            var dx = 0;
            var dy = cellSize * 3;
            for (var blk in blocks.blockList) {
                // If this block is at the top of a stack, push it
                // onto the trashStacks list.
                if (blocks.blockList[blk].connections[0] == null) {
                    blocks.trashStacks.push(blk);
                }

                blocks.blockList[blk].trash = true;
                blocks.moveBlockRelative(blk, dx, dy);
                blocks.blockList[blk].hide();
                if (blocks.blockList[blk].name === 'start' || blocks.blockList[blk].name === 'drum') {
                    console.log('start blk ' + blk + ' value is ' + blocks.blockList[blk].value)
                    var turtle = blocks.blockList[blk].value;
                    if (turtle != null) {
                        console.log('sending turtle ' + turtle + ' to trash');
                        turtles.turtleList[turtle].trash = true;
                        turtles.turtleList[turtle].container.visible = false;
                    }
                } else if (blocks.blockList[blk].name === 'action') {
                    blocks.deleteActionBlock(blocks.blockList[blk]);
                }
            }

            if (addStartBlock) {
                blocks.loadNewBlocks(DATAOBJS);
            } else if (!doNotSave) {
                // Overwrite session data too.
                saveLocally();
            }

            update = true;
        };

        function _changePaletteVisibility() {
            if (palettes.visible) {
                palettes.hide();
            } else {
                palettes.show();
                palettes.bringToTop();
            }
        };

        function _changeBlockVisibility() {
            if (blocks.visible) {
                logo.hideBlocks();
            } else {
                if (chartBitmap != null) {
                    stage.removeChild(chartBitmap);
                    chartBitmap = null;
                }
                logo.showBlocks();
            }
        };

        function _toggleCollapsibleStacks() {
            if (blocks.visible) {
                console.log('calling toggleCollapsibles');
                blocks.toggleCollapsibles();
            }
        };

        function stop() {
            // FIXME: who calls this???
            createjs.Ticker.removeEventListener('tick', __tick);
        };

        function onStopTurtle() {
            // TODO: plugin support
            if (stopTurtleContainer.visible) {
                _hideStopButton();
            }
        };

        function onRunTurtle() {
            // TODO: plugin support
            // If the stop button is hidden, show it.
            if (!stopTurtleContainer.visible) {
                _showStopButton();
            }
        };

        function refreshCanvas() {
            update = true;
        };

        function __tick(event) {
            // This set makes it so the stage only re-renders when an
            // event handler indicates a change has happened.
            if (update) {
                update = false; // Only update once
                stage.update(event);
            }
        };

        function _doOpenSamples() {
            localStorage.setItem('isMatrixHidden', document.getElementById('pitchtimematrix').style.visibility);
            localStorage.setItem('isPitchDrumMatrixHidden', document.getElementById('pitchdrummatrix').style.visibility);
            localStorage.setItem('isRhythmRulerHidden', document.getElementById('rulerbody').style.visibility);
            localStorage.setItem('isStatusHidden', document.getElementById('statusmatrix').style.visibility);
            localStorage.setItem('isModeWidgetHidden', document.getElementById('modewidget').style.visibility);

            if (document.getElementById('pitchtimematrix').style.visibility !== 'hidden') {
                document.getElementById('pitchtimematrix').style.visibility = 'hidden';
                document.getElementById('pitchtimematrix').style.border = 0;
            }

            if (document.getElementById('pitchdrummatrix').style.visibility !== 'hidden') {
                document.getElementById('pitchdrummatrix').style.visibility = 'hidden';
                document.getElementById('pitchdrummatrix').style.border = 0;
            }

            if(document.getElementById('rulerbody').style.visibility !== 'hidden') {
                document.getElementById('rulerbody').style.visibility = 'hidden';
                document.getElementById('rulerbody').style.border = 0;
<<<<<<< HEAD
                document.getElementsByClassName('mousePosBox')[0].style.visibility = 'hidden';  
=======
                // document.getElementsByClassName('hRule')[0].style.visibility = 'hidden';
                // document.getElementsByClassName('mousePosBox')[0].style.visibility = 'hidden';  
>>>>>>> 641cbd7b
            }              

            if (document.getElementById('statusmatrix').style.visibility !== 'hidden') {
                document.getElementById('statusmatrix').style.visibility = 'hidden';
                document.getElementById('statusmatrix').style.border = 0;
            }

            if (document.getElementById('modewidget').style.visibility !== 'hidden') {
                document.getElementById('modewidget').style.visibility = 'hidden';
                document.getElementById('modewidget').style.border = 0;
            }

            console.log('save locally');
            saveLocally();
            thumbnails.show()
        };

        function doSave() {
            console.log('Saving .tb file');
            var name = 'My Project';
            download(name + '.tb', 'data:text/plain;charset=utf-8,' + prepareExport());
        };

        function doLoad() {
            console.log('Loading .tb file');
            document.querySelector('#myOpenFile').focus();
            document.querySelector('#myOpenFile').click();
            window.scroll(0, 0);
        };

        function _doLilypond() {
            // Show busy cursor.
            document.body.style.cursor = 'wait';

            console.log('Saving .ly file');
            logo.lilypondSaveOnly = true;
            logo.lilypondOutput = LILYPONDHEADER;
            logo.lilypondNotes = {};
            for (var turtle = 0; turtle < turtles.turtleList.length; turtle++) {
                logo.lilypondStaging[turtle] = [];
                turtles.turtleList[turtle].doClear();
            }
            logo.runLogoCommands();
        };

        window.prepareExport = prepareExport;
        window.saveLocally = saveLocally;

        function saveLocally() {

            if (sugarizerCompatibility.isInsideSugarizer()) {
                //sugarizerCompatibility.data.blocks = prepareExport();
                storage = sugarizerCompatibility.data;
            } else {
                storage = localStorage;
            }

            console.log('overwriting session data');

            if (storage.currentProject === undefined) {
                try {
                    storage.currentProject = 'My Project';
                    storage.allProjects = JSON.stringify(['My Project'])
                } catch (e) {
                    // Edge case, eg. Firefox localSorage DB corrupted
                    console.log(e);
                }
            }

            try {
                var p = storage.currentProject;
                storage['SESSION' + p] = prepareExport();
            } catch (e) {
                console.log(e);
            }

            // if (isSVGEmpty(turtles)) {
                // We will use the music icon in these cases.
                // return;
            // }

            var img = new Image();
            var svgData = doSVG(canvas, logo, turtles, 320, 240, 320 / canvas.width);
            img.onload = function () {
                var bitmap = new createjs.Bitmap(img);
                var bounds = bitmap.getBounds();
                bitmap.cache(bounds.x, bounds.y, bounds.width, bounds.height);
                try {
                    storage['SESSIONIMAGE' + p] = bitmap.getCacheDataURL();
                } catch (e) {
                    console.log(e);
                }
            };

            img.src = 'data:image/svg+xml;base64,' +
            window.btoa(unescape(encodeURIComponent(svgData)));
            // console.log(img.src);
            if (sugarizerCompatibility.isInsideSugarizer()) {
                sugarizerCompatibility.saveLocally();
            }
        };

        function loadProject(projectName, run, env) {
            //set default value of run
            run = typeof run !== 'undefined' ? run : false;
            // Show busy cursor.
            document.body.style.cursor = 'wait';
            // palettes.updatePalettes();
            setTimeout(function () {
                if (fileExt(projectName) !== 'tb')
                {
                    projectName += '.tb';
                }

                try {
                    try {
                        httpGet(null);
                        console.log('running from server or the user can access to examples.');
                        server = true;
                    } catch (e) {
                        console.log('running from filesystem or the connection isnt secure');
                        server = false;
                    }

                    if (server) {
                        var rawData = httpGet(projectName);
                        console.log('receiving ' + rawData);
                        var cleanData = rawData.replace('\n', '');
                    }

                    // First, hide the palettes as they will need updating.
                    for (var name in blocks.palettes.dict) {
                        blocks.palettes.dict[name].hideMenu(true);
                    }

                    var obj = JSON.parse(cleanData);
                    blocks.loadNewBlocks(obj);
                    console.log('save locally');
                    saveLocally();
                } catch (e) {
                    console.log(e);
                    _loadStart();
                }

                // Restore default cursor
                document.body.style.cursor = 'default';
                update = true;
            }, 200);

            if (run) {
                setTimeout(function () {
                    _changeBlockVisibility();
                    _doFastButton(env);
                }, 2000);
            }

            docById('loading-image-container').style.display = 'none';
        };

        function loadRawProject(data) {
            console.log('loadRawProject ' + data);
            document.body.style.cursor = 'wait';
            _allClear();

            // First, hide the palettes as they will need updating.
            for (var name in blocks.palettes.dict) {
                blocks.palettes.dict[name].hideMenu(true);
            }

            var obj = JSON.parse(data);
            blocks.loadNewBlocks(obj);

            docById('loading-image-container').style.display = 'none';
            document.body.style.cursor = 'default';
        };

        function saveProject(projectName) {
            // palettes.updatePalettes();
            // Show busy cursor.
            document.body.style.cursor = 'wait';
            setTimeout(function () {
                var punctuationless = projectName.replace(/['!"#$%&\\'()\*+,\-\.\/:;<=>?@\[\\\]\^`{|}~']/g, '');
                projectName = punctuationless.replace(/ /g, '_');
                if (fileExt(projectName) !== 'tb') {
                    projectName += '.tb';
                }
                try {
                    // Post the project
                    var returnValue = httpPost('MusicBlocks_'+projectName, prepareExport());
                    errorMsg('Saved ' + projectName + ' to ' + window.location.host);

                    var img = new Image();
                    var svgData = doSVG(canvas, logo, turtles, 320, 240, 320 / canvas.width);
                    img.onload = function () {
                        var bitmap = new createjs.Bitmap(img);
                        var bounds = bitmap.getBounds();
                        bitmap.cache(bounds.x, bounds.y, bounds.width, bounds.height);
                        // and base64-encoded png
                        httpPost(('MusicBlocks_'+projectName).replace('.tb', '.b64'), bitmap.getCacheDataURL());
                    };

                    img.src = 'data:image/svg+xml;base64,' + window.btoa(
                        unescape(encodeURIComponent(svgData)));
                    // Restore default cursor
                    document.body.style.cursor = 'default';
                    return returnValue;
                } catch (e) {
                    console.log(e);
                    // Restore default cursor
                    document.body.style.cursor = 'default';
                    return;
                }
            }, 200);
        };

        function _loadStart() {
            // where to put this?
            // palettes.updatePalettes();
            console.log(" LOAD START")
            justLoadStart = function () {
                console.log('loading start and a matrix');
                blocks.loadNewBlocks(DATAOBJS);
            };

            if (sugarizerCompatibility.isInsideSugarizer()) {
                storage = sugarizerCompatibility.data;
            }
            else {
                storage = localStorage;
            }

            sessionData = null;
            // Try restarting where we were when we hit save.
            var currentProject = storage.currentProject;
            sessionData = storage['SESSION' + currentProject];
            if (sessionData) {
                try {
                    if (sessionData === 'undefined' || sessionData === '[]') {
                        console.log('empty session found: loading start');
                        justLoadStart();
                    } else {
                        console.log('restoring session: ' + sessionData);
                        // First, hide the palettes as they will need updating.
                        for (var name in blocks.palettes.dict) {
                            blocks.palettes.dict[name].hideMenu(true);
                        }

                        blocks.loadNewBlocks(JSON.parse(sessionData));
                    }
                } catch (e) {
                    console.log(e);
                }
            } else {
                justLoadStart();
            }

            update = true;

            docById('loading-image-container').style.display = 'none';
        };

        function hideMsgs() {
            errorMsgText.parent.visible = false;
            if (errorMsgArrow != null) {
                errorMsgArrow.removeAllChildren();
                refreshCanvas();
            }

            msgText.parent.visible = false;
            for (var i in errorArtwork) {
                errorArtwork[i].visible = false;
            }
        };

        function textMsg(msg) {
            if (msgText == null) {
                // The container may not be ready yet... so do nothing
                return;
            }
            var msgContainer = msgText.parent;
            msgContainer.visible = true;
            msgText.text = msg;
            msgContainer.updateCache();
            stage.setChildIndex(msgContainer, stage.getNumChildren() - 1);
        };

        function errorMsg(msg, blk, text) {
            if (errorMsgText == null) {
                // The container may not be ready yet... so do nothing
                return;
            }

            if (blk !== undefined && blk != null && !blocks.blockList[blk].collapsed) {
                var fromX = (canvas.width - 1000) / 2;
                var fromY = 128;
                var toX = blocks.blockList[blk].container.x + blocksContainer.x;
                var toY = blocks.blockList[blk].container.y + blocksContainer.y;

                if (errorMsgArrow == null) {
                    errorMsgArrow = new createjs.Container();
                    stage.addChild(errorMsgArrow);
                }

                var line = new createjs.Shape();
                errorMsgArrow.addChild(line);
                line.graphics.setStrokeStyle(4).beginStroke('#ff0031').moveTo(fromX, fromY).lineTo(toX, toY);
                stage.setChildIndex(errorMsgArrow, stage.getNumChildren() - 1);

                var angle = Math.atan2(toX - fromX, fromY - toY) / Math.PI * 180;
                var head = new createjs.Shape();
                errorMsgArrow.addChild(head);
                head.graphics.setStrokeStyle(4).beginStroke('#ff0031').moveTo(-10, 18).lineTo(0, 0).lineTo(10, 18);
                head.x = toX;
                head.y = toY;
                head.rotation = angle;
            }

            switch (msg) {
            case NOMICERRORMSG:
                errorArtwork['nomicrophone'].visible = true;
                stage.setChildIndex(errorArtwork['nomicrophone'], stage.getNumChildren() - 1);
                break;
            case NOSTRINGERRORMSG:
                errorArtwork['notastring'].visible = true;
                stage.setChildIndex(errorArtwork['notastring'], stage.getNumChildren() - 1);
                break;
            case EMPTYHEAPERRORMSG:
                errorArtwork['emptyheap'].visible = true;
                stage.setChildIndex(errorArtwork['emptyheap'], stage.getNumChildren() - 1);
                break;
            case NOSQRTERRORMSG:
                errorArtwork['negroot'].visible = true;
                stage.setChildIndex(errorArtwork['negroot'], stage.getNumChildren() - 1);
                break;
            case NOACTIONERRORMSG:
                if (text == null) {
                    text = 'foo';
                }
                errorArtwork['nostack'].children[1].text = text;
                errorArtwork['nostack'].visible = true;
                errorArtwork['nostack'].updateCache();
                stage.setChildIndex(errorArtwork['nostack'], stage.getNumChildren() - 1);
                break;
            case NOBOXERRORMSG:
                if (text == null) {
                    text = 'foo';
                }
                errorArtwork['emptybox'].children[1].text = text;
                errorArtwork['emptybox'].visible = true;
                errorArtwork['emptybox'].updateCache();
                stage.setChildIndex(errorArtwork['emptybox'], stage.getNumChildren() - 1);
                break;
            case ZERODIVIDEERRORMSG:
                errorArtwork['zerodivide'].visible = true;
                stage.setChildIndex(errorArtwork['zerodivide'], stage.getNumChildren() - 1);
                break;
            case NANERRORMSG:
                errorArtwork['notanumber'].visible = true;
                stage.setChildIndex(errorArtwork['notanumber'], stage.getNumChildren() - 1);
                break;
            case NOINPUTERRORMSG:
                errorArtwork['noinput'].visible = true;
                stage.setChildIndex(errorArtwork['noinput'], stage.getNumChildren() - 1);
                break;
            default:
                var errorMsgContainer = errorMsgText.parent;
                errorMsgContainer.visible = true;
                errorMsgText.text = msg;
                stage.setChildIndex(errorMsgContainer, stage.getNumChildren() - 1);
                errorMsgContainer.updateCache();
                break;
            }

            update = true;
        };

        function _hideCartesian() {
            cartesianBitmap.visible = false;
            cartesianBitmap.updateCache();
            update = true;
        };

        function _showCartesian() {
            cartesianBitmap.visible = true;
            cartesianBitmap.updateCache();
            update = true;
        };

        function _hidePolar() {
            polarBitmap.visible = false;
            polarBitmap.updateCache();
            update = true;
        };

        function _showPolar() {
            polarBitmap.visible = true;
            polarBitmap.updateCache();
            update = true;
        };

        function pasteStack() {
            blocks.pasteStack();
        };

        function prepareExport() {
            // We don't save blocks in the trash, so we need to
            // consolidate the block list and remap the connections.
            var blockMap = [];
            var hasMatrixDataBlock = false;
            for (var blk = 0; blk < blocks.blockList.length; blk++) {
                var myBlock = blocks.blockList[blk];
                if (myBlock.trash) {
                    // Don't save blocks in the trash.
                    continue;
                }
                blockMap.push(blk);
            }

            var data = [];
            for (var blk = 0; blk < blocks.blockList.length; blk++) {
                var myBlock = blocks.blockList[blk];
                if (myBlock.trash) {
                    // Don't save blocks in the trash.
                    continue;
                }

                if (myBlock.isValueBlock() || myBlock.name === 'loadFile') {
                    // FIX ME: scale image if it exceeds a maximum size.
                    var args = {
                        'value': myBlock.value
                    };
                } else if (myBlock.name === 'start' || myBlock.name === 'drum') {
                    // Find the turtle associated with this block.
                    var turtle = turtles.turtleList[myBlock.value];
                    var args = {
                        'collapsed': myBlock.collapsed,
                        'xcor': turtle.x,
                        'ycor': turtle.y,
                        'heading': turtle.orientation,
                        'color': turtle.color,
                        'shade': turtle.value,
                        'pensize': turtle.stroke,
                        'grey': turtle.chroma
                    };
                } else if (myBlock.name === 'action') {
                    var args = {
                        'collapsed': myBlock.collapsed
                    }
                } else if(myBlock.name === 'matrix') {
                    var args = {
                        'collapsed' : myBlock.collapsed
                    }
                } else if(myBlock.name === 'pitchdrummatrix') {
                    var args = {
                        'collapsed' : myBlock.collapsed
                    }
                } else if(myBlock.name === 'status') {
                    var args = {
                        'collapsed' : myBlock.collapsed
                    }
                } else if (myBlock.name === 'namedbox') {
                    var args = {
                        'value': myBlock.privateData
                    }
                } else if (myBlock.name === 'nameddo') {
                    var args = {
                        'value': myBlock.privateData
                    }
                } else if (myBlock.name === 'nameddoArg') {
                    var args = {
                        'value': myBlock.privateData
                    }
                } else if (myBlock.name === 'namedcalc') {
                    var args = {
                        'value': myBlock.privateData
                    }
                } else if (myBlock.name === 'namedcalcArg') {
                    var args = {
                        'value': myBlock.privateData
                    }
                } else if (myBlock.name === 'namedarg') {
                    var args = {
                        'value': myBlock.privateData
                    }
                } else if (myBlock.name === 'matrixData') {
                    var args = {
                        'notes': window.savedMatricesNotes, 'count': window.savedMatricesCount
                    }
                    hasMatrixDataBlock = true;
                } else {
                    var args = {}
                }

                connections = [];
                for (var c = 0; c < myBlock.connections.length; c++) {
                    var mapConnection = blockMap.indexOf(myBlock.connections[c]);
                    if (myBlock.connections[c] == null || mapConnection === -1) {
                        connections.push(null);
                    } else {
                        connections.push(mapConnection);
                    }
                }
                data.push([blockMap.indexOf(blk), [myBlock.name, args], myBlock.container.x, myBlock.container.y, connections]);
            }

            return JSON.stringify(data);
        };

        function doOpenPlugin() {
            // Click on the plugin open chooser in the DOM (.json).
            pluginChooser.focus();
            pluginChooser.click();
        };

        function saveToFile() {
            var filename = prompt('Filename:');
            if (fileExt(filename) !== 'tb') {
                filename += '.tb';
            }
            download(filename, 'data:text/plain;charset=utf-8,' + encodeURIComponent(prepareExport()));
        };

        function _hideStopButton() {
            // stopTurtleContainer.x = stopTurtleContainerX;
            // stopTurtleContainer.y = stopTurtleContainerY;
            stopTurtleContainer.visible = false;
        };

        function _showStopButton() {
            // stopTurtleContainer.x = onscreenButtons[0].x;
            // stopTurtleContainer.y = onscreenButtons[0].y;
            stopTurtleContainer.visible = true;
        };

        function updatePasteButton() {
            pasteContainer.removeChild(pasteContainer.children[0]);
            var img = new Image();

            img.onload = function () {
                var originalSize = 55; // this is the original svg size
                var halfSize = Math.floor(cellSize / 2);

                var bitmap = new createjs.Bitmap(img);
                if (cellSize !== originalSize) {
                    bitmap.scaleX = cellSize / originalSize;
                    bitmap.scaleY = cellSize / originalSize;
                }
                bitmap.regX = halfSize / bitmap.scaleX;
                bitmap.regY = halfSize / bitmap.scaleY;
                pasteContainer.addChild(bitmap)
                update = true;
            };

            img.src = 'header-icons/paste-button.svg';
        };

        function _setupAndroidToolbar(showPalettesPopover) {
            if (headerContainer !== undefined) {
                stage.removeChild(headerContainer);
                for (var i in onscreenButtons) {
                    stage.removeChild(onscreenButtons[i]);
                }
            }

            headerContainer = new createjs.Shape();
            headerContainer.graphics.f(platformColor.header).r(0, 0,
                screen.width / turlteBlocksScale, cellSize);

            if (platformColor.doHeaderShadow) {
                headerContainer.shadow = new createjs.Shadow('#777', 0, 2, 2);
            }

            stage.addChild(headerContainer);

            // Buttons used when running turtle programs
            var buttonNames = [
                ['fast', _doFastButton, _('Run fast')],
                ['slow', _doSlowButton, _('Run slow')],
                ['step', _doStepButton, _('Run step by step')],
                ['slow-music', _doSlowMusicButton, _('Run music slow')],
                ['step-music', _doStepMusicButton, _('Run note by note')],
                ['stop-turtle', doStopButton, _('Stop')],
                ['clear', _allClear, _('Clean')],
                ['palette', _changePaletteVisibility, _('Show/hide palettes')],
                ['hide-blocks', _changeBlockVisibility, _('Show/hide blocks')],
                ['collapse-blocks', _toggleCollapsibleStacks, _('Expand/collapse collapsable blocks')],
                ['go-home', _findBlocks, _('Home')],
                ['help', _showHelp, _('Help')]
            ];

            if (sugarizerCompatibility.isInsideSugarizer()) {
                buttonNames.push(['sugarizer-stop', function () {
                    sugarizerCompatibility.data.blocks = prepareExport();
                    sugarizerCompatibility.saveLocally(function () {
                        sugarizerCompatibility.sugarizerStop();
                    });
                }])
            }

            if (showPalettesPopover) {
                buttonNames.unshift(['popdown-palette', doPopdownPalette])
            }

            var btnSize = cellSize;
            var x = Math.floor(btnSize / 2);
            var y = x;
            var dx = btnSize;
            var dy = 0;

            for (var i = 0; i < buttonNames.length; i++) {
                if (!getMainToolbarButtonNames(buttonNames[i][0])) {
                    continue;
                }

                var container = _makeButton(buttonNames[i][0] + '-button', buttonNames[i][2], x, y, btnSize, 0);
                _loadButtonDragHandler(container, x, y, buttonNames[i][1]);
                onscreenButtons.push(container);

                if (buttonNames[i][0] === 'stop-turtle') {
                    stopTurtleContainer = container;
                    stopTurtleContainerX = x;
                    stopTurtleContainerY = y;
                } else if (buttonNames[i][0] === 'go-home') {
                    homeButtonContainers = [];
                    homeButtonContainers.push(container);
                    homeButtonContainersX = x;
                    homeButtonContainersY = y;
                    var container2 = _makeButton('go-home-faded-button', _('Home'), x, y, btnSize, 0);
                    _loadButtonDragHandler(container2, x, y, buttonNames[i][1]);
                    homeButtonContainers.push(container2);
                    onscreenButtons.push(container2);
                    homeButtonContainers[0].visible = false;
                    homeButtonContainers[1].visible = true;
                    boundary.hide();
                    blocks.setHomeContainers(homeButtonContainers, boundary);
                }

                x += dx;
                y += dy;
            }

            _setupRightMenu(turlteBlocksScale);
        };

        function _setupRightMenu(turlteBlocksScale) {
            if (menuContainer !== undefined) {
                stage.removeChild(menuContainer);
                for (var i in onscreenMenu) {
                    stage.removeChild(onscreenMenu[i]);
                }
            }

            // Misc. other buttons
            var menuNames = [
                ['planet', _doOpenSamples, _('Load samples from server')],
                ['open', doLoad, _('Load project from files')],
                ['save', doSave, _('Save project')],
                ['lilypond', _doLilypond, _('Save sheet music')],
                ['paste-disabled', pasteStack, _('Paste')],
                ['Cartesian', _doCartesian, _('Cartesian')],
                ['polar', _doPolar, _('Polar')],
                ['utility', _doUtilityBox, _('Settings')],
                ['empty-trash', _deleteBlocksBox, _('Delete all')],
                ['restore-trash', _restoreTrash, _('Undo')]
            ];

            document.querySelector('#myOpenFile')
                    .addEventListener('change', function(event) {
                        thumbnails.model.controller.hide();
            });

            var btnSize = cellSize;
            var x = Math.floor(canvas.width / turlteBlocksScale) - btnSize / 2;
            var y = Math.floor(btnSize / 2);

            var dx = 0;
            var dy = btnSize;

            menuContainer = _makeButton('menu-button', '', x, y, btnSize, menuButtonsVisible ? 90 : undefined);
            _loadButtonDragHandler(menuContainer, x, y, _doMenuButton);

            for (var i = 0; i < menuNames.length; i++) {
                if (!getAuxToolbarButtonNames(menuNames[i][0])) {
                    continue;
                }

                x += dx;
                y += dy;
                var container = _makeButton(menuNames[i][0] + '-button', menuNames[i][2], x, y, btnSize, 0);
                _loadButtonDragHandler(container, x, y, menuNames[i][1]);
                onscreenMenu.push(container);
                if (menuNames[i][0] === 'utility') {
                    utilityButton = container;
                }
                container.visible = false;
            }

            if (menuButtonsVisible) {
                for (var button in onscreenMenu) {
                    onscreenMenu[button].visible = true;
                }
            }
        };

        function doPopdownPalette() {
            var p = new PopdownPalette(palettes);
            p.popdown();
        };

        function _showHelp(firstTime) {
            helpIdx = 0;

            if (firstTime) {
                if (helpContainer == null) {
                    helpContainer = new createjs.Container();
                    stage.addChild(helpContainer);
                    helpContainer.x = 65;
                    helpContainer.y = 65;

                    helpContainer.on('click', function (event) {
                        var bounds = helpContainer.getBounds();
                        if (event.stageY < helpContainer.y + bounds.height / 2) {
                            helpContainer.visible = false;
                            docById('helpElem').style.visibility = 'hidden';
                        } else {
                            helpIdx += 1;
                            if (helpIdx >= HELPCONTENT.length) {
                                helpIdx = 0;
                            }
                            var imageScale = 55 * turlteBlocksScale;
                            helpElem.innerHTML = '<img src ="' + HELPCONTENT[helpIdx][2] + '" style="height:' + imageScale + 'px; width: auto"></img> <h2>' + HELPCONTENT[helpIdx][0] + '</h2><p>' + HELPCONTENT[helpIdx][1] + '</p>';
                        }
                        update = true;
                    });

                    var img = new Image();
                    img.onload = function () {
                        console.log(turlteBlocksScale);
                        var bitmap = new createjs.Bitmap(img);
                        /*
                        if (turlteBlocksScale > 1) {
                            bitmap.scaleX = bitmap.scaleY = bitmap.scale = turlteBlocksScale;
                        } else {
                            bitmap.scaleX = bitmap.scaleY = bitmap.scale = 1.125;
                        }
                        */
                        if (helpContainer.children.length > 0) {
                            console.log('delete old help container');
                            helpContainer.removeChild(helpContainer.children[0]);
                        }
                        helpContainer.addChild(bitmap)

                        var bounds = helpContainer.getBounds();
                        var hitArea = new createjs.Shape();
                        hitArea.graphics.beginFill('#FFF').drawRect(bounds.x, bounds.y, bounds.width, bounds.height);
                        hitArea.x = 0;
                        hitArea.y = 0;
                        helpContainer.hitArea = hitArea;

                        docById('helpElem').innerHTML = '<img src ="' + HELPCONTENT[helpIdx][2] + '"</img> <h2>' + HELPCONTENT[helpIdx][0] + '</h2><p>' + HELPCONTENT[helpIdx][1] + '</p>';
                        if (!doneTour) {
                            docById('helpElem').style.visibility = 'visible';
                        }
                        update = true;
                    };

                    img.src = 'images/help-container.svg';
                }

                var helpElem = docById('helpElem');
                helpElem.style.position = 'absolute';
                helpElem.style.display = 'block';
                helpElem.style.paddingLeft = 20 * turlteBlocksScale + 'px';
                helpElem.style.paddingRight = 20 * turlteBlocksScale + 'px';
                helpElem.style.paddingTop = '0px';
                helpElem.style.paddingBottom = 20 * turlteBlocksScale + 'px';
                helpElem.style.fontSize = 20 + 'px'; //  * turlteBlocksScale + 'px';
                helpElem.style.color = '#000000';  // '#ffffff';
                helpElem.style.left = 65 * turlteBlocksScale + 'px';
                helpElem.style.top = 105 * turlteBlocksScale + 'px';
                var w = Math.min(300, 300); //  * turlteBlocksScale);
                var h = Math.min(300, 300); //  * turlteBlocksScale);
                helpElem.style.width = w + 'px';
                helpElem.style.height = h + 'px';

                if (turlteBlocksScale > 1) {
                    var bitmap = helpContainer.children[0];
                    if (bitmap != undefined) {
                        // bitmap.scaleX = bitmap.scaleY = bitmap.scale = turlteBlocksScale;
                    }
                }

            }

            doneTour = storage.doneTour === 'true';

            if (firstTime && doneTour) {
                docById('helpElem').style.visibility = 'hidden';
                helpContainer.visible = false;
            } else {
                if (sugarizerCompatibility.isInsideSugarizer()) {
                    sugarizerCompatibility.data.doneTour = 'true';
                } else {
                    storage.doneTour = 'true';
                }
                docById('helpElem').innerHTML = '<img src ="' + HELPCONTENT[helpIdx][2] + '"</img> <h2>' + HELPCONTENT[helpIdx][0] + '</h2><p>' + HELPCONTENT[helpIdx][1] + '</p>';
                docById('helpElem').style.visibility = 'visible';
                helpContainer.visible = true;
                update = true;

                // Make sure the palettes and the secondary menus are
                // visible while help is shown.
                palettes.show();
                if (!menuButtonsVisible) {
                    doMenuAnimation(1);
                }
            }
        };

        function _doMenuButton() {
            _doMenuAnimation(1);
        };

        function _doMenuAnimation() {
            var bitmap = last(menuContainer.children);
            if (bitmap != null) {
                var r = bitmap.rotation;
                createjs.Tween.get(bitmap)
                    .to({
                        rotation: r
                    })
                    .to({
                        rotation: r + 90
                    }, 500);
            } else {
                // Race conditions during load
                setTimeout(_doMenuAnimation, 50);
            }

            setTimeout(function () {
                if (menuButtonsVisible) {
                    menuButtonsVisible = false;
                    for (var button in onscreenMenu) {
                        onscreenMenu[button].visible = false;
                    }
                } else {
                    menuButtonsVisible = true;
                    for (var button in onscreenMenu) {
                        onscreenMenu[button].visible = true;
                    }
                }
                update = true;
            }, 500);
        };

        function _toggleToolbar() {
            buttonsVisible = !buttonsVisible;
            menuContainer.visible = buttonsVisible;
            headerContainer.visible = buttonsVisible;
            for (var button in onscreenButtons) {
                onscreenButtons[button].visible = buttonsVisible;
            }

            for (var button in onscreenMenu) {
                onscreenMenu[button].visible = buttonsVisible;
            }

            update = true;
        };

        function _makeButton(name, label, x, y, size, rotation, parent) {
            var container = new createjs.Container();
            if (name === 'paste-disabled-button') {
                pasteContainer = container;
            }

            if (parent == undefined) {
                stage.addChild(container);
            } else {
                parent.addChild(container);
            }

            container.x = x;
            container.y = y;

            var text = new createjs.Text(label, '14px Sans', '#282828');
            if (container.y < 55) {
                if (container.x < 55) {
                    text.textAlign = 'left';
                    text.x = -14;
                } else {
                    text.textAlign = 'center';
                    text.x = 0;
                }
                text.y = 30;
            } else {
                text.textAlign = 'right';
                text.x = -28;
                text.y = 0;
            }

            text.visible = false;

            container.on('mouseover', function(event) {
                for (var c = 0; c < container.children.length; c++) {
                    if (container.children[c].text != undefined) {
                        container.children[c].visible = true;
                        break;
                    }
                }
            });

            container.on('mouseout', function(event) {
                for (var c = 0; c < container.children.length; c++) {
                    if (container.children[c].text != undefined) {
                        container.children[c].visible = false;
                        break;
                    }
                }
            });

            var img = new Image();

            img.onload = function () {
                var originalSize = 55; // this is the original svg size
                var halfSize = Math.floor(size / 2);

                var bitmap = new createjs.Bitmap(img);
                if (size !== originalSize) {
                    bitmap.scaleX = size / originalSize;
                    bitmap.scaleY = size / originalSize;
                }

                bitmap.regX = halfSize / bitmap.scaleX;
                bitmap.regY = halfSize / bitmap.scaleY;
                if (rotation !== undefined) {
                    bitmap.rotation = rotation;
                }

                container.addChild(bitmap);
                var hitArea = new createjs.Shape();
                hitArea.graphics.beginFill('#FFF').drawEllipse(-halfSize, -halfSize, size, size);
                hitArea.x = 0;
                hitArea.y = 0;
                container.hitArea = hitArea;
                bitmap.cache(0, 0, size, size);
                bitmap.updateCache();
                update = true;
            };

            img.src = 'header-icons/' + name + '.svg';
            container.addChild(text);

            return container;
        };

        function _loadButtonDragHandler(container, ox, oy, action) {
            // Prevent multiple button presses (i.e., debounce).
            var locked = false;

            container.on('mousedown', function (event) {
                var moved = true;
                var offset = {
                    x: container.x - Math.round(event.stageX / turlteBlocksScale),
                    y: container.y - Math.round(event.stageY / turlteBlocksScale)
                };

                var circles = showButtonHighlight(ox, oy, cellSize / 2, event, turlteBlocksScale, stage);

                container.on('pressup', function (event) {
                    hideButtonHighlight(circles, stage);
                    container.x = ox;
                    container.y = oy;

                    if (action != null && moved && !locked) {
                        locked = true;

                        setTimeout(function () {
                            locked = false;
                        }, 500);

                        action();
                    }

                    moved = false;
                });
            });
        };
    };
});<|MERGE_RESOLUTION|>--- conflicted
+++ resolved
@@ -1031,19 +1031,14 @@
                 return;
             }
 
-<<<<<<< HEAD
             if (docById('BPMNUMBER').classList.contains('hasKeyboard')) {
                 return ;
             }
 
-
-
-=======
             if (docById('dissectNumber').classList.contains('hasKeyboard')) {
                 return;
             }
 
->>>>>>> 641cbd7b
             const BACKSPACE = 8;
             const TAB = 9;
             if (event.keyCode === TAB || event.keyCode === BACKSPACE) {
@@ -1470,12 +1465,6 @@
             if(document.getElementById('rulerbody').style.visibility !== 'hidden') {
                 document.getElementById('rulerbody').style.visibility = 'hidden';
                 document.getElementById('rulerbody').style.border = 0;
-<<<<<<< HEAD
-                document.getElementsByClassName('mousePosBox')[0].style.visibility = 'hidden';  
-=======
-                // document.getElementsByClassName('hRule')[0].style.visibility = 'hidden';
-                // document.getElementsByClassName('mousePosBox')[0].style.visibility = 'hidden';  
->>>>>>> 641cbd7b
             }              
 
             if (document.getElementById('statusmatrix').style.visibility !== 'hidden') {
