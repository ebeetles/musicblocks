--- conflicted
+++ resolved
@@ -3913,9 +3913,6 @@
                             };
                         }
                         break;
-<<<<<<< HEAD
-                    case 'newnote':
-=======
                     case 'temperament1':
                         if (blocks.customTemperamentDefined) {
                             // If temperament block is present
@@ -3926,7 +3923,7 @@
                             };
                         }
                         break;
->>>>>>> 9ba16c74
+                    case 'newnote':
                     case 'action':
                     case 'matrix':
                     case 'pitchdrummatrix':
