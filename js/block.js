--- conflicted
+++ resolved
@@ -12,11 +12,7 @@
 
 // Length of a long touch
 const LONGPRESSTIME = 1500;
-<<<<<<< HEAD
 const COLLAPSABLES = ['drum', 'start', 'action', 'matrix', 'pitchdrummatrix', 'rhythmruler', 'status', 'pitchstaircase', 'tempo'];
-=======
-const COLLAPSABLES = ['drum', 'start', 'action', 'matrix', 'pitchdrummatrix', 'rhythmruler', 'status', 'modewidget'];
->>>>>>> 641cbd7b
 const NOHIT = ['hidden'];
 
 
@@ -332,12 +328,8 @@
         case 'cricket':
         case 'setdrum':
         case 'rhythmruler':
-<<<<<<< HEAD
         case 'pitchstaircase':
         case 'tempo':
-=======
-        case 'modewidget':
->>>>>>> 641cbd7b
         case 'repeat':
         case 'fill':
         case 'hollowline':
@@ -700,16 +692,11 @@
                 case 'rhythmruler':
                     myBlock.collapseText = new createjs.Text(_('ruler'), fontSize + 'px Sans', '#000000');
                     break;
-<<<<<<< HEAD
                 case 'pitchstaircase':
                     myBlock.collapseText = new createjs.Text(_('stair'), fontSize + 'px Sans', '#000000');
                     break;
                 case 'tempo':
                     myBlock.collapseText = new createjs.Text(_('tempo'), fontSize + 'px Sans', '#000000');
-=======
-                case 'modewidget':
-                    myBlock.collapseText = new createjs.Text(_('mode'), fontSize + 'px Sans', '#000000');
->>>>>>> 641cbd7b
                     break;
                 case 'drum':
                     myBlock.collapseText = new createjs.Text(_('drum'), fontSize + 'px Sans', '#000000');
