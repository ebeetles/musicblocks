// Copyright (c) 2014-17 Walter Bender
//
// This program is free software; you can redistribute it and/or
// modify it under the terms of the The GNU Affero General Public
// License as published by the Free Software Foundation; either
// version 3 of the License, or (at your option) any later version.
//
// You should have received a copy of the GNU Affero General Public
// License along with this library; if not, write to the Free Software
// Foundation, 51 Franklin Street, Suite 500 Boston, MA 02110-1335 USA
//

// Length of a long touch
const LONGPRESSTIME = 1500;
const COLLAPSABLES = ['drum', 'start', 'action', 'matrix', 'pitchdrummatrix', 'rhythmruler', 'timbre', 'status', 'pitchstaircase', 'tempo', 'pitchslider', 'modewidget'];
const NOHIT = ['hidden', 'hiddennoflow'];
const SPECIALINPUTS = ['text', 'number', 'solfege', 'eastindiansolfege', 'notename', 'voicename', 'modename', 'drumname', 'filtertype', 'oscillatortype'];

// Define block instance objects and any methods that are intra-block.
function Block(protoblock, blocks, overrideName) {
    if (protoblock === null) {
        console.log('null protoblock sent to Block');
        return;
    }

    this.protoblock = protoblock;
    this.name = protoblock.name;
    this.overrideName = overrideName;
    this.blocks = blocks;
    this.collapsed = false;  // Is this block in a collapsed stack?
    this.trash = false;  // Is this block in the trash?
    this.loadComplete = false;  // Has the block finished loading?
    this.label = null;  // Editable textview in DOM.
    this.text = null;  // A dynamically generated text label on block itself.
    this.value = null;  // Value for number, text, and media blocks.
    this.privateData = null;  // A block may have some private data,
                              // e.g., nameboxes use this field to store
                              // the box name associated with the block.
    this.image = protoblock.image;  // The file path of the image.
    this.imageBitmap = null;

    // All blocks have at a container and least one bitmap.
    this.container = null;
    this.bounds = null;
    this.bitmap = null;
    this.highlightBitmap = null;

    // The svg from which the bitmaps are generated
    this.artwork = null;
    this.collapseArtwork = null;

    // Start and Action blocks has a collapse button (in a separate
    // container).
    this.collapseContainer = null;
    this.collapseBitmap = null;
    this.expandBitmap = null;
    this.collapseBlockBitmap = null;
    this.highlightCollapseBlockBitmap = null;
    this.collapseText = null;

    this.size = 1;  // Proto size is copied here.
    this.docks = [];  // Proto dock is copied here.
    this.connections = [];

    // Keep track of clamp count for blocks with clamps.
    this.clampCount = [1, 1];
    this.argClampSlots = [1];

    // Some blocks have some post process after they are first loaded.
    this.postProcess = null;
    this.postProcessArg = this;

    // Lock on label change
    this._label_lock = false;

    // Internal function for creating cache.
    // Includes workaround for a race condition.
    this._createCache = function () {
        var that = this;
        this.bounds = this.container.getBounds();

        if (this.bounds == null) {
            setTimeout(function () {
                that._createCache();
            }, 200);
        } else {
            this.container.cache(this.bounds.x, this.bounds.y, this.bounds.width, this.bounds.height);
        }
    };

    // Internal function for creating cache.
    // Includes workaround for a race condition.
    this.updateCache = function () {
        var that = this;

        if (this.bounds == null) {
            setTimeout(function () {
                that.updateCache();
            }, 300);
        } else {
            this.container.updateCache();
            this.blocks.refreshCanvas();
        }
    };

    this.offScreen = function (boundary) {
        return !this.trash && boundary.offScreen(this.container.x, this.container.y);
    };

    this.copySize = function () {
        this.size = this.protoblock.size;
    };

    this.getInfo = function () {
        return this.name + ' block';
    };

    this.highlight = function () {
        if (this.collapsed && COLLAPSABLES.indexOf(this.name) !== -1) {
            // We may have a race condition.
            if (this.highlightCollapseBlockBitmap) {
                this.highlightCollapseBlockBitmap.visible = true;
                this.collapseBlockBitmap.visible = false;
                this.collapseText.visible = true;
                this.bitmap.visible = false;
                this.highlightBitmap.visible = false;
            }
        } else {
            this.bitmap.visible = false;
            this.highlightBitmap.visible = true;
            if (COLLAPSABLES.indexOf(this.name) !== -1) {
                // There could be a race condition when making a
                // new action block.
                if (this.highlightCollapseBlockBitmap) {
                    if (this.collapseText !== null) {
                        this.collapseText.visible = false;
                    }
                    if (this.collapseBlockBitmap.visible !== null) {
                        this.collapseBlockBitmap.visible = false;
                    }
                    if (this.highlightCollapseBlockBitmap.visible !== null) {
                        this.highlightCollapseBlockBitmap.visible = false;
                    }
                }
            }
        }
        this.updateCache();
    };

    this.unhighlight = function () {
        if (this.collapsed && COLLAPSABLES.indexOf(this.name) !== -1) {
            if (this.highlightCollapseBlockBitmap) {
                this.highlightCollapseBlockBitmap.visible = false;
                this.collapseBlockBitmap.visible = true;
                this.collapseText.visible = true;
                this.bitmap.visible = false;
                this.highlightBitmap.visible = false;
            }
        } else {
            this.bitmap.visible = true;
            this.highlightBitmap.visible = false;
            if (COLLAPSABLES.indexOf(this.name) !== -1) {
                if (this.highlightCollapseBlockBitmap) {
                    this.highlightCollapseBlockBitmap.visible = false;
                    this.collapseBlockBitmap.visible = false;
                    this.collapseText.visible = false;
                }
            }
        }
        this.updateCache();
    };

    this.updateArgSlots = function (slotList) {
        // Resize and update number of slots in argClamp
        this.argClampSlots = slotList;
        this._newArtwork();
        this.regenerateArtwork(false);
    };

    this.updateSlots = function (clamp, plusMinus) {
        // Resize an expandable block.
        this.clampCount[clamp] += plusMinus;
        this._newArtwork(plusMinus);
        this.regenerateArtwork(false);
    };

    this.resize = function (scale) {
        // If the block scale changes, we need to regenerate the
        // artwork and recalculate the hitarea.
        var that = this;

        this.postProcess = function (that) {
            if (that.imageBitmap !== null) {
                that._positionMedia(that.imageBitmap, that.imageBitmap.image.width, that.imageBitmap.image.height, scale);
                z = that.container.getNumChildren() - 1;
                that.container.setChildIndex(that.imageBitmap, z);
            }

            if (that.name === 'start' || that.name === 'drum') {
                // Rescale the decoration on the start blocks.
                for (var turtle = 0; turtle < that.blocks.turtles.turtleList.length; turtle++) {
                    if (that.blocks.turtles.turtleList[turtle].startBlock === that) {
                        that.blocks.turtles.turtleList[turtle].resizeDecoration(scale, that.bitmap.image.width);
                        that._ensureDecorationOnTop();
                        break;
                    }
                }
            }
            that.updateCache();
            that._calculateBlockHitArea();

            // If it is in the trash, make sure it remains hidden.
            if (that.trash) {
                that.hide();
            }
        };

        this.postProcessArg = this;

        this.protoblock.scale = scale;
        this._newArtwork(0);
        this.regenerateArtwork(true, []);

        if (this.text !== null) {
            this._positionText(scale);
        }

        if (this.collapseContainer !== null) {
            this.collapseContainer.uncache();
            var _postProcess = function (that) {
                that.collapseBitmap.scaleX = that.collapseBitmap.scaleY = that.collapseBitmap.scale = scale / 2;
                that.expandBitmap.scaleX = that.expandBitmap.scaleY = that.expandBitmap.scale = scale / 2;

                that._positionCollapseContainer(that.protoblock.scale);
                var bounds = that.collapseContainer.getBounds();
                that.collapseContainer.cache(bounds.x, bounds.y, bounds.width, bounds.height);

                // that._positionCollapseContainer(that.protoblock.scale);
                that._calculateCollapseHitArea();
            };

            this._generateCollapseArtwork(_postProcess);
            var fontSize = 10 * scale;
            this.collapseText.font = fontSize + 'px Sans';
            this._positionCollapseLabel(scale);
        }
    };

    this._newArtwork = function (plusMinus) {
        if (COLLAPSABLES.indexOf(this.name) > -1) {
            var proto = new ProtoBlock('collapse');
            proto.scale = this.protoblock.scale;
            proto.extraWidth = 10;
            proto.basicBlockCollapsed();
            var obj = proto.generator();
            this.collapseArtwork = obj[0];
            var obj = this.protoblock.generator(this.clampCount[0]);
        } else if (this.name === 'ifthenelse') {
            var obj = this.protoblock.generator(this.clampCount[0], this.clampCount[1]);
        } else if (this.protoblock.style === 'clamp') {
            var obj = this.protoblock.generator(this.clampCount[0]);
        } else if (this.protoblock.style === 'argflowclamp') {
            var obj = this.protoblock.generator(this.clampCount[0]);
        } else {
            switch (this.name) {
            case 'equal':
            case 'greater':
            case 'less':
                var obj = this.protoblock.generator(this.clampCount[0]);
                break;
            case 'calcArg':
            case 'doArg':
            case 'namedcalcArg':
            case 'nameddoArg':
                var obj = this.protoblock.generator(this.argClampSlots);
                this.size = 2;
                for (var i = 0; i < this.argClampSlots.length; i++) {
                    this.size += this.argClampSlots[i];
                }
                this.docks = [];
                this.docks.push([obj[1][0][0], obj[1][0][1], this.protoblock.dockTypes[0]]);
                break;
            default:
                if (this.isArgBlock()) {
                    var obj = this.protoblock.generator(this.clampCount[0]);
                } else if (this.isTwoArgBlock()) {
                    var obj = this.protoblock.generator(this.clampCount[0]);
                } else {
                    var obj = this.protoblock.generator();
                }
                this.size += plusMinus;
                break;
            }
        }

        switch (this.name) {
        case 'nameddoArg':
            for (var i = 1; i < obj[1].length - 1; i++) {
                this.docks.push([obj[1][i][0], obj[1][i][1], 'anyin']);
            }

            this.docks.push([obj[1][2][0], obj[1][2][1], 'in']);
            break;
        case 'namedcalcArg':
            for (var i = 1; i < obj[1].length; i++) {
                this.docks.push([obj[1][i][0], obj[1][i][1], 'anyin']);
            }
            break;
        case 'doArg':
            this.docks.push([obj[1][1][0], obj[1][1][1], this.protoblock.dockTypes[1]]);
            for (var i = 2; i < obj[1].length - 1; i++) {
                this.docks.push([obj[1][i][0], obj[1][i][1], 'anyin']);
            }

            this.docks.push([obj[1][3][0], obj[1][3][1], 'in']);
            break;
        case 'calcArg':
            this.docks.push([obj[1][1][0], obj[1][1][1], this.protoblock.dockTypes[1]]);
            for (var i = 2; i < obj[1].length; i++) {
                this.docks.push([obj[1][i][0], obj[1][i][1], 'anyin']);
            }
            break;
        default:
            break;
        }

        // Save new artwork and dock positions.
        this.artwork = obj[0];
        for (var i = 0; i < this.docks.length; i++) {
            this.docks[i][0] = obj[1][i][0];
            this.docks[i][1] = obj[1][i][1];
        }
    };

    this.imageLoad = function () {
        // Load any artwork associated with the block and create any
        // extra parts. Image components are loaded asynchronously so
        // most the work happens in callbacks.

        // We need a text label for some blocks. For number and text
        // blocks, this is the primary label; for parameter blocks,
        // this is used to display the current block value.
        var fontSize = 10 * this.protoblock.scale;
        this.text = new createjs.Text('', fontSize + 'px Sans', '#000000');

        this.generateArtwork(true, []);
    };

    this._addImage = function () {
        var image = new Image();
        var that = this;

        image.onload = function () {
            var bitmap = new createjs.Bitmap(image);
            bitmap.name = 'media';
            that.container.addChild(bitmap);
            that._positionMedia(bitmap, image.width, image.height, that.protoblock.scale);
            that.imageBitmap = bitmap;
            that.updateCache();
        };
        image.src = this.image;
    };

    this.regenerateArtwork = function (collapse) {
        // Sometimes (in the case of namedboxes and nameddos) we need
        // to regenerate the artwork associated with a block.

        // First we need to remove the old artwork.
        if (this.bitmap != null) {
            this.container.removeChild(this.bitmap);
        }

        if (this.highlightBitmap != null) {
            this.container.removeChild(this.highlightBitmap);
        }

        if (collapse && this.collapseBitmap !== null) {
            this.collapseContainer.removeChild(this.collapseBitmap);
            this.collapseContainer.removeChild(this.expandBitmap);
            this.container.removeChild(this.collapseBlockBitmap);
            this.container.removeChild(this.highlightCollapseBlockBitmap);
        }

        // Then we generate new artwork.
        this.generateArtwork(false);
    };

    this.generateArtwork = function (firstTime) {
        // Get the block labels from the protoblock.
        var that = this;
        var thisBlock = this.blocks.blockList.indexOf(this);
        var block_label = '';

        // Create the highlight bitmap for the block.
        function __processHighlightBitmap(name, bitmap, that) {
            if (that.highlightBitmap != null) {
                that.container.removeChild(that.highlightBitmap);
            }

            that.highlightBitmap = bitmap;
            that.container.addChild(that.highlightBitmap);
            that.highlightBitmap.x = 0;
            that.highlightBitmap.y = 0;
            that.highlightBitmap.name = 'bmp_highlight_' + thisBlock;
            that.highlightBitmap.cursor = 'pointer';
            // Hide highlight bitmap to start.
            that.highlightBitmap.visible = false;

            // At me point, it should be safe to calculate the
            // bounds of the container and cache its contents.
            if (!firstTime) {
                that.container.uncache();
            }

            that._createCache();
            that.blocks.refreshCanvas();

            if (firstTime) {
                that._loadEventHandlers();
                if (that.image !== null) {
                    that._addImage();
                }
                that._finishImageLoad();
            } else {
                if (that.name === 'start' || that.name === 'drum') {
                    that._ensureDecorationOnTop();
                }

                // Adjust the docks.
                that.blocks.adjustDocks(thisBlock, true);

                // Adjust the text position.
                that._positionText(that.protoblock.scale);

                if (COLLAPSABLES.indexOf(that.name) !== -1) {
                    that.bitmap.visible = !that.collapsed;
                    that.highlightBitmap.visible = false;
                    that.updateCache();
                }

                if (that.postProcess != null) {
                    that.postProcess(that.postProcessArg);
                    that.postProcess = null;
                }
            }
        };

        // Create the bitmap for the block.
        function __processBitmap(name, bitmap, that) {
            if (that.bitmap != null) {
                that.container.removeChild(that.bitmap);
            }

            that.bitmap = bitmap;
            that.container.addChild(that.bitmap);
            that.bitmap.x = 0;
            that.bitmap.y = 0;
            that.bitmap.name = 'bmp_' + thisBlock;
            that.bitmap.cursor = 'pointer';
            that.blocks.refreshCanvas();

            if (that.protoblock.disabled) {
                var artwork = that.artwork.replace(/fill_color/g, DISABLEDFILLCOLOR).replace(/stroke_color/g, DISABLEDSTROKECOLOR).replace('block_label', block_label);
            } else {
                var artwork = that.artwork.replace(/fill_color/g, PALETTEHIGHLIGHTCOLORS[that.protoblock.palette.name]).replace(/stroke_color/g, HIGHLIGHTSTROKECOLORS[that.protoblock.palette.name]).replace('block_label', block_label);
            }

            for (var i = 1; i < that.protoblock.staticLabels.length; i++) {
                artwork = artwork.replace('arg_label_' + i, that.protoblock.staticLabels[i]);
            }

            that.blocks.blockArt[that.blocks.blockList.indexOf(that)] = artwork;
            _makeBitmap(artwork, that.name, __processHighlightBitmap, that);
        };

        if (this.overrideName) {
            if (['nameddo', 'nameddoArg', 'namedcalc', 'namedcalcArg'].indexOf(this.name) !== -1) {
                block_label = this.overrideName;
                if (block_label.length > 8) {
                    block_label = block_label.substr(0, 7) + '...';
                }
            } else {
                block_label = this.overrideName;
            }
        } else if (this.protoblock.staticLabels.length > 0 && !this.protoblock.image) {
            // Label should be defined inside _().
            block_label = this.protoblock.staticLabels[0];
        }

        while (this.protoblock.staticLabels.length < this.protoblock.args + 1) {
            this.protoblock.staticLabels.push('');
        }

        if (firstTime) {
            // Create artwork and dock.
            var obj = this.protoblock.generator();
            this.artwork = obj[0];
            for (var i = 0; i < obj[1].length; i++) {
                this.docks.push([obj[1][i][0], obj[1][i][1], this.protoblock.dockTypes[i]]);
            }
        }

        if (this.protoblock.disabled) {
            var artwork = this.artwork.replace(/fill_color/g, DISABLEDFILLCOLOR).replace(/stroke_color/g, DISABLEDSTROKECOLOR).replace('block_label', block_label);
        } else {
            var artwork = this.artwork.replace(/fill_color/g, PALETTEFILLCOLORS[this.protoblock.palette.name]).replace(/stroke_color/g, PALETTESTROKECOLORS[this.protoblock.palette.name]).replace('block_label', block_label);
        }

        for (var i = 1; i < this.protoblock.staticLabels.length; i++) {
            artwork = artwork.replace('arg_label_' + i, this.protoblock.staticLabels[i]);
        }

        _makeBitmap(artwork, this.name, __processBitmap, this);
    };

    this._finishImageLoad = function () {
        var thisBlock = this.blocks.blockList.indexOf(this);

        // Value blocks get a modifiable text label.
        if (SPECIALINPUTS.indexOf(this.name) !== -1) {
            if (this.value == null) {
                switch(this.name) {
                case 'text':
                    this.value = '---';
                    break;
                case 'solfege':
                case 'eastindiansolfege':
                    this.value = 'sol';
                    break;
                case 'notename':
                    this.value = 'G';
                    break;
                case 'rest':
                    this.value = _('rest');
                    break;
                case 'number':
                    this.value = NUMBERBLOCKDEFAULT;
                    break;
                case 'modename':
                    this.value = getModeName(DEFAULTMODE);
                    break;
                case 'voicename':
                    this.value = DEFAULTVOICE;
                    break;
                case 'drumname':
                    this.value = getDrumName(DEFAULTDRUM);
                    break;
                case 'filtertype':
                    this.value = getFilterTypes(DEFAULTFILTERTYPE);
                    break; 
                case 'oscillatortype':
                    this.value = getOscillatorTypes(DEFAULTOSCILLATORTYPE);
                    break;        
                }
            }

            if (this.name === 'solfege') {
                var obj = splitSolfege(this.value);
                var label = i18nSolfege(obj[0]);
                var attr = obj[1];

                if (attr !== '♮') {
                    label += attr;
                }
            } else if (this.name === 'eastindiansolfege') {
                var obj = splitSolfege(this.value);
                var label = WESTERN2EISOLFEGENAMES[obj[0]];
                var attr = obj[1];

                if (attr !== '♮') {
                    label += attr;
                }
            } else {
                var label = this.value.toString();
            }

            if (label.length > 8) {
                label = label.substr(0, 7) + '...';
            }

            this.text.text = label;
            this.container.addChild(this.text);
            this._positionText(this.protoblock.scale);
        } else if (this.protoblock.parameter) {
            // Parameter blocks get a text label to show their current value.
            this.container.addChild(this.text);
            this._positionText(this.protoblock.scale);
        }

        if (COLLAPSABLES.indexOf(this.name) === -1) {
            this.loadComplete = true;
            if (this.postProcess !== null) {
                this.postProcess(this.postProcessArg);
                this.postProcess = null;
            }

            this.blocks.refreshCanvas();
            this.blocks.cleanupAfterLoad(this.name);
        } else {
            // Start blocks and Action blocks can collapse, so add an
            // event handler.
            var proto = new ProtoBlock('collapse');
            proto.scale = this.protoblock.scale;
            proto.extraWidth = 10;
            proto.basicBlockCollapsed();
            var obj = proto.generator();
            this.collapseArtwork = obj[0];
            var postProcess = function (that) {
                that._loadCollapsibleEventHandlers();
                that.loadComplete = true;

                if (that.postProcess !== null) {
                    that.postProcess(that.postProcessArg);
                    that.postProcess = null;
                }
            };

            this._generateCollapseArtwork(postProcess);
        }
    };

    this._generateCollapseArtwork = function (postProcess) {
        var that = this;
        var thisBlock = this.blocks.blockList.indexOf(this);

        function __processHighlightCollapseBitmap(name, bitmap, that) {
            that.highlightCollapseBlockBitmap = bitmap;
            that.highlightCollapseBlockBitmap.name = 'highlight_collapse_' + thisBlock;
            that.container.addChild(that.highlightCollapseBlockBitmap);
            that.highlightCollapseBlockBitmap.visible = false;

            if (that.collapseText === null) {
                var fontSize = 10 * that.protoblock.scale;
                switch (that.name) {
                case 'action':
                    that.collapseText = new createjs.Text(_('action'), fontSize + 'px Sans', '#000000');
                    break;
                case 'start':
                    that.collapseText = new createjs.Text(_('start'), fontSize + 'px Sans', '#000000');
                    break;
                case 'matrix':
                    that.collapseText = new createjs.Text(_('matrix'), fontSize + 'px Sans', '#000000');
                    break;
                case 'status':
                    that.collapseText = new createjs.Text(_('status'), fontSize + 'px Sans', '#000000');
                    break;
                case 'pitchdrummatrix':
                    that.collapseText = new createjs.Text(_('drum'), fontSize + 'px Sans', '#000000');
                    break;
                case 'rhythmruler':
                    that.collapseText = new createjs.Text(_('ruler'), fontSize + 'px Sans', '#000000');
                    break;
                case 'timbre':
                    myBlock.collapseText = new createjs.Text(_('timbre'), fontSize + 'px Sans', '#000000');
                    break;    
                case 'pitchstaircase':
                    that.collapseText = new createjs.Text(_('stair'), fontSize + 'px Sans', '#000000');
                    break;
                case 'tempo':
                    that.collapseText = new createjs.Text(_('tempo'), fontSize + 'px Sans', '#000000');
                    break;
                case 'modewidget':
                    that.collapseText = new createjs.Text(_('mode'), fontSize + 'px Sans', '#000000');
                    break;
                case 'pitchslider':
                    that.collapseText = new createjs.Text(_('slider'), fontSize + 'px Sans', '#000000');
                    break;
                case 'drum':
                    that.collapseText = new createjs.Text(_('drum'), fontSize + 'px Sans', '#000000');
                    break;
                }

                that.collapseText.textAlign = 'left';
                that.collapseText.textBaseline = 'alphabetic';
                that.container.addChild(that.collapseText);
            }

            that._positionCollapseLabel(that.protoblock.scale);
            that.collapseText.visible = that.collapsed;

            that._ensureDecorationOnTop();

            that.updateCache();

            that.collapseContainer = new createjs.Container();
            that.collapseContainer.snapToPixelEnabled = true;

            var image = new Image();
            image.onload = function () {
                that.collapseBitmap = new createjs.Bitmap(image);
                that.collapseBitmap.scaleX = that.collapseBitmap.scaleY = that.collapseBitmap.scale = that.protoblock.scale / 2;
                that.collapseContainer.addChild(that.collapseBitmap);
                that.collapseBitmap.visible = !that.collapsed;
                finishCollapseButton(that);
            };

            image.src = 'images/collapse.svg';

            finishCollapseButton = function (that) {
                var image = new Image();
                image.onload = function () {
                    that.expandBitmap = new createjs.Bitmap(image);
                    that.expandBitmap.scaleX = that.expandBitmap.scaleY = that.expandBitmap.scale = that.protoblock.scale / 2;
                    that.collapseContainer.addChild(that.expandBitmap);
                    that.expandBitmap.visible = that.collapsed;

                    var bounds = that.collapseContainer.getBounds();
                    that.collapseContainer.cache(bounds.x, bounds.y, bounds.width, bounds.height);
                    that.blocks.stage.addChild(that.collapseContainer);
                    if (postProcess !== null) {
                        postProcess(that);
                    }

                    that.blocks.refreshCanvas();
                    that.blocks.cleanupAfterLoad(that.name);
                };

                image.src = 'images/expand.svg';
            }
        };

        function __processCollapseBitmap(name, bitmap, that) {
            that.collapseBlockBitmap = bitmap;
            that.collapseBlockBitmap.name = 'collapse_' + thisBlock;
            that.container.addChild(that.collapseBlockBitmap);
            that.collapseBlockBitmap.visible = that.collapsed;
            that.blocks.refreshCanvas();

            var artwork = that.collapseArtwork;
            _makeBitmap(artwork.replace(/fill_color/g, PALETTEHIGHLIGHTCOLORS[that.protoblock.palette.name]).replace(/stroke_color/g, HIGHLIGHTSTROKECOLORS[that.protoblock.palette.name]).replace('block_label', ''), '', __processHighlightCollapseBitmap, that);
        };

        var artwork = this.collapseArtwork;
        _makeBitmap(artwork.replace(/fill_color/g, PALETTEFILLCOLORS[this.protoblock.palette.name]).replace(/stroke_color/g, PALETTESTROKECOLORS[this.protoblock.palette.name]).replace('block_label', ''), '', __processCollapseBitmap, this);
    };

    this.hide = function () {
        this.container.visible = false;
        if (this.collapseContainer !== null) {
            this.collapseContainer.visible = false;
            this.collapseText.visible = false;
        }
    };

    this.show = function () {
        if (!this.trash) {
            // If it is an action block or it is not collapsed then show it.
            if (!(COLLAPSABLES.indexOf(this.name) === -1 && this.collapsed)) {
                this.container.visible = true;
                if (this.collapseContainer !== null) {
                    this.collapseContainer.visible = true;
                    this.collapseText.visible = true;
                }
            }
        }
    };

    // Utility functions
    this.isValueBlock = function () {
        return this.protoblock.style === 'value';
    };

    this.isNoHitBlock = function () {
        return NOHIT.indexOf(this.name) !== -1;
    };

    this.isArgBlock = function () {
        return this.protoblock.style === 'value' || this.protoblock.style === 'arg';
    };

    this.isTwoArgBlock = function () {
        return this.protoblock.style === 'twoarg';
    };

    this.isTwoArgBooleanBlock = function () {
        return ['equal', 'greater', 'less'].indexOf(this.name) !== -1;
    };

    this.isClampBlock = function () {
        return this.protoblock.style === 'clamp' || this.isDoubleClampBlock() || this.isArgFlowClampBlock();
    };

    this.isArgFlowClampBlock = function () {
        return this.protoblock.style === 'argflowclamp';
    };

    this.isDoubleClampBlock = function () {
        return this.protoblock.style === 'doubleclamp';
    };

    this.isNoRunBlock = function () {
        return this.name === 'action';
    };

    this.isArgClamp = function () {
        return this.protoblock.style === 'argclamp' || this.protoblock.style === 'argclamparg';
    };

    this.isExpandableBlock = function () {
        return this.protoblock.expandable;
    };

    this.getBlockId = function () {
        // Generate a UID based on the block index into the blockList.
        var number = blockBlocks.blockList.indexOf(this);
        return '_' + number.toString();
    };

    this.removeChildBitmap = function (name) {
        for (var child = 0; child < this.container.getNumChildren(); child++) {
            if (this.container.children[child].name === name) {
                this.container.removeChild(this.container.children[child]);
                break;
            }
        }
    };

    this.loadThumbnail = function (imagePath) {
        // Load an image thumbnail onto block.
        var thisBlock = this.blocks.blockList.indexOf(this);
        var that = this;
        if (this.blocks.blockList[thisBlock].value === null && imagePath === null) {
            return;
        }
        var image = new Image();

        image.onload = function () {
            // Before adding new artwork, remove any old artwork.
            that.removeChildBitmap('media');

            var bitmap = new createjs.Bitmap(image);
            bitmap.name = 'media';


            var myContainer = new createjs.Container();
            myContainer.addChild(bitmap);

            // Resize the image to a reasonable maximum.
            var MAXWIDTH = 600;
            var MAXHEIGHT = 450;
            if (image.width > image.height) {
                if (image.width > MAXWIDTH) {
                    bitmap.scaleX = bitmap.scaleY = bitmap.scale = MAXWIDTH / image.width;
                }
            } else {
                if (image.height > MAXHEIGHT) {
                    bitmap.scaleX = bitmap.scaleY = bitmap.scale = MAXHEIGHT / image.height;
                }
            }

            var bounds = myContainer.getBounds();
            myContainer.cache(bounds.x, bounds.y, bounds.width, bounds.height);
            that.value = myContainer.getCacheDataURL();
            that.imageBitmap = bitmap;

            // Next, scale the bitmap for the thumbnail.
            that._positionMedia(bitmap, bitmap.image.width, bitmap.image.height, that.protoblock.scale);
            that.container.addChild(bitmap);
            that.updateCache();
        };

        if (imagePath === null) {
            image.src = this.value;
        } else {
            image.src = imagePath;
        }
    };

    this._doOpenMedia = function (thisBlock) {
        var fileChooser = docById('myOpenAll');
        var that = this;

        readerAction = function (event) {
            window.scroll(0, 0);

            var reader = new FileReader();
            reader.onloadend = (function () {
                if (reader.result) {
                    if (that.name === 'media') {
                        that.value = reader.result;
                        that.loadThumbnail(null);
                        return;
                    }
                    that.value = [fileChooser.files[0].name, reader.result];
                    that.blocks.updateBlockText(thisBlock);
                }
            });
            if (that.name === 'media') {
                reader.readAsDataURL(fileChooser.files[0]);
            }
            else {
                reader.readAsText(fileChooser.files[0]);
            }
            fileChooser.removeEventListener('change', readerAction);
        };

        fileChooser.addEventListener('change', readerAction, false);
        fileChooser.focus();
        fileChooser.click();
        window.scroll(0, 0)
    };

    this.collapseToggle = function () {
        // Find the blocks to collapse/expand
        var that = this;
        var thisBlock = this.blocks.blockList.indexOf(this);
        this.blocks.findDragGroup(thisBlock);

        function __toggle() {
            var collapse = that.collapsed;
            if (that.collapseBitmap === null) {
                console.log('collapse bitmap not ready');
                return;
            }
            that.collapsed = !collapse;

            // These are the buttons to collapse/expand the stack.
            that.collapseBitmap.visible = collapse;
            that.expandBitmap.visible = !collapse;

            // These are the collpase-state bitmaps.
            that.collapseBlockBitmap.visible = !collapse;
            that.highlightCollapseBlockBitmap.visible = false;
            that.collapseText.visible = !collapse;

            if (collapse) {
                that.bitmap.visible = true;
            } else {
                that.bitmap.visible = false;
                that.updateCache();
            }
            that.highlightBitmap.visible = false;

            if (that.name === 'action') {
                // Label the collapsed block with the action label
                if (that.connections[1] !== null) {
                    var text = that.blocks.blockList[that.connections[1]].value;
                    if (text.length > 8) {
                        text = text.substr(0, 7) + '...';
                    }
                    that.collapseText.text = text;
                } else {
                    that.collapseText.text = '';
                }
            }

            // Make sure the text is on top.
            var z = that.container.getNumChildren() - 1;
            that.container.setChildIndex(that.collapseText, z);

            // Set collapsed state of blocks in drag group.
            if (that.blocks.dragGroup.length > 0) {
                for (var b = 1; b < that.blocks.dragGroup.length; b++) {
                    var blk = that.blocks.dragGroup[b];
                    that.blocks.blockList[blk].collapsed = !collapse;
                    that.blocks.blockList[blk].container.visible = collapse;
                }
            }

            that.collapseContainer.updateCache();
            that.updateCache();
        }

        __toggle();
    };

    this._positionText = function (blockScale) {
        this.text.textBaseline = 'alphabetic';
        this.text.textAlign = 'right';
        var fontSize = 10 * blockScale;
        this.text.font = fontSize + 'px Sans';
        this.text.x = TEXTX * blockScale / 2.;
        this.text.y = TEXTY * blockScale / 2.;

        // Some special cases
        if (SPECIALINPUTS.indexOf(this.name) !== -1) {
            this.text.textAlign = 'center';
            this.text.x = VALUETEXTX * blockScale / 2.;
        } else if (this.protoblock.args === 0) {
            var bounds = this.container.getBounds();
            this.text.x = bounds.width - 25;
        } else {
            this.text.textAlign = 'left';
            if (this.docks[0][2] === 'booleanout') {
                this.text.y = this.docks[0][1];
            }
        }

        // Ensure text is on top.
        z = this.container.getNumChildren() - 1;
        this.container.setChildIndex(this.text, z);
        this.updateCache();
    };

    this._positionMedia = function (bitmap, width, height, blockScale) {
        if (width > height) {
            bitmap.scaleX = bitmap.scaleY = bitmap.scale = MEDIASAFEAREA[2] / width * blockScale / 2;
        } else {
            bitmap.scaleX = bitmap.scaleY = bitmap.scale = MEDIASAFEAREA[3] / height * blockScale / 2;
        }
        bitmap.x = (MEDIASAFEAREA[0] - 10) * blockScale / 2;
        bitmap.y = MEDIASAFEAREA[1] * blockScale / 2;
    };

    this._calculateCollapseHitArea = function () {
        var bounds = this.collapseContainer.getBounds();
        var hitArea = new createjs.Shape();
        var w2 = bounds.width;
        var h2 = bounds.height;

        hitArea.graphics.beginFill('#FFF').drawRect(0, 0, w2, h2);
        hitArea.x = 0;
        hitArea.y = 0;
        this.collapseContainer.hitArea = hitArea;
    };

    this._positionCollapseLabel = function (blockScale) {
        this.collapseText.x = COLLAPSETEXTX * blockScale / 2;
        this.collapseText.y = COLLAPSETEXTY * blockScale / 2;

        // Ensure text is on top.
        z = this.container.getNumChildren() - 1;
        this.container.setChildIndex(this.collapseText, z);
    };

    this._positionCollapseContainer = function (blockScale) {
        this.collapseContainer.x = this.container.x + (COLLAPSEBUTTONXOFF * blockScale / 2);
        this.collapseContainer.y = this.container.y + (COLLAPSEBUTTONYOFF * blockScale / 2);
    };

    // These are the event handlers for collapsible blocks.
    this._loadCollapsibleEventHandlers = function () {
        var that = this;
        var thisBlock = this.blocks.blockList.indexOf(this);

        this._calculateCollapseHitArea();

        this.collapseContainer.on('mouseover', function (event) {
            that.blocks.highlight(thisBlock, true);
            that.blocks.activeBlock = thisBlock;
            that.blocks.refreshCanvas();
        });

        var haveClick = false;
        var moved = false;
        var locked = false;
        var sawMouseDownEvent = false;

        this.collapseContainer.on('click', function (event) {
            that.blocks.activeBlock = thisBlock;
            haveClick = true;

            if (locked) {
                return;
            }

            locked = true;
            setTimeout(function () {
                locked = false;
            }, 500);

            hideDOMLabel();

            if (!moved) {
                that.collapseToggle();
		// haveClick = false;
            }
        });

        this.collapseContainer.on('mousedown', function (event) {
            sawMouseDownEvent = true;
            // Always show the trash when there is a block selected,
            trashcan.show();

            // Raise entire stack to the top.
            that.blocks.raiseStackToTop(thisBlock);
            // And the collapse button
            that.blocks.stage.setChildIndex(that.collapseContainer, that.blocks.stage.getNumChildren() - 1);
            moved = false;
            var original = {
                x: event.stageX / that.blocks.getStageScale(),
                y: event.stageY / that.blocks.getStageScale()
            };

            var offset = {
                x: Math.round(that.collapseContainer.x - original.x),
                y: Math.round(that.collapseContainer.y - original.y)
            };

            that.collapseContainer.on('mouseout', function (event) {
                if (haveClick) {
                    return;
                }

                that._collapseOut(event, moved, haveClick);
                moved = false;
		sawMouseDownEvent = false;
            });

            that.collapseContainer.on('pressup', function (event) {
                if (sawMouseDownEvent && haveClick) {
                    return;
                }

                if (!sawMouseDownEvent && !moved) {
                    // Sometimes we don't see a mousedown event, so
                    // treat this like a click.
                    that.collapseToggle();
                } else {
                    that._collapseOut(event, moved, haveClick, true);
                }
                moved = false;
		sawMouseDownEvent = false;
            });

            that.collapseContainer.on('pressmove', function (event) {
                // FIXME: More voodoo
                event.nativeEvent.preventDefault();
                moved = true;

                var oldX = that.collapseContainer.x;
                var oldY = that.collapseContainer.y;

                var dx = Math.round(event.stageX / that.blocks.getStageScale() + offset.x - oldX);
                var dy = Math.round(event.stageY / that.blocks.getStageScale() + offset.y - oldY);


                var finalPos = oldY + dy;
                if (that.blocks.stage.y === 0 && finalPos < 45) {
                    dy += 45 - finalPos;
                }

                if (that.blocks.longPressTimeout != null) {
                    clearTimeout(that.blocks.longPressTimeout);
                    that.blocks.longPressTimeout = null;
                }

                that.blocks.moveBlockRelative(thisBlock, dx, dy);

                // If we are over the trash, warn the user.
                if (trashcan.overTrashcan(event.stageX / that.blocks.getStageScale(), event.stageY / that.blocks.getStageScale())) {
                    trashcan.startHighlightAnimation();
                } else {
                    trashcan.stopHighlightAnimation();
                }

                that._positionCollapseContainer(that.protoblock.scale);

                // ...and move any connected blocks.
                that.blocks.findDragGroup(thisBlock)
                if (that.blocks.dragGroup.length > 0) {
                    for (var b = 0; b < that.blocks.dragGroup.length; b++) {
                        var blk = that.blocks.dragGroup[b];
                        if (b !== 0) {
                            that.blocks.moveBlockRelative(blk, dx, dy);
                        }
                    }
                }

                that.blocks.refreshCanvas();
		sawMouseDownEvent = false;
            });
        });
    };

    this._collapseOut = function (event, moved, haveClick) {
        var thisBlock = this.blocks.blockList.indexOf(this);

        // Always hide the trash when there is no block selected.
        trashcan.hide();
        this.blocks.unhighlight(thisBlock);
        if (moved) {
            // Check if block is in the trash.
            if (trashcan.overTrashcan(event.stageX / this.blocks.getStageScale(), event.stageY / this.blocks.getStageScale())) {
                if (trashcan.isVisible)
                    this.blocks.sendStackToTrash(this);
            } else {
                // Otherwise, process move.
                this.blocks.blockMoved(thisBlock);
            }
        }

        if (this.blocks.activeBlock !== this) {
            return;
        }

        this.blocks.unhighlight(null);
        this.blocks.activeBlock = null;
        this.blocks.refreshCanvas();
    };

    this._calculateBlockHitArea = function () {
        var hitArea = new createjs.Shape();
        var bounds = this.container.getBounds()

        if (bounds === null) {
            this._createCache();
            bounds = this.bounds;
        }

        // Since hitarea is concave, we only detect hits on top
        // section of block. Otherwise we would not be able to grab
        // blocks placed inside of clamps.
        if (this.isClampBlock() || this.isArgClamp()) {
            hitArea.graphics.beginFill('#FFF').drawRect(0, 0, bounds.width, STANDARDBLOCKHEIGHT * this.blocks.blockScale);
        } else if (this.isNoHitBlock()) {
            // No hit area
            hitArea.graphics.beginFill('#FFF').drawRect(0, 0, 0, 0);
        } else {
            // Shrinking the height makes it easier to grab blocks below
            // in the stack.
            hitArea.graphics.beginFill('#FFF').drawRect(0, 0, bounds.width, bounds.height * 0.75);
        }

        this.container.hitArea = hitArea;
    };

    // These are the event handlers for block containers.
    this._loadEventHandlers = function () {
        var that = this;
        var thisBlock = this.blocks.blockList.indexOf(this);

        this._calculateBlockHitArea();

        this.container.on('mouseover', function (event) {
            that.blocks.highlight(thisBlock, true);
            that.blocks.activeBlock = thisBlock;
            that.blocks.refreshCanvas();
        });

        var haveClick = false;
        var moved = false;
        var locked = false;
        var getInput = window.hasMouse;

        this.container.on('click', function (event) {
            that.blocks.activeBlock = thisBlock;
            haveClick = true;

            if (locked) {
                return;
            }

            locked = true;
            setTimeout(function () {
                locked = false;
            }, 500);

            hideDOMLabel();

            if ((!window.hasMouse && getInput) || (window.hasMouse && !moved)) {
                if (that.blocks.selectingStack) {
                    var topBlock = that.blocks.findTopBlock(thisBlock);
                    that.blocks.selectedStack = topBlock;
                    that.blocks.selectingStack = false;
                } else if (that.name === 'media') {
                    that._doOpenMedia(thisBlock);
                } else if (that.name === 'loadFile') {
                    that._doOpenMedia(thisBlock);
                } else if (SPECIALINPUTS.indexOf(that.name) !== -1) {
                    if (!that.trash) {
                        that._changeLabel();
                    }
                } else {
<<<<<<< HEAD
                    if (!blocks.inLongPress) {
                        var topBlock = blocks.findTopBlock(thisBlock);
//                        console.log('running from ' + blocks.blockList[topBlock].name);
                        blocks.logo.runLogoCommands(topBlock);
=======
                    if (!that.blocks.inLongPress) {
                        var topBlock = that.blocks.findTopBlock(thisBlock);
                        console.log('running from ' + that.blocks.blockList[topBlock].name);
                        that.blocks.logo.runLogoCommands(topBlock);
>>>>>>> 848441b1
                    }
                }
            }
        });

        this.container.on('mousedown', function (event) {
            // Track time for detecting long pause...
            // but only for top block in stack.
            if (that.connections[0] == null) {
                var d = new Date();
                that.blocks.mouseDownTime = d.getTime();
                that.blocks.longPressTimeout = setTimeout(function () {
                    that.blocks.triggerLongPress(that);
                }, LONGPRESSTIME);
            }

            // Always show the trash when there is a block selected,
            trashcan.show();

            // Raise entire stack to the top.
            that.blocks.raiseStackToTop(thisBlock);

            // And possibly the collapse button.
            if (that.collapseContainer != null) {
                that.blocks.stage.setChildIndex(that.collapseContainer, that.blocks.stage.getNumChildren() - 1);
            }

            moved = false;
            var original = {
                x: event.stageX / that.blocks.getStageScale(),
                y: event.stageY / that.blocks.getStageScale()
            };

            var offset = {
                x: Math.round(that.container.x - original.x),
                y: Math.round(that.container.y - original.y)
            };

            that.container.on('mouseout', function (event) {
                if (haveClick) {
                    return;
                }

                if (!that.blocks.inLongPress) {
                    that._mouseoutCallback(event, moved, haveClick, true);
                }

                moved = false;
            });

            that.container.on('pressup', function (event) {
                if (haveClick) {
                    return;
                }

                if (!that.blocks.inLongPress) {
                    that._mouseoutCallback(event, moved, haveClick, true);
                }

                moved = false;
            });

            that.container.on('pressmove', function (event) {
                // FIXME: More voodoo
                event.nativeEvent.preventDefault();

                if (window.hasMouse) {
                    moved = true;
                } else {
                    // Make it eaiser to select text on mobile.
                    setTimeout(function () {
                        moved = Math.abs(event.stageX / that.blocks.getStageScale() - original.x) + Math.abs(event.stageY / that.blocks.getStageScale() - original.y) > 20 && !window.hasMouse;
                        getInput = !moved;
                    }, 200);
                }

                var oldX = that.container.x;
                var oldY = that.container.y;

                var dx = Math.round(event.stageX / that.blocks.getStageScale() + offset.x - oldX);
                var dy = Math.round(event.stageY / that.blocks.getStageScale() + offset.y - oldY);

                var finalPos = oldY + dy;
                if (that.blocks.stage.y === 0 && finalPos < 45) {
                    dy += 45 - finalPos;
                }

                // Add some wiggle room for longPress.
                // if (Math.abs(dx) > 10 || Math.abs(dy) > 10) {

                if (that.blocks.longPressTimeout != null) {
                    clearTimeout(that.blocks.longPressTimeout);
                    that.blocks.longPressTimeout = null;
                }

                if (!moved && that.label != null) {
                    that.label.style.display = 'none';
                }

                that.blocks.moveBlockRelative(thisBlock, dx, dy);

                // If we are over the trash, warn the user.
                if (trashcan.overTrashcan(event.stageX / that.blocks.getStageScale(), event.stageY / that.blocks.getStageScale())) {
                    trashcan.startHighlightAnimation();
                } else {
                    trashcan.stopHighlightAnimation();
                }

                if (that.isValueBlock() && that.name !== 'media') {
                    // Ensure text is on top
                    var z = that.container.getNumChildren() - 1;
                    that.container.setChildIndex(that.text, z);
                } else if (that.collapseContainer != null) {
                    that._positionCollapseContainer(that.protoblock.scale);
                }

                // ...and move any connected blocks.
                that.blocks.findDragGroup(thisBlock)
                if (that.blocks.dragGroup.length > 0) {
                    for (var b = 0; b < that.blocks.dragGroup.length; b++) {
                        var blk = that.blocks.dragGroup[b];
                        if (b !== 0) {
                            that.blocks.moveBlockRelative(blk, dx, dy);
                        }
                    }
                }

                that.blocks.refreshCanvas();

                // } else {
                    // Didn't really move enough to be considered a move.
                    // moved = false;
                // }
            });
        });

        this.container.on('mouseout', function (event) {
            if (!that.blocks.inLongPress) {
                that._mouseoutCallback(event, moved, haveClick, true);
            }

            moved = false;
        });

        this.container.on('pressup', function (event) {
            if (!that.blocks.inLongPress) {
                that._mouseoutCallback(event, moved, haveClick, false);
            }

            moved = false;
        });
    };

    this._mouseoutCallback = function (event, moved, haveClick, hideDOM) {
        var thisBlock = this.blocks.blockList.indexOf(this);

        // Always hide the trash when there is no block selected.
        trashcan.hide();

        if (this.blocks.longPressTimeout != null) {
            clearTimeout(this.blocks.longPressTimeout);
            this.blocks.longPressTimeout = null;
        }

        if (moved) {
            // Check if block is in the trash.
            if (trashcan.overTrashcan(event.stageX / this.blocks.getStageScale(), event.stageY / this.blocks.getStageScale())) {
                if (trashcan.isVisible) {
                    this.blocks.sendStackToTrash(this);
                }
            } else {
                // Otherwise, process move.
                // Also, keep track of the time of the last move.
                var d = new Date();
                this.blocks.mouseDownTime = d.getTime();
                this.blocks.blockMoved(thisBlock);

                // Just in case the blocks are not properly docked after
                // the move (workaround for issue #38 -- Blocks fly
                // apart). Still need to get to the root cause.
                this.blocks.adjustDocks(this.blocks.blockList.indexOf(this), true);
            }
        } else if (SPECIALINPUTS.indexOf(this.name) !== -1 || ['media', 'loadFile'].indexOf(this.name) !== -1) {
            if (!haveClick) {
                // Simulate click on Android.
                var d = new Date();
                if ((d.getTime() - this.blocks.mouseDownTime) < 500) {
                    if (!this.trash)
                    {
                        var d = new Date();
                        this.blocks.mouseDownTime = d.getTime();
                        if (this.name === 'media' || this.name === 'loadFile') {
                            this._doOpenMedia(thisBlock);
                        } else {
                            this._changeLabel();
                        }
                    }
                }
            }
        }

        if (hideDOM) {
            // Did the mouse move out off the block? If so, hide the
            // label DOM element.
            if (this.bounds != null && (event.stageX / this.blocks.getStageScale() < this.container.x || event.stageX / this.blocks.getStageScale() > this.container.x + this.bounds.width || event.stageY < this.container.y || event.stageY > this.container.y + this.bounds.height)) {
                this._labelChanged();
                hideDOMLabel();
                this.blocks.unhighlight(null);
                this.blocks.refreshCanvas();
            } else if (this.blocks.activeBlock !== thisBlock) {
                // Are we in a different block altogether?
                hideDOMLabel();
                this.blocks.unhighlight(null);
                this.blocks.refreshCanvas();
            } else {
                // this.blocks.unhighlight(null);
                // this.blocks.refreshCanvas();
            }

            this.blocks.activeBlock = null;
        }
    };

    this._ensureDecorationOnTop = function () {
        // Find the turtle decoration and move it to the top.
        for (var child = 0; child < this.container.getNumChildren(); child++) {
            if (this.container.children[child].name === 'decoration') {
                // Drum block in collapsed state is less wide.
                if (this.name === 'drum') {
                    var bounds = this.container.getBounds();
                    if (this.collapsed) {
                        var dx = 25 * this.protoblock.scale / 2;
                    } else {
                        var dx = 0;
                    }
                    for (var turtle = 0; turtle < this.blocks.turtles.turtleList.length; turtle++) {
                        if (this.blocks.turtles.turtleList[turtle].startBlock === this) {
                            this.blocks.turtles.turtleList[turtle].decorationBitmap.x = bounds.width - dx - 50 * this.protoblock.scale / 2;
                            break;
                        }
                    }
                }

                this.container.setChildIndex(this.container.children[child], this.container.getNumChildren() - 1);
                break;
            }
        }
    };

    this._changeLabel = function () {
        var that = this;
        var x = this.container.x;
        var y = this.container.y;

        var canvasLeft = this.blocks.canvas.offsetLeft + 28 * this.blocks.blockScale;
        var canvasTop = this.blocks.canvas.offsetTop + 6 * this.blocks.blockScale;

        var movedStage = false;
        if (!window.hasMouse && this.blocks.stage.y + y > 75) {
            movedStage = true;
            var fromY = this.blocks.stage.y;
            this.blocks.stage.y = -y + 75;
        }

        // A place in the DOM to put modifiable labels (textareas).
        var labelValue = (this.label)?this.label.value:this.value;
        var labelElem = docById('labelDiv');

        if (this.name === 'text') {
            var type = 'text';
            labelElem.innerHTML = '<input id="textLabel" style="position: absolute; -webkit-user-select: text;-moz-user-select: text;-ms-user-select: text;" class="text" type="text" value="' + labelValue + '" />';
            labelElem.classList.add('hasKeyboard');
            this.label = docById('textLabel');
        } else if (this.name === 'solfege') {
            var type = 'solfege';

            var obj = splitSolfege(this.value);
            var selectednote = obj[0];
            var selectedattr = obj[1];

            // solfnotes_ is used in the interface for internationalization.
            //.TRANS: the note names must be separated by single spaces
            var solfnotes_ = _('ti la sol fa mi re do').split(' ');

            var labelHTML = '<select name="solfege" id="solfegeLabel" style="position: absolute;  background-color: #88e20a; width: 100px;">'
            for (var i = 0; i < SOLFNOTES.length; i++) {
                if (selectednote === solfnotes_[i]) {
                    labelHTML += '<option value="' + SOLFNOTES[i] + '" selected>' + solfnotes_[i] + '</option>';
                } else if (selectednote === SOLFNOTES[i]) {
                    labelHTML += '<option value="' + SOLFNOTES[i] + '" selected>' + solfnotes_[i] + '</option>';
                } else {
                    labelHTML += '<option value="' + SOLFNOTES[i] + '">' + solfnotes_[i] + '</option>';
                }
            }

            labelHTML += '</select>';
            if (selectedattr === '') {
                selectedattr = '♮';
            }
            labelHTML += '<select name="noteattr" id="noteattrLabel" style="position: absolute;  background-color: #88e20a; width: 60px;">';
            for (var i = 0; i < SOLFATTRS.length; i++) {
                if (selectedattr === SOLFATTRS[i]) {
                    labelHTML += '<option value="' + selectedattr + '" selected>' + selectedattr + '</option>';
                } else {
                    labelHTML += '<option value="' + SOLFATTRS[i] + '">' + SOLFATTRS[i] + '</option>';
                }
            }

            labelHTML += '</select>';
            labelElem.innerHTML = labelHTML;
            this.label = docById('solfegeLabel');
            this.labelattr = docById('noteattrLabel');
        } else if (this.name === 'eastindiansolfege') {
            var type = 'solfege';

            var obj = splitSolfege(this.value);
            var selectednote = WESTERN2EISOLFEGENAMES[obj[0]];
            var selectedattr = obj[1];

            var eisolfnotes_ = ['ni', 'dha', 'pa', 'ma', 'ga', 're', 'sa'];

            var labelHTML = '<select name="solfege" id="solfegeLabel" style="position: absolute;  background-color: #88e20a; width: 100px;">'
            for (var i = 0; i < SOLFNOTES.length; i++) {
                if (selectednote === eisolfnotes_[i]) {
                    labelHTML += '<option value="' + SOLFNOTES[i] + '" selected>' + eisolfnotes_[i] + '</option>';
                } else if (selectednote === WESTERN2EISOLFEGENAMES[SOLFNOTES[i]]) {
                    labelHTML += '<option value="' + SOLFNOTES[i] + '" selected>' + eisolfnotes_[i] + '</option>';
                } else {
                    labelHTML += '<option value="' + SOLFNOTES[i] + '">' + eisolfnotes_[i] + '</option>';
                }
            }

            labelHTML += '</select>';
            if (selectedattr === '') {
                selectedattr = '♮';
            }
            labelHTML += '<select name="noteattr" id="noteattrLabel" style="position: absolute;  background-color: #88e20a; width: 60px;">';
            for (var i = 0; i < SOLFATTRS.length; i++) {
                if (selectedattr === SOLFATTRS[i]) {
                    labelHTML += '<option value="' + selectedattr + '" selected>' + selectedattr + '</option>';
                } else {
                    labelHTML += '<option value="' + SOLFATTRS[i] + '">' + SOLFATTRS[i] + '</option>';
                }
            }

            labelHTML += '</select>';
            labelElem.innerHTML = labelHTML;
            this.label = docById('solfegeLabel');
            this.labelattr = docById('noteattrLabel');
        } else if (this.name === 'notename') {
            var type = 'notename';
            const NOTENOTES = ['B', 'A', 'G', 'F', 'E', 'D', 'C'];
            const NOTEATTRS = ['♯♯', '♯', '♮', '♭', '♭♭'];
            if (this.value != null) {
                var selectednote = this.value[0];
                if (this.value.length === 1) {
                    var selectedattr = '♮';
                } else if (this.value.length === 2) {
                    var selectedattr = this.value[1];
                } else {
                    var selectedattr = this.value[1] + this.value[1];
                }
            } else {
                var selectednote = 'G';
                var selectedattr = '♮'
            }

            var labelHTML = '<select name="notename" id="notenameLabel" style="position: absolute;  background-color: #88e20a; width: 60px;">'
            for (var i = 0; i < NOTENOTES.length; i++) {
                if (selectednote === NOTENOTES[i]) {
                    labelHTML += '<option value="' + selectednote + '" selected>' + selectednote + '</option>';
                } else {
                    labelHTML += '<option value="' + NOTENOTES[i] + '">' + NOTENOTES[i] + '</option>';
                }
            }

            labelHTML += '</select>';
            if (selectedattr === '') {
                selectedattr = '♮';
            }
            labelHTML += '<select name="noteattr" id="noteattrLabel" style="position: absolute;  background-color: #88e20a; width: 60px;">';

            for (var i = 0; i < NOTEATTRS.length; i++) {
                if (selectedattr === NOTEATTRS[i]) {
                    labelHTML += '<option value="' + selectedattr + '" selected>' + selectedattr + '</option>';
                } else {
                    labelHTML += '<option value="' + NOTEATTRS[i] + '">' + NOTEATTRS[i] + '</option>';
                }
            }

            labelHTML += '</select>';
            labelElem.innerHTML = labelHTML;
            this.label = docById('notenameLabel');
            this.labelattr = docById('noteattrLabel');
        } else if (this.name === 'modename') {
            var type = 'modename';
            if (this.value != null) {
                var selectedmode = this.value[0];
            } else {
                var selectedmode = getModeName(DEFAULTMODE);
            }

            var labelHTML = '<select name="modename" id="modenameLabel" style="position: absolute;  background-color: #88e20a; width: 60px;">'
            for (var i = 0; i < MODENAMES.length; i++) {
                if (MODENAMES[i][0].length === 0) {
                    // work around some weird i18n bug
                    labelHTML += '<option value="' + MODENAMES[i][1] + '">' + MODENAMES[i][1] + '</option>';
                } else if (selectednote === MODENAMES[i][0]) {
                    labelHTML += '<option value="' + selectedmode + '" selected>' + selectedmode + '</option>';
                } else if (selectednote === MODENAMES[i][1]) {
                    labelHTML += '<option value="' + selectedmode + '" selected>' + selectedmode + '</option>';
                } else {
                    labelHTML += '<option value="' + MODENAMES[i][0] + '">' + MODENAMES[i][0] + '</option>';
                }
            }

            labelHTML += '</select>';
            labelElem.innerHTML = labelHTML;
            this.label = docById('modenameLabel');
        } else if (this.name === 'drumname') {
            var type = 'drumname';
            if (this.value != null) {
                var selecteddrum = getDrumName(this.value);
            } else {
                var selecteddrum = getDrumName(DEFAULTDRUM);
            }

            var labelHTML = '<select name="drumname" id="drumnameLabel" style="position: absolute;  background-color: #00b0a4; width: 60px;">'
            for (var i = 0; i < DRUMNAMES.length; i++) {
                if (DRUMNAMES[i][0].length === 0) {
                    // work around some weird i18n bug
                    labelHTML += '<option value="' + DRUMNAMES[i][1] + '">' + DRUMNAMES[i][1] + '</option>';
                } else if (selecteddrum === DRUMNAMES[i][0]) {
                    labelHTML += '<option value="' + selecteddrum + '" selected>' + selecteddrum + '</option>';
                } else if (selecteddrum === DRUMNAMES[i][1]) {
                    labelHTML += '<option value="' + selecteddrum + '" selected>' + selecteddrum + '</option>';
                } else {
                    labelHTML += '<option value="' + DRUMNAMES[i][0] + '">' + DRUMNAMES[i][0] + '</option>';
                }
            }

            labelHTML += '</select>';
            labelElem.innerHTML = labelHTML;
            this.label = docById('drumnameLabel');
        } else if (this.name === 'filtertype') {
            var type = 'filtertype';
            if (this.value != null) {
                var selectedtype = getFilterTypes(this.value);
            } else {
                var selectedtype = getFilterTypes(DEFAULTFILTERTYPE);
            }

            var labelHTML = '<select name="filtertype" id="filtertypeLabel" style="position: absolute;  background-color: #00b0a4; width: 60px;">'
            for (var i = 0; i < TYPES.length; i++) {
                if (TYPES[i][0].length === 0) {
                    // work around some weird i18n bug
                    labelHTML += '<option value="' + TYPES[i][1] + '">' + TYPES[i][1] + '</option>';
                } else if (selectedtype === TYPES[i][0]) {
                    labelHTML += '<option value="' + selectedtype + '" selected>' + selectedtype + '</option>';
                } else if (selectedtype === TYPES[i][1]) {
                    labelHTML += '<option value="' + selectedtype + '" selected>' + selectedtype + '</option>';
                } else {
                    labelHTML += '<option value="' + TYPES[i][0] + '">' + TYPES[i][0] + '</option>';
                }
            }

            labelHTML += '</select>';
            labelElem.innerHTML = labelHTML;
            this.label = docById('filtertypeLabel');    
        } else if (this.name === 'oscillatortype') {
            var type = 'oscillatortype';
            if (this.value != null) {
                var selectedosctype = getOscillatorTypes(this.value);
            } else {
                var selectedosctype = getOscillatorTypes(DEFAULTOSCILLATORTYPE);
            }

            var labelHTML = '<select name="oscillatortype" id="oscillatortypeLabel" style="position: absolute;  background-color: #00b0a4; width: 60px;">'
            for (var i = 0; i < OSCTYPES.length; i++) {
                if (OSCTYPES[i][0].length === 0) {
                    // work around some weird i18n bug
                    labelHTML += '<option value="' + OSCTYPES[i][1] + '">' + OSCTYPES[i][1] + '</option>';
                } else if (selectedosctype === OSCTYPES[i][0]) {
                    labelHTML += '<option value="' + selectedosctype + '" selected>' + selectedosctype + '</option>';
                } else if (selectedosctype === OSCTYPES[i][1]) {
                    labelHTML += '<option value="' + selectedosctype + '" selected>' + selectedosctype + '</option>';
                } else {
                    labelHTML += '<option value="' + OSCTYPES[i][0] + '">' + OSCTYPES[i][0] + '</option>';
                }
            }

            labelHTML += '</select>';
            labelElem.innerHTML = labelHTML;
            this.label = docById('oscillatortypeLabel');    
        } else if (this.name === 'voicename') {
            var type = 'voicename';
            if (this.value != null) {
                var selectedvoice = getVoiceName(this.value);
            } else {
                var selectedvoice = getVoiceName(DEFAULTVOICE);
            }

            var labelHTML = '<select name="voicename" id="voicenameLabel" style="position: absolute;  background-color: #00b0a4; width: 60px;">'
            for (var i = 0; i < VOICENAMES.length; i++) {
                if (VOICENAMES[i][0].length === 0) {
                    // work around some weird i18n bug
                    labelHTML += '<option value="' + VOICENAMES[i][1] + '">' + VOICENAMES[i][1] + '</option>';
                } else if (selectedvoice === VOICENAMES[i][0]) {
                    labelHTML += '<option value="' + selectedvoice + '" selected>' + selectedvoice + '</option>';
                } else if (selectedvoice === VOICENAMES[i][1]) {
                    labelHTML += '<option value="' + selectedvoice + '" selected>' + selectedvoice + '</option>';
                } else {
                    labelHTML += '<option value="' + VOICENAMES[i][0] + '">' + VOICENAMES[i][0] + '</option>';
                }
            }

            labelHTML += '</select>';
            labelElem.innerHTML = labelHTML;
            this.label = docById('voicenameLabel');
        } else {
            var type = 'number';
            labelElem.innerHTML = '<input id="numberLabel" style="position: absolute; -webkit-user-select: text;-moz-user-select: text;-ms-user-select: text;" class="number" type="number" value="' + labelValue + '" />';
            labelElem.classList.add('hasKeyboard');
            this.label = docById('numberLabel');
        }

        var focused = false;

        var __blur = function (event) {
            // Not sure why the change in the input is not available
            // immediately in FireFox. We need a workaround if hardware
            // acceleration is enabled.

            if (!focused) {
                return;
            }

            that._labelChanged();

            event.preventDefault();

            labelElem.classList.remove('hasKeyboard');

            window.scroll(0, 0);
            that.label.removeEventListener('keypress', __keypress);

            if (movedStage) {
                that.blocks.stage.y = fromY;
                that.blocks.updateStage();
            }
        };

        if (this.name === 'text' || this.name === 'number') {
            this.label.addEventListener('blur', __blur);
        }

        var __keypress = function (event) {
            if ([13, 10, 9].indexOf(event.keyCode) !== -1) {
                __blur(event);
            }
        };

        this.label.addEventListener('keypress', __keypress);

        this.label.addEventListener('change', function () {
            that._labelChanged();
        });

        if (this.labelattr != null) {
            this.labelattr.addEventListener('change', function () {
                that._labelChanged();
            });
        }

        this.label.style.left = Math.round((x + this.blocks.stage.x) * this.blocks.blockScale + canvasLeft) + 'px';
        this.label.style.top = Math.round((y + this.blocks.stage.y) * this.blocks.blockScale + canvasTop) + 'px';

        // There may be a second select used for # and b.
        if (this.labelattr != null) {
            this.label.style.width = Math.round(60 * this.blocks.blockScale) * this.protoblock.scale / 2 + 'px';
            this.labelattr.style.left = Math.round((x + this.blocks.stage.x + 60) * this.blocks.blockScale + canvasLeft) + 'px';
            this.labelattr.style.top = Math.round((y + this.blocks.stage.y) * this.blocks.blockScale + canvasTop) + 'px';
            this.labelattr.style.width = Math.round(60 * this.blocks.blockScale) * this.protoblock.scale / 2 + 'px';
            this.labelattr.style.fontSize = Math.round(20 * this.blocks.blockScale * this.protoblock.scale / 2) + 'px';
        } else {
            this.label.style.width = Math.round(100 * this.blocks.blockScale) * this.protoblock.scale / 2 + 'px';
        }

        this.label.style.fontSize = Math.round(20 * this.blocks.blockScale * this.protoblock.scale / 2) + 'px';
        this.label.style.display = '';
        this.label.focus();

        // Firefox fix
        setTimeout(function () {
            that.label.style.display = '';
            that.label.focus();
            focused = true;
        }, 100);
    };

    this._labelChanged = function () {
        // Update the block values as they change in the DOM label.
        if (this == null || this.label == null) {
            this._label_lock = false;
            return;
        }

        this._label_lock = true;

        this.label.style.display = 'none';
        if (this.labelattr != null) {
            this.labelattr.style.display = 'none';
        }

        var oldValue = this.value;

        if (this.label.value === '') {
            this.label.value = '_';
        }
        var newValue = this.label.value;

        if (this.labelattr != null) {
            var attrValue = this.labelattr.value;
            switch (attrValue) {
            case '♯♯':
            case '♯':
            case '♭♭':
            case '♭':
                newValue = newValue + attrValue;
                break;
            default:
                break;
            }
        }

        if (oldValue === newValue) {
            // Nothing to do in this case.
            this._label_lock = false;
            return;
        }

        var c = this.connections[0];
        if (this.name === 'text' && c != null) {
            var cblock = this.blocks.blockList[c];
            switch (cblock.name) {
            case 'action':
                var that = this;

                setTimeout(function () {
                    that.blocks.palettes.removeActionPrototype(oldValue);
                }, 1000);

                // Ensure new name is unique.
                var uniqueValue = this.blocks.findUniqueActionName(newValue);
                if (uniqueValue !== newValue) {
                    newValue = uniqueValue;
                    this.value = newValue;
                    var label = this.value.toString();
                    if (label.length > 8) {
                        label = label.substr(0, 7) + '...';
                    }
                    this.text.text = label;
                    this.label.value = newValue;
                    this.updateCache();
                }
                break;
            default:
                break;
            }
        }

        // Update the block value and block text.
        if (this.name === 'number') {
            this.value = Number(newValue);
            if (isNaN(this.value)) {
                var thisBlock = this.blocks.blockList.indexOf(this);
                this.blocks.errorMsg(newValue + ': Not a number', thisBlock);
                this.blocks.refreshCanvas();
                this.value = oldValue;
            }
        } else {
            this.value = newValue;
        }

        if (this.name === 'solfege') {
            var obj = splitSolfege(this.value);
            var label = i18nSolfege(obj[0]);
            var attr = obj[1];

            if (attr !== '♮') {
                label += attr;
            }
        } else if (this.name === 'eastindiansolfege') {
            var obj = splitSolfege(this.value);
            var label = WESTERN2EISOLFEGENAMES[obj[0]];
            var attr = obj[1];

            if (attr !== '♮') {
                label += attr;
            }
        } else {
            var label = this.value.toString();
        }

        if (label.length > 8) {
            label = label.substr(0, 7) + '...';
        }

        this.text.text = label;

        // and hide the DOM textview...
        this.label.style.display = 'none';

        // Make sure text is on top.
        var z = this.container.getNumChildren() - 1;
        this.container.setChildIndex(this.text, z);
        this.updateCache();

        var c = this.connections[0];
        if (this.name === 'text' && c != null) {
            var cblock = this.blocks.blockList[c];
            switch (cblock.name) {
            case 'action':
                // If the label was the name of an action, update the
                // associated run this.blocks and the palette buttons
                // Rename both do <- name and nameddo blocks.
                this.blocks.renameDos(oldValue, newValue);

                if (oldValue === _('action')) {
                    this.blocks.newNameddoBlock(newValue, this.blocks.actionHasReturn(c), this.blocks.actionHasArgs(c));
                    this.blocks.setActionProtoVisiblity(false);
                }

                this.blocks.newNameddoBlock(newValue, this.blocks.actionHasReturn(c), this.blocks.actionHasArgs(c));
                var blockPalette = this.blocks.palettes.dict['action'];
                for (var blk = 0; blk < blockPalette.protoList.length; blk++) {
                    var block = blockPalette.protoList[blk];
                    if (oldValue === _('action')) {
                        if (block.name === 'nameddo' && block.defaults.length === 0) {
                            block.hidden = true;
                        }
                    }
                    else {
                        if (block.name === 'nameddo' && block.defaults[0] === oldValue) {
                            blockPalette.remove(block,oldValue);
                        }
                    }
                }

                if (oldValue === _('action')) {
                    this.blocks.newNameddoBlock(newValue, this.blocks.actionHasReturn(c), this.blocks.actionHasArgs(c));
                    this.blocks.setActionProtoVisiblity(false);
                }
                this.blocks.renameNameddos(oldValue, newValue);
                this.blocks.palettes.hide();
                this.blocks.palettes.updatePalettes('action');
                this.blocks.palettes.show();
                break;
            case 'storein':
                // If the label was the name of a storein, update the
                // associated box this.blocks and the palette buttons.
                if (this.value !== 'box') {
                    this.blocks.newStoreinBlock(this.value);
                    this.blocks.newNamedboxBlock(this.value);
                }
                // Rename both box <- name and namedbox blocks.
                this.blocks.renameBoxes(oldValue, newValue);
                this.blocks.renameNamedboxes(oldValue, newValue);
                this.blocks.palettes.hide();
                this.blocks.palettes.updatePalettes('boxes');
                this.blocks.palettes.show();
                break;
            case 'setdrum':
            case 'playdrum':
                if (_THIS_IS_MUSIC_BLOCKS_) {
                    if (newValue.slice(0, 4) === 'http') {
                        this.blocks.logo.synth.loadSynth(newValue);
                    }
                }
                break;
            default:
                break;
            }
        }

        // We are done changing the label, so unlock.
        this._label_lock = false;

        if (_THIS_IS_MUSIC_BLOCKS_) {
            // Load the synth for the selected drum.
            if (this.name === 'drumname') {
                this.blocks.logo.synth.loadSynth(getDrumSynthName(this.value));
            } else if (this.name === 'voicename') {
                this.blocks.logo.synth.loadSynth(getVoiceSynthName(this.value));
            }
        }
    };

};


function $() {
    var elements = new Array();

    for (var i = 0; i < arguments.length; i++) {
        var element = arguments[i];
        if (typeof element === 'string')
            element = docById(element);
        if (arguments.length === 1)
            return element;
        elements.push(element);
    }
    return elements;
}


window.hasMouse = false;
// Mousemove is not emulated for touch
document.addEventListener('mousemove', function (e) {
    window.hasMouse = true;
});


function _makeBitmap(data, name, callback, args) {
    // Async creation of bitmap from SVG data.
    // Works with Chrome, Safari, Firefox (untested on IE).
    var img = new Image();
    img.onload = function () {
        var bitmap = new createjs.Bitmap(img);
        callback(name, bitmap, args);
    };

    img.src = 'data:image/svg+xml;base64,' + window.btoa(unescape(encodeURIComponent(data)));
};<|MERGE_RESOLUTION|>--- conflicted
+++ resolved
@@ -1262,17 +1262,11 @@
                         that._changeLabel();
                     }
                 } else {
-<<<<<<< HEAD
-                    if (!blocks.inLongPress) {
-                        var topBlock = blocks.findTopBlock(thisBlock);
-//                        console.log('running from ' + blocks.blockList[topBlock].name);
-                        blocks.logo.runLogoCommands(topBlock);
-=======
+
                     if (!that.blocks.inLongPress) {
                         var topBlock = that.blocks.findTopBlock(thisBlock);
                         console.log('running from ' + that.blocks.blockList[topBlock].name);
                         that.blocks.logo.runLogoCommands(topBlock);
->>>>>>> 848441b1
                     }
                 }
             }
