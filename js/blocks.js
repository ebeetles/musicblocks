--- conflicted
+++ resolved
@@ -3619,13 +3619,6 @@
                 }
             }
         }
-<<<<<<< HEAD
-        console.log("Finished block loading");
-        var myCustomEvent = new Event('finishedLoading');
-        document.dispatchEvent(myCustomEvent);
-    };
-=======
-
         if (updatePalettes) {
             this.palettes.hide();
             this.palettes.updatePalettes('action');
@@ -3663,9 +3656,11 @@
                 that.palettes.show();
             }, 1500);
         }
-   };
->>>>>>> 6b3d9a2b
- 
+        console.log("Finished block loading");
+        var myCustomEvent = new Event('finishedLoading');
+        document.dispatchEvent(myCustomEvent);
+    };
+
     this._cleanupStacks = function() {
         if (this._checkArgClampBlocks.length > 0) {
             // We make multiple passes because we need to account for nesting.
