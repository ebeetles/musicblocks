--- conflicted
+++ resolved
@@ -2345,16 +2345,12 @@
             return true;
         }
         if (
-<<<<<<< HEAD
             type1 === "pitchout" && type2 === "anyin"
         ) {
             return true;
         }
         if (
-            type1 === "gridout" && type2 ==="gridin"
-=======
             type1 === "gridout" && type2 === "anyin"
->>>>>>> 287ea424
         ) {
             return true;
         }
