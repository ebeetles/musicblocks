--- conflicted
+++ resolved
@@ -454,11 +454,7 @@
     constructor() {
         super('listen');
         this.setPalette('action');
-<<<<<<< HEAD
-=======
         this.beginnerBlock(true);
-        this.setHelpString([_('The Listen block is used to listen for an event such as a mouse click.') + ' ' + _('When the event happens, an action is taken.'), 'documentation', null, 'broadcasthelp']);
->>>>>>> a078382d
 
         if (this.lang === 'ja') {
             this.extraWidth = 15;
