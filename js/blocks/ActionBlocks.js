--- conflicted
+++ resolved
@@ -423,10 +423,8 @@
         super('do');
         this.setPalette('action');
         this.beginnerBlock(true);
-<<<<<<< HEAD
+
         this.setHelpString([_('The Do block is used to initiate an action.') + ' ' + _('In the example, it is used with the One of block to choose a random phase.'), 'documentation', null, 'dohelp']);
-=======
->>>>>>> 3713cc2d
 
         this.formBlock({
             name: this.lang === 'ja' ? _('do1') : _('do'),
@@ -508,10 +506,8 @@
         super('dispatch');
         this.setPalette('action');
         this.beginnerBlock(true);
-<<<<<<< HEAD
+
         this.setHelpString([_('The Broadcast block is used to trigger an event.'), 'documentation', null, 'broadcasthelp']);
-=======
->>>>>>> 3713cc2d
 
         //.TRANS: dispatch an event to trigger a listener
         this.formBlock({
@@ -540,10 +536,8 @@
         super('start');
         this.setPalette('action');
         this.beginnerBlock(true);
-<<<<<<< HEAD
+
         this.setHelpString([_('Each Start block is a separate voice.') + ' ' + _('All of the Start blocks run at the same time when the Play button is pressed.'), 'documentation', '']);
-=======
->>>>>>> 3713cc2d
         
         this.formBlock({ name: _('start'), canCollapse: true });
     }
@@ -575,10 +569,8 @@
         super('action');
         this.setPalette('action');
         this.beginnerBlock(true);
-<<<<<<< HEAD
+
         this.setHelpString([_('The Action block is used to group together blocks so that they can be used more than once.') + ' ' + _('It is often used for storing a phrase of music that is repeated.'), 'documentation', null, 'actionhelp']);
-=======
->>>>>>> 3713cc2d
 
         this.formBlock({
 	    canCollapse: true,
