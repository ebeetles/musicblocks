function setupBoxesBlocks() {

class IncrementBlock extends FlowBlock {
    constructor(name) {
        super(name || 'increment');
        this.setPalette('boxes');
<<<<<<< HEAD

	if (beginnerMode && this.lang === 'ja') {
	    this.setHelpString(BLOCKHELP['increment'] = [_('The Add-to block is used to add to the value stored in a box.'), 'documentation', '']);
	} else {
            this.setHelpString([_('The Add-to block is used to add to the value stored in a box.') + ' ' + _('It can also be used with other blocks such as Color and Pen size.'), 'documentation', '']);
	}
=======
        this.beginnerBlock(true);
        this.setHelpString([_('The Add-to block is used to add to the value stored in a box.') + ' ' + _('It can also be used with other blocks such as Color and Pen size.'), 'documentation', '']);
>>>>>>> a078382d

        this.formBlock({
            name: _('add'),
            args: 2,
            argLabels: [_('to'), this.lang === 'ja' ? _('value1') : _('value')],
            argTypes: ['anyin', 'anyin']
        });
    }

    flow(args, logo, turtle, blk) {
        // If the 2nd arg is not set, default to 1.
        let i = args.length === 2 ? args[1]  : 1

        if (args.length > 0) {
            var cblk = logo.blocks.blockList[blk].connections[1];
            if (logo.blocks.blockList[cblk].name === 'text') {
                // Work-around to #1302
                // Look for a namedbox with this text value.
                var name = this.blocks.blockList[cblk].value;
                if (name in this.boxes) {
                    this.boxes[name] = this.boxes[name] + i;
                    return;
                }
            }

            var settingBlk = logo.blocks.blockList[blk].connections[1];
            logo._blockSetter(settingBlk, args[0] + i, turtle);
        }
    }
}

class IncrementOneBlock extends IncrementBlock {
    constructor() {
        super('incrementOne');
        this.setPalette('boxes');
        this.beginnerBlock(true);
        this.setHelpString([_('The Add-1-to block adds one to the value stored in a box.'), 'documentation', '']);

        this.formBlock({ name: _('add 1 to'), args: 1, argTypes: ['anyin'], argLabels: [''] });
    }

    flow(args, logo, turtle, blk) {
        args[1] = 1;
        super.flow(args, logo, turtle, blk);
    }
}

class BoxBlock extends LeftBlock {
    constructor() {
        super('box');
        this.setPalette('boxes');
        this.setHelpString([_('The Box 1 block returns the value stored in Box 1.'), 'documentation', null, 'box1help']);

        this.formBlock({
            //.TRANS: a container into which to put something
            name: _('box'),
            outType: 'anyout',
            args: 1, defaults: [_('box')],
            argTypes: ['anyin'],
        })
    }

    arg(logo, turtle, blk, receivedArg) {
        var cblk = logo.blocks.blockList[blk].connections[1];
        if (cblk === null) {
            logo.errorMsg(NOINPUTERRORMSG, blk);
            return 0;
        }

        var name = logo.parseArg(logo, turtle, cblk, blk, receivedArg);
        if (name in logo.boxes) {
            return logo.boxes[name];
        } else {
            logo.errorMsg(NOBOXERRORMSG, blk, name);
            return 0;
        }
    }
}

class NamedBoxBlock extends ValueBlock {
    constructor() {
        super('namedbox');
        this.setPalette('boxes');
        this.beginnerBlock(true);
        this.setHelpString([_('The Box block returns the value stored in a box.'), 'documentation', '']);

        this.extraWidth = 20;
        this.formBlock({
            name: _('box'),
            outType: 'anyout'
        })
    }

    arg(logo, turtle, blk, receivedArg) {
        var name = logo.blocks.blockList[blk].privateData;
        if (logo.inStatusMatrix && logo.blocks.blockList[logo.blocks.blockList[blk].connections[0]].name === 'print') {
            logo.statusFields.push([blk, logo.blocks.blockList[blk].name]);
        } else if (!logo.updatingStatusMatrix) {
            if (name in logo.boxes) {
                return logo.boxes[name];
            } else {
                logo.errorMsg(NOBOXERRORMSG, blk, name);
                return 0;
            }
        }
    }
}

class StoreIn2Block extends FlowBlock {
    constructor() {
        super('storein2');
        this.setPalette('boxes');
        this.setHelpString([_('The Store in block will store a value in a box.'), 'documentation', '']);

        this.formBlock({
            name: _('store in box'),
            args: 1, argTypes: ['anyin'],
            defaults: [4],
        });
    }

    flow(args, logo, turtle, blk) {
        if (args.length !== 1) return;
        logo.boxes[logo.blocks.blockList[blk].privateData] = args[0];
    }
}

class StoreInBlock extends FlowBlock {
    constructor() {
        super('storein');
        this.setPalette('boxes');
        this.beginnerBlock(true);
        this.setHelpString([_('The Store in block will store a value in a box.'), 'documentation', '']);
        
        this.formBlock({
            //.TRANS: put something into a container for later reference
            name: _('store in'),
            args: 2, argTypes: ['anyin', 'anyin'],
            defaults: [_('box'), 4],
            //.TRANS: name1 is name as in name of box, value1 is value as in the numeric value stored in a box (JAPANESE ONLY)
            argLabels: (this.lang === 'ja' ? [_('name1'), _('value1')]
                                          : [_('name'), _('name')])
        })
    }

    flow(args, logo) {
        if (args.length !== 2) return;
        logo.boxes[args[0]] = args[1];
    }
}

class Box2Block extends ValueBlock {
    constructor() {
        super('box2');
        this.setPalette('boxes');
        this.beginnerBlock(true);
        this.setHelpString([_('The Box 2 block returns the value stored in Box 2.'), 'documentation', null, 'box2help']);

        this.formBlock({ name: _('box 2') });
        this.makeMacro((x, y) => [
            [0, ['namedbox', {'value': _('box2')}], x, y, [null]]
        ]);
    }
}

class StoreBox2Block extends FlowBlock {
    constructor() {
        super('storebox2');
        this.setPalette('boxes');
        this.beginnerBlock(true);
        this.setHelpString([_('The Store in Box 2 block is used to store a value in Box 2.'), 'documentation', null, 'box2help']);

        this.formBlock({ name: _('store in box 2'), args: 1, defaults: [4] });
        this.makeMacro((x, y) => [
            [0, ['storein2', {'value': _('box2')}], x, y, [null, 1, null]],
            [1, ['number', {'value': 4}], x, y, [0]]
        ]);
    }
}

class Box1Block extends ValueBlock {
    constructor() {
        super('box1');
        this.setPalette('boxes');
        this.beginnerBlock(true);
        this.setHelpString([_('The Box 1 block returns the value stored in Box 1.'), 'documentation', null, 'box1help']);

        this.formBlock({ name: _('box 1') });
        this.makeMacro((x, y) => [
            [0, ['namedbox', {'value': _('box1')}], x, y, [null]]
        ]);
    }
}

class StoreBox1Block extends FlowBlock {
    constructor() {
        super('storebox1');
        this.setPalette('boxes');
        this.beginnerBlock(true);
        this.setHelpString([_('The Store in Box 1 block is used to store a value in Box 1.'), 'documentation', null, 'box1help']);

        this.formBlock({ name: _('store in box 1'), args: 1, defaults: [4] });
        this.makeMacro((x, y) => [
            [0, ['storein2', {'value': _('box1')}], x, y, [null, 1, null]],
            [1, ['number', {'value': 4}], x, y, [0]]
        ]);
    }
}


    new IncrementOneBlock().setup();
    new IncrementBlock().setup();
    new BoxBlock().setup();
    new NamedBoxBlock().setup();
    new StoreIn2Block().setup();
    new StoreInBlock().setup();
    new Box2Block().setup();
    new StoreBox2Block().setup();
    new Box1Block().setup();
    new StoreBox1Block().setup();
}<|MERGE_RESOLUTION|>--- conflicted
+++ resolved
@@ -4,17 +4,13 @@
     constructor(name) {
         super(name || 'increment');
         this.setPalette('boxes');
-<<<<<<< HEAD
+        this.beginnerBlock(true);
 
 	if (beginnerMode && this.lang === 'ja') {
 	    this.setHelpString(BLOCKHELP['increment'] = [_('The Add-to block is used to add to the value stored in a box.'), 'documentation', '']);
 	} else {
             this.setHelpString([_('The Add-to block is used to add to the value stored in a box.') + ' ' + _('It can also be used with other blocks such as Color and Pen size.'), 'documentation', '']);
 	}
-=======
-        this.beginnerBlock(true);
-        this.setHelpString([_('The Add-to block is used to add to the value stored in a box.') + ' ' + _('It can also be used with other blocks such as Color and Pen size.'), 'documentation', '']);
->>>>>>> a078382d
 
         this.formBlock({
             name: _('add'),
