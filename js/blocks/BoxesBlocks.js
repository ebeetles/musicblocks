function setupBoxesBlocks() {

class IncrementBlock extends FlowBlock {
    constructor(name) {
        super(name || 'increment');
        this.setPalette('boxes');
        this.beginnerBlock(true);
<<<<<<< HEAD

	if (beginnerMode && this.lang === 'ja') {
	    this.setHelpString(BLOCKHELP['increment'] = [_('The Add-to block is used to add to the value stored in a box.'), 'documentation', '']);
	} else {
            this.setHelpString([_('The Add-to block is used to add to the value stored in a box.') + ' ' + _('It can also be used with other blocks such as Color and Pen size.'), 'documentation', '']);
	}
=======
>>>>>>> 3713cc2d

        this.formBlock({
            name: _('add'),
            args: 2,
            argLabels: [_('to'), this.lang === 'ja' ? _('value1') : _('value')],
            argTypes: ['anyin', 'anyin']
        });
    }

    flow(args, logo, turtle, blk) {
        // If the 2nd arg is not set, default to 1.
        let i = args.length === 2 ? args[1]  : 1

        if (args.length > 0) {
            var cblk = logo.blocks.blockList[blk].connections[1];
            if (logo.blocks.blockList[cblk].name === 'text') {
                // Work-around to #1302
                // Look for a namedbox with this text value.
                var name = this.blocks.blockList[cblk].value;
                if (name in this.boxes) {
                    this.boxes[name] = this.boxes[name] + i;
                    return;
                }
            }

            var settingBlk = logo.blocks.blockList[blk].connections[1];
            logo._blockSetter(settingBlk, args[0] + i, turtle);
        }
    }
}

class IncrementOneBlock extends IncrementBlock {
    constructor() {
        super('incrementOne');
        this.setPalette('boxes');
        this.beginnerBlock(true);
<<<<<<< HEAD
        this.setHelpString([_('The Add-1-to block adds one to the value stored in a box.'), 'documentation', '']);
=======
>>>>>>> 3713cc2d

        this.formBlock({ name: _('add 1 to'), args: 1, argTypes: ['anyin'], argLabels: [''] });
    }

    flow(args, logo, turtle, blk) {
        args[1] = 1;
        super.flow(args, logo, turtle, blk);
    }
}

class BoxBlock extends LeftBlock {
    constructor() {
        super('box');
        this.setPalette('boxes');
        this.setHelpString([_('The Box 1 block returns the value stored in Box 1.'), 'documentation', null, 'box1help']);

        this.formBlock({
            //.TRANS: a container into which to put something
            name: _('box'),
            outType: 'anyout',
            args: 1, defaults: [_('box')],
            argTypes: ['anyin'],
        })
    }

    arg(logo, turtle, blk, receivedArg) {
        var cblk = logo.blocks.blockList[blk].connections[1];
        if (cblk === null) {
            logo.errorMsg(NOINPUTERRORMSG, blk);
            return 0;
        }

        var name = logo.parseArg(logo, turtle, cblk, blk, receivedArg);
        if (name in logo.boxes) {
            return logo.boxes[name];
        } else {
            logo.errorMsg(NOBOXERRORMSG, blk, name);
            return 0;
        }
    }
}

class NamedBoxBlock extends ValueBlock {
    constructor() {
        super('namedbox');
        this.setPalette('boxes');
        this.beginnerBlock(true);
<<<<<<< HEAD
        this.setHelpString([_('The Box block returns the value stored in a box.'), 'documentation', '']);
=======
>>>>>>> 3713cc2d

        this.extraWidth = 20;
        this.formBlock({
            name: _('box'),
            outType: 'anyout'
        })
    }

    arg(logo, turtle, blk, receivedArg) {
        var name = logo.blocks.blockList[blk].privateData;
        if (logo.inStatusMatrix && logo.blocks.blockList[logo.blocks.blockList[blk].connections[0]].name === 'print') {
            logo.statusFields.push([blk, logo.blocks.blockList[blk].name]);
        } else if (!logo.updatingStatusMatrix) {
            if (name in logo.boxes) {
                return logo.boxes[name];
            } else {
                logo.errorMsg(NOBOXERRORMSG, blk, name);
                return 0;
            }
        }
    }
}

class StoreIn2Block extends FlowBlock {
    constructor() {
        super('storein2');
        this.setPalette('boxes');
        this.setHelpString([_('The Store in block will store a value in a box.'), 'documentation', '']);

        this.formBlock({
            name: _('store in box'),
            args: 1, argTypes: ['anyin'],
            defaults: [4],
        });
    }

    flow(args, logo, turtle, blk) {
        if (args.length !== 1) return;
        logo.boxes[logo.blocks.blockList[blk].privateData] = args[0];
    }
}

class StoreInBlock extends FlowBlock {
    constructor() {
        super('storein');
        this.setPalette('boxes');
        this.beginnerBlock(true);
<<<<<<< HEAD
        this.setHelpString([_('The Store in block will store a value in a box.'), 'documentation', '']);
=======
>>>>>>> 3713cc2d
        
        this.formBlock({
            //.TRANS: put something into a container for later reference
            name: _('store in'),
            args: 2, argTypes: ['anyin', 'anyin'],
            defaults: [_('box'), 4],
            //.TRANS: name1 is name as in name of box, value1 is value as in the numeric value stored in a box (JAPANESE ONLY)
            argLabels: (this.lang === 'ja' ? [_('name1'), _('value1')]
                                          : [_('name'), _('name')])
        })
    }

    flow(args, logo) {
        if (args.length !== 2) return;
        logo.boxes[args[0]] = args[1];
    }
}

class Box2Block extends ValueBlock {
    constructor() {
        super('box2');
        this.setPalette('boxes');
        this.beginnerBlock(true);
<<<<<<< HEAD
        this.setHelpString([_('The Box 2 block returns the value stored in Box 2.'), 'documentation', null, 'box2help']);
=======
>>>>>>> 3713cc2d

        this.formBlock({ name: _('box 2') });
        this.makeMacro((x, y) => [
            [0, ['namedbox', {'value': _('box2')}], x, y, [null]]
        ]);
    }
}

class StoreBox2Block extends FlowBlock {
    constructor() {
        super('storebox2');
        this.setPalette('boxes');
        this.beginnerBlock(true);
<<<<<<< HEAD
        this.setHelpString([_('The Store in Box 2 block is used to store a value in Box 2.'), 'documentation', null, 'box2help']);
=======
>>>>>>> 3713cc2d

        this.formBlock({ name: _('store in box 2'), args: 1, defaults: [4] });
        this.makeMacro((x, y) => [
            [0, ['storein2', {'value': _('box2')}], x, y, [null, 1, null]],
            [1, ['number', {'value': 4}], x, y, [0]]
        ]);
    }
}

class Box1Block extends ValueBlock {
    constructor() {
        super('box1');
        this.setPalette('boxes');
        this.beginnerBlock(true);
<<<<<<< HEAD
        this.setHelpString([_('The Box 1 block returns the value stored in Box 1.'), 'documentation', null, 'box1help']);
=======
>>>>>>> 3713cc2d

        this.formBlock({ name: _('box 1') });
        this.makeMacro((x, y) => [
            [0, ['namedbox', {'value': _('box1')}], x, y, [null]]
        ]);
    }
}

class StoreBox1Block extends FlowBlock {
    constructor() {
        super('storebox1');
        this.setPalette('boxes');
        this.beginnerBlock(true);
<<<<<<< HEAD
        this.setHelpString([_('The Store in Box 1 block is used to store a value in Box 1.'), 'documentation', null, 'box1help']);
=======
>>>>>>> 3713cc2d

        this.formBlock({ name: _('store in box 1'), args: 1, defaults: [4] });
        this.makeMacro((x, y) => [
            [0, ['storein2', {'value': _('box1')}], x, y, [null, 1, null]],
            [1, ['number', {'value': 4}], x, y, [0]]
        ]);
    }
}


    new IncrementOneBlock().setup();
    new IncrementBlock().setup();
    new BoxBlock().setup();
    new NamedBoxBlock().setup();
    new StoreIn2Block().setup();
    new StoreInBlock().setup();
    new Box2Block().setup();
    new StoreBox2Block().setup();
    new Box1Block().setup();
    new StoreBox1Block().setup();
}<|MERGE_RESOLUTION|>--- conflicted
+++ resolved
@@ -5,15 +5,13 @@
         super(name || 'increment');
         this.setPalette('boxes');
         this.beginnerBlock(true);
-<<<<<<< HEAD
+
 
 	if (beginnerMode && this.lang === 'ja') {
 	    this.setHelpString(BLOCKHELP['increment'] = [_('The Add-to block is used to add to the value stored in a box.'), 'documentation', '']);
 	} else {
             this.setHelpString([_('The Add-to block is used to add to the value stored in a box.') + ' ' + _('It can also be used with other blocks such as Color and Pen size.'), 'documentation', '']);
 	}
-=======
->>>>>>> 3713cc2d
 
         this.formBlock({
             name: _('add'),
@@ -50,10 +48,8 @@
         super('incrementOne');
         this.setPalette('boxes');
         this.beginnerBlock(true);
-<<<<<<< HEAD
+
         this.setHelpString([_('The Add-1-to block adds one to the value stored in a box.'), 'documentation', '']);
-=======
->>>>>>> 3713cc2d
 
         this.formBlock({ name: _('add 1 to'), args: 1, argTypes: ['anyin'], argLabels: [''] });
     }
@@ -101,10 +97,8 @@
         super('namedbox');
         this.setPalette('boxes');
         this.beginnerBlock(true);
-<<<<<<< HEAD
+
         this.setHelpString([_('The Box block returns the value stored in a box.'), 'documentation', '']);
-=======
->>>>>>> 3713cc2d
 
         this.extraWidth = 20;
         this.formBlock({
@@ -152,10 +146,8 @@
         super('storein');
         this.setPalette('boxes');
         this.beginnerBlock(true);
-<<<<<<< HEAD
+
         this.setHelpString([_('The Store in block will store a value in a box.'), 'documentation', '']);
-=======
->>>>>>> 3713cc2d
         
         this.formBlock({
             //.TRANS: put something into a container for later reference
@@ -179,10 +171,8 @@
         super('box2');
         this.setPalette('boxes');
         this.beginnerBlock(true);
-<<<<<<< HEAD
+
         this.setHelpString([_('The Box 2 block returns the value stored in Box 2.'), 'documentation', null, 'box2help']);
-=======
->>>>>>> 3713cc2d
 
         this.formBlock({ name: _('box 2') });
         this.makeMacro((x, y) => [
@@ -196,10 +186,8 @@
         super('storebox2');
         this.setPalette('boxes');
         this.beginnerBlock(true);
-<<<<<<< HEAD
+
         this.setHelpString([_('The Store in Box 2 block is used to store a value in Box 2.'), 'documentation', null, 'box2help']);
-=======
->>>>>>> 3713cc2d
 
         this.formBlock({ name: _('store in box 2'), args: 1, defaults: [4] });
         this.makeMacro((x, y) => [
@@ -214,10 +202,8 @@
         super('box1');
         this.setPalette('boxes');
         this.beginnerBlock(true);
-<<<<<<< HEAD
+
         this.setHelpString([_('The Box 1 block returns the value stored in Box 1.'), 'documentation', null, 'box1help']);
-=======
->>>>>>> 3713cc2d
 
         this.formBlock({ name: _('box 1') });
         this.makeMacro((x, y) => [
@@ -231,10 +217,8 @@
         super('storebox1');
         this.setPalette('boxes');
         this.beginnerBlock(true);
-<<<<<<< HEAD
+
         this.setHelpString([_('The Store in Box 1 block is used to store a value in Box 1.'), 'documentation', null, 'box1help']);
-=======
->>>>>>> 3713cc2d
 
         this.formBlock({ name: _('store in box 1'), args: 1, defaults: [4] });
         this.makeMacro((x, y) => [
