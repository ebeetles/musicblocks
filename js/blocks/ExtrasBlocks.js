--- conflicted
+++ resolved
@@ -616,10 +616,9 @@
 
         this.beginnerBlock(true);
 
-<<<<<<< HEAD
+
         this.setHelpString([_('The Print block displays text at the top of the screen.'), 'documentation', '']);
-=======
->>>>>>> 3713cc2d
+
         this.formBlock({
             args: 1, defaults: ['Music Blocks'],
             argTypes: ['anyin']
