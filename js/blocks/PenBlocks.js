--- conflicted
+++ resolved
@@ -196,10 +196,8 @@
         super('color', _('color'));
         this.setPalette('pen');
         this.beginnerBlock(true);
-<<<<<<< HEAD
+
         this.setHelpString([_('The Color block returns the current pen color.'), 'documentation', '']);
-=======
->>>>>>> 3713cc2d
     }
 
     arg(logo, turtle, blk) {
@@ -256,10 +254,8 @@
         super('background', _('background'));
         this.setPalette('pen');
         this.beginnerBlock(true);
-<<<<<<< HEAD
+
         this.setHelpString([_('The Background block sets the window background color.'), 'documentation', '']);
-=======
->>>>>>> 3713cc2d
     }
 
     flow(args, logo, turtle) {
@@ -324,10 +320,8 @@
         super('fill');
         this.setPalette('pen');
         this.beginnerBlock(true);
-<<<<<<< HEAD
+
         this.setHelpString([_('The Fill block fills in a shape with a color.'), 'documentation', null, 'fillhelp']);
-=======
->>>>>>> 3713cc2d
 
         this.formBlock({
             //.TRANS: fill in as a solid color
@@ -397,10 +391,8 @@
         super('penup', _('pen up'));
         this.setPalette('pen');
         this.beginnerBlock(true);
-<<<<<<< HEAD
+
         this.setHelpString([_('The Pen-up block raises the pen so that it does not draw.'), 'documentation', '']);
-=======
->>>>>>> 3713cc2d
     }
 
     flow(args, logo, turtle, blk) {
@@ -421,10 +413,8 @@
         super('pendown', _('pen down'));
         this.setPalette('pen');
         this.beginnerBlock(true);
-<<<<<<< HEAD
+
         this.setHelpString([_('The Pen-down block lowers the pen so that it draws.'), 'documentation', '']);
-=======
->>>>>>> 3713cc2d
     }
 
     flow(args, logo, turtle, blk) {
@@ -445,10 +435,8 @@
         super('setpensize', _('set pen size'));
         this.setPalette('pen');
         this.beginnerBlock(true);
-<<<<<<< HEAD
+
         this.setHelpString([_('The Set-pen-size block changes the size of the pen.'), 'documentation', '']);
-=======
->>>>>>> 3713cc2d
 
         this.formBlock({
             args: 1, defaults: [5]
@@ -566,10 +554,8 @@
         super('setshade', _('set shade'));
         this.setPalette('pen');
         this.beginnerBlock(true);
-<<<<<<< HEAD
+
         this.setHelpString([_('The Set-shade block changes the pen color from dark to light.'), 'documentation', '']);
-=======
->>>>>>> 3713cc2d
 
         this.formBlock({
             args: 1, defaults: [50]
@@ -647,10 +633,8 @@
         super('setcolor', _('set color'));
         this.setPalette('pen');
         this.beginnerBlock(true);
-<<<<<<< HEAD
+
         this.setHelpString([_('The Set-color block changes the pen color.'), 'documentation', '']);
-=======
->>>>>>> 3713cc2d
 
         this.formBlock({
             args: 1, defaults: [0]
