--- conflicted
+++ resolved
@@ -289,10 +289,7 @@
         super('setdrumvolume', _('set drum volume'));
         this.setPalette('volume');
         this.beginnerBlock(true);
-<<<<<<< HEAD
-        this.setHelpString();
-=======
->>>>>>> 3713cc2d
+
         this.formBlock({
             args: 2, defaults: [DEFAULTDRUM, 50],
             argTypes: ['textin', 'numberin'],
@@ -312,10 +309,9 @@
         super('setsynthvolume', _('set synth volume'));
         this.setPalette('volume');
         this.beginnerBlock(true);
-<<<<<<< HEAD
+
         this.setHelpString([_('The Set synth volume block will change the volume of a particular synth,') + ' ' + _('eg guitar violin snare drum etc.') + ' ' + _('The default volume is 50.') + ' ' + _('The range is 0 for silence to 100 for full volume.'), 'documentation', '']);
-=======
->>>>>>> 3713cc2d
+
         this.formBlock({
             args: 2, defaults: [DEFAULTVOICE, 50],
             argTypes: ['textin', 'numberin'],
@@ -417,10 +413,9 @@
         super('setnotevolume', _('set master volume'));
         this.setPalette('volume');
         this.beginnerBlock(true);
-<<<<<<< HEAD
+
         this.setHelpString([_('The Set master volume block sets the volume for all synthesizers.'), 'documentation', '']);
-=======
->>>>>>> 3713cc2d
+
         this.formBlock({ args: 1, defaults: [50] });
     }
 
@@ -610,10 +605,9 @@
         super(name || 'decrescendo');
         this.setPalette('volume');
         this.beginnerBlock(true);
-<<<<<<< HEAD
+
         this.setHelpString([_('The Decrescendo block will decrease the volume of the contained notes by a specified amount for every note played.') + ' ' + _('For example if you have 7 notes in sequence contained in a Decrescendo block with a value of 5 the final note will be at 35% less than the starting volume.'), 'documentation', null, 'crescendohelp']);
-=======
->>>>>>> 3713cc2d
+
         this.formBlock({
             //.TRANS: a gradual increase in loudness
             name: _('decrescendo'),
@@ -675,10 +669,9 @@
         super('crescendo');
         this.setPalette('volume');
         this.beginnerBlock(true);
-<<<<<<< HEAD
+
         this.setHelpString([_('The Crescendo block will increase the volume of the contained notes by a specified amount for every note played.') + ' ' + _('For example if you have 7 notes in sequence contained in a Crescendo block with a value of 5 the final note will be at 35% more than the starting volume.'), 'documentation', null, 'crescendohelp']);
-=======
->>>>>>> 3713cc2d
+
         this.formBlock({
             //.TRANS: a gradual increase in loudness
             name: _('crescendo'),
