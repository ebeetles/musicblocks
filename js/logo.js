--- conflicted
+++ resolved
@@ -48,11 +48,7 @@
 const EMPTYHEAPERRORMSG = 'empty heap.';
 const INVALIDPITCH = 'Not a valid pitch name';
 
-<<<<<<< HEAD
-function Logo(matrix, pitchdrummatrix, rhythmruler, pitchstaircase, tempo, pitchslider, canvas, blocks, turtles, stage,
-=======
-function Logo(pitchtimematrix, pitchdrummatrix, rhythmruler, pitchstaircase, tempo, canvas, blocks, turtles, stage,
->>>>>>> 7db302e1
+function Logo(pitchtimematrix, pitchdrummatrix, rhythmruler, pitchstaircase, tempo, pitchslider, canvas, blocks, turtles, stage,
               refreshCanvas, textMsg, errorMsg, hideMsgs, onStopTurtle,
               onRunTurtle, getStageX, getStageY,
               getStageMouseDown, getCurrentKeyCode,
