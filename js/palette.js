// Copyright (c) 2014-16 Walter Bender
//
// This program is free software; you can redistribute it and/or
// modify it under the terms of the The GNU Affero General Public
// License as published by the Free Software Foundation; either
// version 3 of the License, or (at your option) any later version.
//
// You should have received a copy of the GNU Affero General Public
// License along with this library; if not, write to the Free Software
// Foundation, 51 Franklin Street, Suite 500 Boston, MA 02110-1335 USA

// All things related to palettes
require(['activity/utils']);

var paletteBlocks = null;

const PROTOBLOCKSCALE = 1.0;
const PALETTELEFTMARGIN = 10;

// We don't include 'extras' since we want to be able to delete
// plugins from the extras palette.
const BUILTINPALETTES = ['pitch', 'matrix', 'rhythm', 'tone', 'actions', 'boxes', 'turtle', 'pen', 'number', 'boolean', 'flow', 'media', 'sensors', 'myblocks', 'heap'];


function maxPaletteHeight(menuSize, scale) {
    // Palettes don't start at the top of the screen and the last
    // block in a palette cannot start at the bottom of the screen,
    // hence - 2 * menuSize.

    var h = (windowHeight() * canvasPixelRatio()) / scale - (2 * menuSize);
    return h - (h % STANDARDBLOCKHEIGHT) + (STANDARDBLOCKHEIGHT / 2);
};


function paletteBlockButtonPush(name, arg) {
    var blk = paletteBlocks.makeBlock(name, arg);
    return blk;
};


// There are several components to the palette system:
//
// (1) A palette button (in the Palettes.buttons dictionary) is a
// button that envokes a palette; The buttons have artwork associated
// with them: a bitmap and a highlighted bitmap that is shown when the
// mouse is over the button.
//
// loadPaletteButtonHandler is the event handler for palette buttons.
//
// (2) A menu (in the Palettes.dict dictionary) is the palette
// itself. It consists of a title bar (with an icon, label, and close
// button), and individual containers for each protoblock on the
// menu. There is a background behind each protoblock that is part of
// the palette container.
//
// loadPaletteMenuItemHandler is the event handler for the palette menu.


function Palettes(canvas, refreshCanvas, stage, cellSize, refreshCanvas, trashcan) {
    this.canvas = canvas;
    this.refreshCanvas = refreshCanvas;
    this.stage = stage;
    this.cellSize = cellSize;
    this.halfCellSize = Math.floor(cellSize / 2);
    this.scrollDiff = 0;
    this.refreshCanvas = refreshCanvas;
    this.originalSize = 55; // this is the original svg size
    this.trashcan = trashcan;
    this.initial_x = 55;
    this.initial_y = 55;
<<<<<<< HEAD
    this.upButton = null;
    this.downButton = null;

=======
    this.circles = {};
    
>>>>>>> 24a9de4a
    if (sugarizerCompatibility.isInsideSugarizer()) {
        storage = sugarizerCompatibility.data;
    } else {
        storage = localStorage;
    }

    // The collection of palettes.
    this.dict = {};
    this.buttons = {}; // The toolbar button for each palette.

    this.visible = true;
    this.scale = 1.0;
    this.x = 0;
    this.y = this.cellSize;

    this.current = 'turtle';

    this.container = new createjs.Container();
    this.container.snapToPixelEnabled = true;
    this.stage.addChild(this.container);

    this.setScale = function(scale) {
        this.scale = scale;

        this._updateButtonMasks();

        for (var i in this.dict) {
            this.dict[i]._resizeEvent();
        }

        if (this.downButton != null) {
            this.downButton.bitmap.y = (windowHeight() * canvasPixelRatio()) / palettes.scale - 27;
        }
    };

    // We need access to the macro dictionary because we load them.
    this.setMacroDictionary = function(obj) {
        this.macroDict = obj;
    };

    this.menuScrollEvent = function(direction, scrollSpeed) {
        var keys = Object.keys(this.buttons);

        var diff = direction * scrollSpeed;
        if (this.buttons[keys[0]].y + diff > this.cellSize && direction > 0) {
            this.upButton.visible = false;
            this.refreshCanvas();
            return;
        } else {
            this.upButton.visible = true;
        }

        if (this.buttons[last(keys)].y + diff < windowHeight() / this.scale - this.cellSize && direction < 0) {
            this.downButton.visible = false;
            this.refreshCanvas();
            return;
        } else {
            this.downButton.visible = true;
        }

        this.scrollDiff += diff;

        for (var name in this.buttons) {
            this.buttons[name].y += diff;
            this.buttons[name].visible = true;
        }

        this._updateButtonMasks();
        this.refreshCanvas();
    };

    this._updateButtonMasks = function() {
        for (var name in this.buttons) {
            var s = new createjs.Shape();
            s.graphics.r(0, 0, this.cellSize, windowHeight() / this.scale);
            s.x = 0;
            s.y = this.cellSize / 2;
            this.buttons[name].mask = s;
        }
    };
     
    this.hidePaletteIconCircles = function(){
        hideButtonHighlight(circles, this.stage);
    }

    this.makePalettes = function(hide) {
        function __processUpIcon(palettes, name, bitmap, args) {
            bitmap.scaleX = bitmap.scaleY = bitmap.scale = 0.4;
            palettes.stage.addChild(bitmap);
            bitmap.x = 55;
            bitmap.y = 55;
            bitmap.visible = false;
            palettes.upButton = bitmap;
        };

        function __processDownIcon(palettes, name, bitmap, args) {
            bitmap.scaleX = bitmap.scaleY = bitmap.scale = 0.4;
            palettes.stage.addChild(bitmap);
            bitmap.x = 55;
            bitmap.y = (windowHeight() * canvasPixelRatio()) / palettes.scale - 27;
            bitmap.visible = true;
            palettes.downButton = bitmap;
        };

        if (this.upButton == null) {
            makePaletteBitmap(this, UPICON.replace('#000000', '#FFFFFF'), 'up', __processUpIcon, null);
            makePaletteBitmap(this, DOWNICON.replace('#000000', '#FFFFFF'), 'down', __processDownIcon, null);
        }

        // Make an icon/button for each palette

        var palettes = this;

        function __processButtonIcon(palettes, name, bitmap, args) {
            palettes.buttons[name].addChild(bitmap);
            if (palettes.cellSize != palettes.originalSize) {
                bitmap.scaleX = palettes.cellSize / palettes.originalSize;
                bitmap.scaleY = palettes.cellSize / palettes.originalSize;
            }

            var hitArea = new createjs.Shape();
            hitArea.graphics.beginFill('#FFF').drawEllipse(-palettes.halfCellSize, -palettes.halfCellSize, palettes.cellSize, palettes.cellSize);
            hitArea.x = palettes.halfCellSize;
            hitArea.y = palettes.halfCellSize;
            palettes.buttons[name].hitArea = hitArea;
            palettes.buttons[name].visible = false;

            palettes.dict[name].makeMenu(true);
            palettes.dict[name]._moveMenu(palettes.cellSize, palettes.cellSize);
            palettes.dict[name]._updateMenu(false);
            palettes._loadPaletteButtonHandler(name);
        };

        for (var name in this.dict) {
            if (name in this.buttons) {
                this.dict[name]._updateMenu(hide);
            } else {
                this.buttons[name] = new createjs.Container();
                this.buttons[name].snapToPixelEnabled = true;
                this.stage.addChild(this.buttons[name]);
                this.buttons[name].x = this.x;
                this.buttons[name].y = this.y + this.scrollDiff;
                this.y += this.cellSize;

                makePaletteBitmap(this, PALETTEICONS[name], name, __processButtonIcon, null);
            }
        }
    };

    this.showPalette = function (name) {
        for (var i in this.dict) {
            if (this.dict[i] === this.dict[name]) {
                this.dict[name]._resetLayout();
                this.dict[name].showMenu(true);
                this.dict[name]._showMenuItems(true);
            } else {
                if (this.dict[i].visible) {
                    this.dict[i].hideMenu(true);
                    this.dict[i]._hideMenuItems(false);
                }
            }
        }
    };

    this._showMenus = function() {
        // Show the menu buttons, but not the palettes.
        for (var name in this.buttons) {
            this.buttons[name].visible = true;
        }
        for (var name in this.dict) {
            // this.dict[name].showMenu(true);
        }
        this.refreshCanvas();
    };

    this._hideMenus = function() {
        // Hide the menu buttons and the palettes themselves.
        for (var name in this.buttons) {
            this.buttons[name].visible = false;
        }

        for (var name in this.dict) {
            this.dict[name].hideMenu(true);
        }

        this.upButton.visible = false;
        this.downButton.visible = false;

        this.refreshCanvas();
    };

    this.getInfo = function() {
        for (var key in this.dict) {
            console.log(this.dict[key].getInfo());
        }
    };

    this.updatePalettes = function(showPalette) {
        if (showPalette != null) {
            this.makePalettes(false);
            var myPalettes = this;
            setTimeout(function() {
                myPalettes.dict[showPalette]._resetLayout();
                myPalettes.dict[showPalette].showMenu();
                myPalettes.dict[showPalette]._showMenuItems();
                myPalettes.refreshCanvas();
            }, 100);
        } else {
            this.makePalettes(true);
            this.refreshCanvas();
        }
    };

    this.hide = function() {
        this._hideMenus();
        this.visible = false;
    };

    this.show = function() {
        this._showMenus();
        this.visible = true;
    };

    this.setBlocks = function(blocks) {
        paletteBlocks = blocks;
    };

    this.add = function(name) {
        this.dict[name] = new Palette(this, name);
        return this;
    };

    this.remove = function(name) {
        if (!(name in this.buttons)) {
            console.log('Palette.remove: Cannot find palette ' + name);
            return;
        }
        this.buttons[name].removeAllChildren();
        var btnKeys = Object.keys(this.dict);
        for (var btnKey = btnKeys.indexOf(name) + 1; btnKey < btnKeys.length; btnKey++) {
            this.buttons[btnKeys[btnKey]].y -= this.cellSize;
        }
        delete this.buttons[name];
        delete this.dict[name];
        this.y -= this.cellSize;
        this.makePalettes(true);
    };

    this.bringToTop = function() {
        // Move all the palettes to the top layer of the stage
        for (var name in this.dict) {
            this.stage.removeChild(this.dict[name].menuContainer);
            this.stage.addChild(this.dict[name].menuContainer);
            for (var item in this.dict[name].protoContainers) {
                this.stage.removeChild(this.dict[name].protoContainers[item]);
                this.stage.addChild(this.dict[name].protoContainers[item]);
            }
            // console.log('in bring to top');
            // this.dict[name]._resetLayout();
        }
        this.refreshCanvas();
    };

    this.findPalette = function(x, y) {
        for (var name in this.dict) {
            var px = this.dict[name].menuContainer.x;
            var py = this.dict[name].menuContainer.y;
            var height = Math.min(maxPaletteHeight(this.cellSize, this.scale), this.dict[name].y);
            if (this.dict[name].menuContainer.visible && px < x &&
                x < px + MENUWIDTH && py < y && y < py + height) {
                return this.dict[name];
            }
        }
        return null;
    };

    // Palette Button event handlers
    this._loadPaletteButtonHandler = function(name) {
        var palettes = this;
        var locked = false;
        var scrolling = false;

        this.buttons[name].on('mousedown', function(event) {
            scrolling = true;
            var lastY = event.stageY;

            palettes.buttons[name].on('pressmove', function(event) {
                if (!scrolling) {
                    return;
                }

                var diff = event.stageY - lastY;
                palettes.menuScrollEvent(diff, 10);
                lastY = event.stageY;
            });

            palettes.buttons[name].on('pressup', function(event) {
                scrolling = false;
            }, null, true); // once = true
        });

        // A palette button opens or closes a palette.
        this.buttons[name].on('mouseover', function(event) {
            var r = palettes.cellSize / 2;
            circles = showButtonHighlight(
                palettes.buttons[name].x + r, palettes.buttons[name].y + r, r,
                event, palettes.scale, palettes.stage);
        });

        this.buttons[name].on('pressup', function(event) {
            hideButtonHighlight(circles, palettes.stage);
        });

        this.buttons[name].on('mouseout', function(event) {
            hideButtonHighlight(circles, palettes.stage);
        });

        this.buttons[name].on('click', function(event) {
            if (locked) {
                return;
            }
            locked = true;
            setTimeout(function() {
                locked = false;
            }, 500);
            palettes.dict[name]._moveMenu(palettes.initial_x, palettes.initial_y);
            palettes.showPalette(name);
            palettes.refreshCanvas();
        });
    };

    return this;
}


// Kinda a model, but it only keeps a list of SVGs
function PaletteModel(palette, palettes, name) {
    this.palette = palette;
    this.palettes = palettes;
    this.name = name;
    this.blocks = [];

    this.update = function () {
        this.blocks = [];
        for (var blk in this.palette.protoList) {
            var block = this.palette.protoList[blk];
            // Don't show hidden blocks on the menus
            if (block.hidden) {
                continue;
            }

            // Create a proto block for each palette entry.
            var blkname = block.name;
            var modname = blkname;

            switch (blkname) {
                // Use the name of the action in the label
            case 'storein':
                modname = 'store in ' + block.defaults[0];
                var arg = block.defaults[0];
                break;
            case 'box':
                modname = block.defaults[0];
                var arg = block.defaults[0];
                break;
            case 'namedbox':
                if (block.defaults[0] === undefined) {
                    modname = 'namedbox';
                    var arg = _('box');
                } else {
                    modname = block.defaults[0];
                    var arg = block.defaults[0];
                }
                break;
            case 'namedarg':
                if (block.defaults[0] === undefined) {
                    modname = 'namedarg';
                    var arg = '1';
                } else {
                    modname = block.defaults[0];
                    var arg = block.defaults[0];
                }
                break;
            case 'nameddo':
                if (block.defaults[0] === undefined) {
                    modname = 'nameddo';
                    var arg = _('action');
                } else {
                    modname = block.defaults[0];
                    var arg = block.defaults[0];
                }
                break;
            case 'nameddoArg':
                if (block.defaults[0] === undefined) {
                    modname = 'nameddoArg';
                    var arg = _('action');
                } else {
                    modname = block.defaults[0];
                    var arg = block.defaults[0];
                }
                break;
            case 'namedcalc':
                if (block.defaults[0] === undefined) {
                    modname = 'namedcalc';
                    var arg = _('action');
                } else {
                    modname = block.defaults[0];
                    var arg = block.defaults[0];
                }
                break;
            case 'namedcalcArg':
                if (block.defaults[0] === undefined) {
                    modname = 'namedcalcArg';
                    var arg = _('action');
                } else {
                    modname = block.defaults[0];
                    var arg = block.defaults[0];
                }
                break;
            }

            var protoBlock = paletteBlocks.protoBlockDict[blkname];
            if (protoBlock == null) {
                console.log('Could not find block ' + blkname);
                continue;
            }

            var label = '';
            switch (protoBlock.name) {
            case 'text':
                label = _('text');
                break;
            case 'solfege':
                label = _('sol');
                break;
            case 'notename':
                label = 'G';
                break;
            case 'number':
                label = '4';
                break;
            case 'less':
            case 'greater':
            case 'equal':
                // Label should be inside _() when defined.
                label = protoBlock.staticLabels[0];
                break;
            case 'namedarg':
                label = 'arg ' +  arg;
                break;
            default:
                if (blkname != modname) {
                    // Override label for do, storein, and box
                    label = block.defaults[0];
                } else if (protoBlock.staticLabels.length > 0) {
                    label = protoBlock.staticLabels[0];
                    if (label === '') {
                        if (blkname === 'loadFile') {
                            label = _('open file')
                        } else {
                            label = blkname;
                        }
                    }
                } else {
                    label = blkname;
                }
            }

            if (['do', 'nameddo', 'namedbox', 'namedcalc', 'doArg', 'calcArg', 'nameddoArg', 'namedcalcArg'].indexOf(protoBlock.name) != -1 && label.length > 8) {
                label = label.substr(0, 7) + '...';
            }

            // Don't display the label on image blocks.
            if (protoBlock.image) {
                label = '';
            }

            // Finally, the SVGs!
            switch (protoBlock.name) {
            case 'namedbox':
            case 'namedarg':
                // so the label will fit
                var svg = new SVG();
                svg.init();
                svg.setScale(protoBlock.scale);
                svg.setExpand(60, 0, 0, 0);
                svg.setOutie(true);
                var artwork = svg.basicBox();
                var docks = svg.docks;
                break;
            case 'nameddo':
                // so the label will fit
                var svg = new SVG();
                svg.init();
                svg.setScale(protoBlock.scale);
                svg.setExpand(30, 0, 0, 0);
                var artwork = svg.basicBlock();
                var docks = svg.docks;
                break;
            default:
                var obj = protoBlock.generator();
                var artwork = obj[0];
                var docks = obj[1];
                break;
            }

            if (protoBlock.disabled) {
                artwork = artwork
                    .replace(/fill_color/g, DISABLEDFILLCOLOR)
                    .replace(/stroke_color/g, DISABLEDSTROKECOLOR)
                    .replace('block_label', label);
            } else {
                artwork = artwork
                    .replace(/fill_color/g,
                         PALETTEFILLCOLORS[protoBlock.palette.name])
                    .replace(/stroke_color/g,
                         PALETTESTROKECOLORS[protoBlock.palette.name])
                    .replace('block_label', label);
            }

            for (var i = 0; i <= protoBlock.args; i++) {
                artwork = artwork.replace('arg_label_' + i, protoBlock.staticLabels[i] || '');
            }

            // TODO: use ES6 format so there is less "X: X"
            this.blocks.push({
                blk: blk,
                blkname: blkname,
                modname: modname,
                height: STANDARDBLOCKHEIGHT,
                label: label,
                artwork: artwork,
                artwork64: 'data:image/svg+xml;base64,' + window.btoa(unescape(encodeURIComponent(artwork))),
                docks: docks,
                image: block.image,
                scale: block.scale,
                palettename: this.palette.name
            });
        }
    };
}


function PopdownPalette(palettes) {
    this.palettes = palettes;
    this.models = {};
    var me = this;

    for (var name in this.palettes.dict) {
        this.models[name] = new PaletteModel(this.palettes.dict[name],
                                             this.palettes, name);
    };

    this.update = function () {
        var html = '<div class="back"><h2>' + _('back') + '</h2></div>';
        for (var name in this.models) {
            html += '<div class="palette">';
            var icon = PALETTEICONS[name]
                .replace(/#f{3,6}/gi, PALETTEFILLCOLORS[name]);
            html += format('<h2 data-name="{n}"> \
                                {i}<span>{n}</span> \
                                <img class="hide-button" src="header-icons/hide.svg" \
                                     alt="{' + _('hide') + '}" \
                                     title="{' + _('hide') + '}" /> \
                                <img class="show-button" src="header-icons/show.svg" \
                                     alt="{' + _('show') + '}" \
                                     title="{' + _('show') + '}" /> \
                                <img class="popout-button" src="header-icons/popout.svg" \
                                     alt="{' + _('popout') + '}" \
                                     title="{' + _('popout') + '}" /> \
                            </h2>',
                           {i: icon, n: _(name)});
            html += '<ul>';
            this.models[name].update();
            for (var blk in this.models[name].blocks) {
                html += format('<li title="{label}" \
                                    data-blk="{blk}" \
                                    data-palettename="{palettename}" \
                                    data-modname="{modname}"> \
                                    <img src="{artwork64}" alt="{label}" /> \
                                </li>', this.models[name].blocks[blk]);
            }
            html += '</div>';
        }
        document.querySelector('#popdown-palette').innerHTML = html;

        document.querySelector('#popdown-palette .back')
                .addEventListener('click', function () {
            me.popup();
        });

        var eles = document.querySelectorAll('#popdown-palette > .palette');
        Array.prototype.forEach.call(eles, function (d) {
            d.querySelector('h2').addEventListener('click', function () {
                if (d.classList.contains('show')) {
                    d.classList.remove('show');
                } else {
                    d.classList.add('show');
                }
            });

            d.querySelector('.popout-button')
             .addEventListener('click', function () {
                me.popup();
                me.palettes.showPalette(d.querySelector('h2').dataset.name);
            });
        });

        var eles = document.querySelectorAll('#popdown-palette li');
        Array.prototype.forEach.call(eles, function (e) {
            e.addEventListener('click', function (event) {
                me.popup();
                var palette = me.palettes.dict[e.dataset.palettename];
                var container = palette.protoContainers[e.dataset.modname];

                console.log(e.dataset.blk + ' ' + e.dataset.modname);
                var newBlock = palette._makeBlockFromPalette(palette.protoList[e.dataset.blk], e.dataset.modname, function (newBlock) {
                    // Move the drag group under the cursor.
                    paletteBlocks.findDragGroup(newBlock);
                    for (var i in paletteBlocks.dragGroup) {
                        paletteBlocks.moveBlockRelative(paletteBlocks.dragGroup[i], Math.round(event.clientX / palette.palettes.scale) - paletteBlocks.stage.x, Math.round(event.clientY / palette.palettes.scale) - paletteBlocks.stage.y);
                    }
                    // Dock with other blocks if needed
                    blocks.blockMoved(newBlock);
                });
            });
        });
    };

    this.popdown = function () {
        this.update();
        document.querySelector('#popdown-palette').classList.add('show');
    };

    this.popup = function () {
        document.querySelector('#popdown-palette').classList.remove('show');
    };
}


// Define objects for individual palettes.
function Palette(palettes, name) {
    this.palettes = palettes;
    this.name = name;
    this.model = new PaletteModel(this, palettes, name);
    this.visible = false;
    this.menuContainer = null;
    this.protoList = [];
    this.protoContainers = {};
    this.background = null;
    this.scrollDiff = 0
    this.y = 0;
    this.size = 0;
    this.columns = 0;
    this.draggingProtoBlock = false;
    this.mouseHandled = false;
    this.upButton = null;
    this.downButton = null;
    this.fadedUpButton = null;
    this.fadedDownButton = null;
    this.count = 0;

    this.makeMenu = function(createHeader) {
        var palette = this;

        function __processButtonIcon(palette, name, bitmap, args) {
            bitmap.scaleX = bitmap.scaleY = bitmap.scale = 0.8;
            palette.menuContainer.addChild(bitmap);
            palette.palettes.container.addChild(palette.menuContainer);
        };

        function __processCloseIcon(palette, name, bitmap, args) {
            bitmap.scaleX = bitmap.scaleY = bitmap.scale = 0.7;
            palette.menuContainer.addChild(bitmap);
            bitmap.x = paletteWidth - STANDARDBLOCKHEIGHT;
            bitmap.y = 0;

            var hitArea = new createjs.Shape();
            hitArea.graphics.beginFill('#FFF').drawEllipse(-paletteWidth / 2, -STANDARDBLOCKHEIGHT / 2, paletteWidth, STANDARDBLOCKHEIGHT);
            hitArea.x = paletteWidth / 2;
            hitArea.y = STANDARDBLOCKHEIGHT / 2;
            palette.menuContainer.hitArea = hitArea;
            palette.menuContainer.visible = false;

            if (!palette.mouseHandled) {
                palette._loadPaletteMenuHandler();
                palette.mouseHandled = true;
            }
        };        

        function __processUpIcon(palette, name, bitmap, args) {
            bitmap.scaleX = bitmap.scaleY = bitmap.scale = 0.7;
            palette.palettes.stage.addChild(bitmap);
            bitmap.x = palette.menuContainer.x + paletteWidth;
            bitmap.y = palette.menuContainer.y + STANDARDBLOCKHEIGHT;
            __calculateHitArea(bitmap);
            var hitArea = new createjs.Shape();
            bitmap.visible = false;
            palette.upButton = bitmap;

            palette.upButton.on('click', function(event) {
                palette.scrollEvent(STANDARDBLOCKHEIGHT, 10);
            });

        };

        function __processDownIcon(palette, name, bitmap, args) {
            bitmap.scaleX = bitmap.scaleY = bitmap.scale = 0.7;
            palette.palettes.stage.addChild(bitmap);
            bitmap.x = palette.menuContainer.x + paletteWidth;
            bitmap.y = palette._getDownButtonY();
            __calculateHitArea(bitmap);
            palette.downButton = bitmap;

            palette.downButton.on('click', function(event) {
                palette.scrollEvent(-STANDARDBLOCKHEIGHT, 10);
            });
        };

        function __makeFadedDownIcon(palette, name, bitmap, args) {
            bitmap.scaleX = bitmap.scaleY = bitmap.scale = 0.7;
            palette.palettes.stage.addChild(bitmap);
            bitmap.x = palette.menuContainer.x + paletteWidth;
            bitmap.y = palette._getDownButtonY();
            __calculateHitArea(bitmap);
            palette.fadedDownButton = bitmap;
        };

        function __makeFadedUpIcon(palette, name, bitmap, args) {
            bitmap.scaleX = bitmap.scaleY = bitmap.scale = 0.7;
            palette.palettes.stage.addChild(bitmap);
            bitmap.x = palette.menuContainer.x + paletteWidth;
            bitmap.y = palette.menuContainer.y + STANDARDBLOCKHEIGHT;
            __calculateHitArea(bitmap);
            palette.fadedUpButton = bitmap;
        };

        function __calculateHitArea(bitmap) {
            var hitArea = new createjs.Shape();
            hitArea.graphics.beginFill('#FFF').drawRect(0, 0, STANDARDBLOCKHEIGHT, STANDARDBLOCKHEIGHT);
            hitArea.x = 0;
            hitArea.y = 0;
            bitmap.hitArea = hitArea;
            bitmap.visible = false;
        };

        function __processHeader(palette, name, bitmap, args) {
            palette.menuContainer.addChild(bitmap);

            makePaletteBitmap(palette, DOWNICON, name, __processDownIcon, null);
            makePaletteBitmap(palette, FADEDDOWNICON, name, __makeFadedDownIcon, null);
            makePaletteBitmap(palette, FADEDUPICON, name, __makeFadedUpIcon, null);
            makePaletteBitmap(palette, UPICON, name, __processUpIcon, null);
            makePaletteBitmap(palette, CLOSEICON, name, __processCloseIcon, null);
            makePaletteBitmap(palette, PALETTEICONS[name], name, __processButtonIcon, null);
        };

        if (this.menuContainer == null) {
            this.menuContainer = new createjs.Container();
            this.menuContainer.snapToPixelEnabled = true;
        }

        if (!createHeader) {
            return;
        };

        var paletteWidth = MENUWIDTH + (this.columns * 160);
        this.menuContainer.removeAllChildren();

        // Create the menu button
        makePaletteBitmap(this, PALETTEHEADER.replace('fill_color', '#282828').replace('palette_label', _(this.name)).replace(/header_width/g, paletteWidth), this.name, __processHeader, null);
    };

    this._getDownButtonY = function () {
        var h = maxPaletteHeight(this.palettes.cellSize, this.palettes.scale);
        return h + STANDARDBLOCKHEIGHT;
    };

    this._resizeEvent = function() {
        this.hide();
        this._updateBackground();
        this._updateBlockMasks();

        if (this.downButton !== null) {
            this.downButton.y = this._getDownButtonY();
            this.fadedDownButton.y = this.downButton.y;
        }
    };

    this._updateBlockMasks = function() {
        var h = Math.min(maxPaletteHeight(this.palettes.cellSize, this.palettes.scale), this.y);
        for (var i in this.protoContainers) {
            var s = new createjs.Shape();
            s.graphics.r(0, 0, MENUWIDTH, h);
            s.x = this.background.x;
            s.y = this.background.y;
            this.protoContainers[i].mask = s;
        }
    };

    this._updateBackground = function() {
        if (this.menuContainer == null) {
            return;
        }

        if (this.background !== null) {
            this.background.removeAllChildren();
        } else {
            this.background = new createjs.Container();
            this.background.snapToPixelEnabled = true;
            this.background.visible = false;
            this.palettes.stage.addChild(this.background);
            this._setupBackgroundEvents();
        }

        // Since we don't always add items at the end, the dependency
        // on this.y is unrelable. Easy workaround is just to always
        // extend the palette to the bottom.

        // var h = Math.min(maxPaletteHeight(this.palettes.cellSize, this.palettes.scale), this.y);
        var h = maxPaletteHeight(this.palettes.cellSize, this.palettes.scale);

        var shape = new createjs.Shape();
        shape.graphics.f('#949494').r(0, 0, MENUWIDTH, h).ef();
        shape.width = MENUWIDTH;
        shape.height = h;
        this.background.addChild(shape);

        this.background.x = this.menuContainer.x;
        this.background.y = this.menuContainer.y + STANDARDBLOCKHEIGHT;
    };

    this._resetLayout = function() {
        // Account for menu toolbar
        if (this.menuContainer == null) {
            return;
        }

        for (var i in this.protoContainers) {
            this.protoContainers[i].y -= this.scrollDiff;
        }

        this.y = this.menuContainer.y + STANDARDBLOCKHEIGHT;
        var items = [];
        // Reverse order
        for (var i in this.protoContainers) {
            items.push(this.protoContainers[i]);
        }
        var n = items.length;
        for (var j = 0; j < n; j++) {
            var i = items.pop();
            i.x = this.menuContainer.x;
            i.y = this.y;
            var bounds = i.getBounds();
            if (bounds != null) {
                // Pack them in a bit tighter
                this.y += bounds.height - (STANDARDBLOCKHEIGHT * 0.1);
            }
        }

        for (var i in this.protoContainers) {
            this.protoContainers[i].y += this.scrollDiff;
        }
    };

    this._updateMenu = function(hide) {

        var palette = this;

        function __calculateBounds(palette, blk, modname) {
            var bounds = palette.protoContainers[modname].getBounds();
            palette.protoContainers[modname].cache(bounds.x, bounds.y, Math.ceil(bounds.width), Math.ceil(bounds.height));

            var hitArea = new createjs.Shape();
            // Trim the hitArea height slightly to make it easier to
            // select single-height blocks below double-height blocks.
            hitArea.graphics.beginFill('#FFF').drawRect(0, 0, Math.ceil(bounds.width), Math.ceil(bounds.height * 0.75));
            palette.protoContainers[modname].hitArea = hitArea;

            palette._loadPaletteMenuItemHandler(palette.protoList[blk], modname);
            palette.palettes.refreshCanvas();
        };

        function __processBitmap(palette, modname, bitmap, args) {
            var b = args[0];
            var blk = args[1];

            palette.protoContainers[modname].addChild(bitmap);
            bitmap.x = PALETTELEFTMARGIN;
            bitmap.y = 0;
            bitmap.scaleX = PROTOBLOCKSCALE;
            bitmap.scaleY = PROTOBLOCKSCALE;
            bitmap.scale = PROTOBLOCKSCALE;

            if (b.image) {
                var image = new Image();
                image.onload = function() {
                    var bitmap = new createjs.Bitmap(image);
                    if (image.width > image.height) {
                        bitmap.scaleX = bitmap.scaleY = bitmap.scale = MEDIASAFEAREA[2] / image.width * (b.scale / 2);
                    } else {
                        bitmap.scaleX = bitmap.scaleY = bitmap.scale = MEDIASAFEAREA[3] / image.height * (b.scale / 2);
                    }
                    palette.protoContainers[modname].addChild(bitmap);
                    bitmap.x = MEDIASAFEAREA[0] * (b.scale / 2);
                    bitmap.y = MEDIASAFEAREA[1] * (b.scale / 2);
                    __calculateBounds(palette, blk, modname);
                };

                image.src = b.image;
            } else {
                __calculateBounds(palette, blk, modname);
            }
        };

        function __processFiller(palette, modname, bitmap, args) {
            var b = args[0];

            makePaletteBitmap(palette, b.artwork, b.modname, __processBitmap, args);
        };

        if (this.menuContainer == null) {
            this.makeMenu(true);
        } else {
            // Hide the menu while we update.
            if (hide) {
                this.hide();
            }
        }

        this.y = 0;
        this.model.update();
        for (var blk in this.model.blocks) {
            var b = this.model.blocks[blk];
            if (!this.protoContainers[b.modname]) {
                // create graphics for the palette entry for this block
                this.protoContainers[b.modname] = new createjs.Container();
                this.protoContainers[b.modname].snapToPixelEnabled = true;

                this.protoContainers[b.modname].x = this.menuContainer.x;
                this.protoContainers[b.modname].y = this.menuContainer.y + this.y + this.scrollDiff + STANDARDBLOCKHEIGHT;
                this.palettes.stage.addChild(this.protoContainers[b.modname]);
                this.protoContainers[b.modname].visible = false;

                this.size += Math.ceil(b.height * PROTOBLOCKSCALE);
                this.y += Math.ceil(b.height * PROTOBLOCKSCALE);
                this._updateBackground();

                makePaletteBitmap(this, PALETTEFILLER.replace(/filler_height/g, b.height.toString()), b.modname, __processFiller, [b, blk]);
            } else {
                this.protoContainers[b.modname].x = this.menuContainer.x;
                this.protoContainers[b.modname].y = this.menuContainer.y + this.y + this.scrollDiff + STANDARDBLOCKHEIGHT;
                this.y += Math.ceil(b.height * PROTOBLOCKSCALE);
            }
        }

        this.makeMenu(false);
    };

    this._moveMenu = function(x, y) {
        // :sigh: race condition on iOS 7.1.2
        if (this.menuContainer == null) return;
        var dx = x - this.menuContainer.x;
        var dy = y - this.menuContainer.y;
        this.menuContainer.x = x;
        this.menuContainer.y = y;
        this._moveMenuItemsRelative(dx, dy);
    };

    this._moveMenuRelative = function(dx, dy) {
        this.menuContainer.x += dx;
        this.menuContainer.y += dy;
        this._moveMenuItemsRelative(dx, dy);
    };

    this.hide = function() {
        this.hideMenu();
    };

    this.show = function() {
        this.showMenu();

        for (var i in this.protoContainers) {
            this.protoContainers[i].visible = true;
        }
        this._updateBlockMasks();
        if (this.background !== null) {
            this.background.visible = true;
        }
    };

    this.hideMenu = function() {
        if (this.menuContainer != null) {
            this.menuContainer.visible = false;
            this._hideMenuItems(true);
        }
        this._moveMenu(this.palettes.cellSize, this.palettes.cellSize);
    };

    this.showMenu = function() {
        this.menuContainer.visible = true;
    };

    this._hideMenuItems = function(init) {
        for (var i in this.protoContainers) {
            this.protoContainers[i].visible = false;
        }
        if (this.background !== null) {
            this.background.visible = false;
        }
        if (this.fadedDownButton != null) {
            this.upButton.visible = false;
            this.downButton.visible = false;
            this.fadedUpButton.visible = false;
            this.fadedDownButton.visible = false;
        }
        this.visible = false;
    };

    this._showMenuItems = function(init) {
        if (this.scrollDiff === 0) {
            this.count = 0;
        }
        for (var i in this.protoContainers) {
            this.protoContainers[i].visible = true;
        }
        this._updateBlockMasks();
        if (this.background !== null) {
            this.background.visible = true;
        }
        // Use scroll position to determine visibility
        this.scrollEvent(0, 10);
        this.visible = true;
    };

    this._moveMenuItems = function(x, y) {
        for (var i in this.protoContainers) {
            this.protoContainers[i].x = x;
            this.protoContainers[i].y = y;
        }
        if (this.background !== null) {
            this.background.x = x;
            this.background.y = y;
        }
    };

    this._moveMenuItemsRelative = function(dx, dy) {
        for (var i in this.protoContainers) {
            this.protoContainers[i].x += dx;
            this.protoContainers[i].y += dy;
        }
        if (this.background !== null) {
            this.background.x += dx;
            this.background.y += dy;
        }
        if (this.fadedDownButton !== null) {
            this.upButton.x += dx;
            this.upButton.y += dy;
            this.downButton.x += dx;
            this.downButton.y += dy;
            this.fadedUpButton.x += dx;
            this.fadedUpButton.y += dy;
            this.fadedDownButton.x += dx;
            this.fadedDownButton.y += dy;
        }
    };

    this.scrollEvent = function(direction, scrollSpeed) {
        var diff = direction * scrollSpeed;
        var h = Math.min(maxPaletteHeight(this.palettes.cellSize, this.palettes.scale), this.y);

        if (this.y < maxPaletteHeight(this.palettes.cellSize, this.palettes.scale)) {
            this.upButton.visible = false;
            this.downButton.visible = false;
            this.fadedUpButton.visible = false;
            this.fadedDownButton.visible = false;
            return;
        }
        if (this.scrollDiff + diff > 0 && direction > 0) {
            var dy = -this.scrollDiff;
            if (dy === 0) {
                this.downButton.visible = true;
                this.upButton.visible = false;
                this.fadedUpButton.visible = true;
                this.fadedDownButton.visible = false;
                return;
            }

            this.scrollDiff += dy;
            this.fadedDownButton.visible = false;
            this.downButton.visible = true;

            for (var i in this.protoContainers) {
                this.protoContainers[i].y += dy;
                this.protoContainers[i].visible = true;

                if (this.scrollDiff === 0) {
                    this.downButton.visible = true;
                    this.upButton.visible = false;
                    this.fadedUpButton.visible = true;
                    this.fadedDownButton.visible = false;
                }
            }
        } else if (this.y + this.scrollDiff + diff < h && direction < 0) {
            var dy = -this.y + h - this.scrollDiff;
            if (dy === 0) {
                this.upButton.visible = true;
                this.downButton.visible = false;
                this.fadedDownButton.visible = true;
                this.fadedUpButton.visible = false;
                return;
            }

            this.scrollDiff += -this.y + h - this.scrollDiff;
            this.fadedUpButton.visible = false;
            this.upButton.visible = true;

            for (var i in this.protoContainers) {
                this.protoContainers[i].y += dy;
                this.protoContainers[i].visible = true;
            }

            if(-this.y + h - this.scrollDiff === 0) {
                this.upButton.visible   = true;
                this.downButton.visible = false;
                this.fadedDownButton.visible = true;
                this.fadedUpButton.visible = false;
            }

        } else if (this.count === 0) {
            this.fadedUpButton.visible = true;
            this.fadedDownButton.visible = false;
            this.upButton.visible = false;
            this.downButton.visible = true;
        } else {
            this.scrollDiff += diff;
            this.fadedUpButton.visible = false;
            this.fadedDownButton.visible = false;
            this.upButton.visible = true;
            this.downButton.visible = true;

            for (var i in this.protoContainers) {
                this.protoContainers[i].y += diff;
                this.protoContainers[i].visible = true;
            }
        }
        this._updateBlockMasks();
        var stage = this.palettes.stage;
        stage.setChildIndex(this.menuContainer, stage.getNumChildren() - 1);
        this.palettes.refreshCanvas();
        this.count += 1;
    };

    this.getInfo = function() {
        var returnString = this.name + ' palette:';
        for (var thisBlock in this.protoList) {
            returnString += ' ' + this.protoList[thisBlock].name;
        }
        return returnString;
    };;

    this.remove = function(protoblock, name) {
        // Remove the protoblock and its associated artwork container.
        console.log('removing action ' + name);
        var i = this.protoList.indexOf(protoblock);
        if (i !== -1) {
            this.protoList.splice(i, 1);
        }

        for (var i = 0; i < this.model.blocks.length; i++) {
            if (['nameddo', 'nameddoArg', 'namedcalc', 'namedcalcArg'].indexOf(this.model.blocks[i].name) !== -1 && this.model.blocks[i].label === name) {
                console.log(this.model.blocks[i]);
                this.model.blocks.splice(i, 1);
                break;
            }
        }
        this.palettes.stage.removeChild(this.protoContainers[name]);
        delete this.protoContainers[name];
    };

    this.add = function(protoblock, top) {
        // Add a new palette entry to the end of the list (default) or
        // to the top.
        if (this.protoList.indexOf(protoblock) === -1) {
            if (top === undefined) {
                this.protoList.push(protoblock);
            } else {
                this.protoList.splice(0, 0, protoblock);
            }
        }
        return this;
    };

    this._setupBackgroundEvents = function() {
        var palette = this;
        var scrolling = false;

        this.background.on('mousedown', function(event) {
            scrolling = true;
            var lastY = event.stageY;

            palette.background.on('pressmove', function(event) {
                if (!scrolling) {
                    return;
                }

                var diff = event.stageY - lastY;
                palette.scrollEvent(diff, 10);
                lastY = event.stageY;
            });

            palette.background.on('pressup', function(event) {
                scrolling = false;
            }, null, true); // once = true
        });
    };

    // Palette Menu event handlers
    this._loadPaletteMenuHandler =function() {
        // The palette menu is the container for the protoblocks. One
        // palette per palette button.

        var palette = this;
        var locked = false;
        var trashcan = this.palettes.trashcan;
        var paletteWidth = MENUWIDTH + (this.columns * 160);

        this.menuContainer.on('click', function(event) {
            if (Math.round(event.stageX / palette.palettes.scale) > palette.menuContainer.x + paletteWidth - STANDARDBLOCKHEIGHT) {
                palette.hide();
                palette.palettes.refreshCanvas();
                return;
            }

            if (locked) {
                return;
            }
            locked = true;
            setTimeout(function() {
                locked = false;
            }, 500);

            for (var p in palette.palettes.dict) {
                if (palette.name != p) {
                    if (palette.palettes.dict[p].visible) {
                        palette.palettes.dict[p]._hideMenuItems(false);
                    }
                }
            }

            if (palette.visible) {
                palette._hideMenuItems(false);
            } else {
                palette._showMenuItems(false);
            }
            palette.palettes.refreshCanvas();
        });

        this.menuContainer.on('mousedown', function(event) {
            trashcan.show();
            // Move them all?
            var offset = {
                x: palette.menuContainer.x - Math.round(event.stageX / palette.palettes.scale),
                y: palette.menuContainer.y - Math.round(event.stageY / palette.palettes.scale)
            };

            palette.menuContainer.on('pressup', function(event) {
                if (trashcan.overTrashcan(event.stageX / palette.palettes.scale, event.stageY / palette.palettes.scale)) {
                    palette.hide();
                    palette.palettes.refreshCanvas();
                    // Only delete plugin palettes.
                    if (BUILTINPALETTES.indexOf(palette.name) === -1) {
                        palette._promptPaletteDelete();
                    } else if (palette.name === 'myblocks') {
                        palette._promptMacrosDelete();
                    }
                }
                trashcan.hide();
            });

            palette.menuContainer.on('mouseout', function(event) {
                if (trashcan.overTrashcan(event.stageX / palette.palettes.scale, event.stageY / palette.palettes.scale)) {
                    palette.hide();
                    palette.palettes.refreshCanvas();
                }
                trashcan.hide();
            });

            palette.menuContainer.on('pressmove', function(event) {
                var oldX = palette.menuContainer.x;
                var oldY = palette.menuContainer.y;
                palette.menuContainer.x = Math.round(event.stageX / palette.palettes.scale) + offset.x;
                palette.menuContainer.y = Math.round(event.stageY / palette.palettes.scale) + offset.y;
                palette.palettes.refreshCanvas();
                var dx = palette.menuContainer.x - oldX;
                var dy = palette.menuContainer.y - oldY;
                palette.palettes.initial_x = palette.menuContainer.x;
                palette.palettes.initial_y = palette.menuContainer.y;

                // If we are over the trash, warn the user.
                if (trashcan.overTrashcan(event.stageX / palette.palettes.scale, event.stageY / palette.palettes.scale)) {
                    trashcan.highlight();
                } else {
                    trashcan.unhighlight();
                }

                // Hide the menu items while drag.
                palette._hideMenuItems(false);
                palette._moveMenuItemsRelative(dx, dy);
            });
        });

        this.menuContainer.on('mouseout', function(event) {
        });
    };

    // Menu Item event handlers
    this._loadPaletteMenuItemHandler = function(protoblk, blkname) {
        // A menu item is a protoblock that is used to create a new block.
        var palette = this;
        var pressupLock = false;
        var pressed = false;
        var moved = false;
        var saveX = this.protoContainers[blkname].x;
        var saveY = this.protoContainers[blkname].y;
        var bgScrolling = false;

        this.protoContainers[blkname].on('mousedown', function(event) {
            var stage = palette.palettes.stage;
            stage.setChildIndex(palette.protoContainers[blkname], stage.getNumChildren() - 1);

            var h = Math.min(maxPaletteHeight(palette.palettes.cellSize, palette.palettes.scale), palette.palettes.y);
            var clickY = event.stageY/palette.palettes.scale;
            var paletteEndY = palette.menuContainer.y + h + STANDARDBLOCKHEIGHT;

            // if(clickY < paletteEndY)
            palette.protoContainers[blkname].mask = null;

            moved = false;
            pressed = true;
            saveX = palette.protoContainers[blkname].x;
            saveY = palette.protoContainers[blkname].y - palette.scrollDiff;
            var startX = event.stageX;
            var startY = event.stageY;
            var lastY = event.stageY;
            if (palette.draggingProtoBlock) {
                return;
            }
            var mode = window.hasMouse ? MODEDRAG : MODEUNSURE;

            palette.protoContainers[blkname].on('pressmove', function(event) {
                if (mode === MODEDRAG) {
                    // if(clickY < paletteEndY)
                    moved = true;
                    palette.draggingProtoBlock = true;
                    palette.protoContainers[blkname].x = Math.round(event.stageX / palette.palettes.scale) - PALETTELEFTMARGIN;
                    palette.protoContainers[blkname].y = Math.round(event.stageY / palette.palettes.scale);
                    palette.palettes.refreshCanvas();
                    return;
                }

                if (mode === MODESCROLL) {
                    var diff = event.stageY - lastY;
                    palette.scrollEvent(diff, 10);
                    lastY = event.stageY;
                    return;
                }

                var xd = Math.abs(event.stageX - startX);
                var yd = Math.abs(event.stageY - startY);
                var diff = Math.sqrt(xd * xd + yd * yd);
                if (mode === MODEUNSURE && diff > DECIDEDISTANCE) {
                    mode = yd > xd ? MODESCROLL : MODEDRAG;
                }
            });
        });

        this.protoContainers[blkname].on('mouseout', function(event) {
            // Catch case when pressup event is missed.
            // Put the protoblock back on the palette...
            if (pressed && moved) {
                palette._restoreProtoblock(blkname, saveX, saveY + palette.scrollDiff);
                pressed = false;
                moved = false;
            }
        });

        this.protoContainers[blkname].on('pressup', function(event) {
            if (pressupLock) {
                return;
            } else {
                pressupLock = true;
                setTimeout(function() {
                    pressupLock = false;
                }, 1000);
            }
            palette._makeBlockFromProtoblock(protoblk, moved, blkname, event, saveX, saveY);
        });
    };

    this._restoreProtoblock = function(name, x, y) {
        // Return protoblock we've been dragging back to the palette.
        this.protoContainers[name].x = x;
        this.protoContainers[name].y = y;

        this._resetLayout();
    };

    this._promptPaletteDelete = function() {
        var msg = 'Do you want to remove all "%s" blocks from your project?'.replace('%s', this.name)
        if (!confirm(msg)) {
            return;
        }

        this.palettes.remove(this.name);

        delete pluginObjs['PALETTEHIGHLIGHTCOLORS'][this.name];
        delete pluginObjs['PALETTESTROKECOLORS'][this.name];
        delete pluginObjs['PALETTEFILLCOLORS'][this.name];
        delete pluginObjs['PALETTEPLUGINS'][this.name];

        if ('GLOBALS' in pluginObjs) {
            delete pluginObjs['GLOBALS'][this.name];
        }
        if ('IMAGES' in pluginObjs) {
            delete pluginObjs['IMAGES'][this.name];
        }
        if ('ONLOAD' in pluginObjs) {
            delete pluginObjs['ONLOAD'][this.name];
        }
        if ('ONSTART' in pluginObjs) {
            delete pluginObjs['ONSTART'][this.name];
        }
        if ('ONSTOP' in pluginObjs) {
            delete pluginObjs['ONSTOP'][this.name];
        }

        for (var i = 0; i < this.protoList.length; i++) {
            var name = this.protoList[i].name;
            delete pluginObjs['FLOWPLUGINS'][name];
            delete pluginObjs['ARGPLUGINS'][name];
            delete pluginObjs['BLOCKPLUGINS'][name];
        }

        storage.plugins = preparePluginExports({});
        if (sugarizerCompatibility.isInsideSugarizer()) {
            sugarizerCompatibility.saveLocally();
        }
    };

    this._promptMacrosDelete = function() {
        var msg = 'Do you want to remove all the stacks from your custom palette?';
        if (!confirm(msg)) {
            return;
        }

        for (var i = 0; i < this.protoList.length; i++) {
            var name = this.protoList[i].name;
            delete this.protoContainers[name];
            this.protoList.splice(i, 1);
        }

        this.palettes.updatePalettes('myblocks');
        storage.macros =  prepareMacroExports(null, null, {});
        if (sugarizerCompatibility.isInsideSugarizer()) {
            sugarizerCompatibility.saveLocally();
        }
    };

    this._makeBlockFromPalette = function(protoblk, blkname, callback) {
        const BUILTINMACROS= ['note', 'rhythmicdot', 'tie', 'dividebeatfactor', 'multiplybeatfactor', 'duplicatenotes', 'skipnotes', 'setbpm',
                              'drift', 'osctime', 'sharp', 'flat', 'settransposition', 'invert', 'staccato', 'slur', 'swing', 'crescendo', 'setnotevolume2',
                              'matrix', 'turtlepitch', 'setturtlename', 'wholeNote', 'halfNote', 'quarterNote', 'eighthNote', 'sixteenthNote',
                              'thirtysecondNote', 'sixtyfourthNote', 'tone', 'rest2', 'tuplet2', 'fill', 'hollowline' ];

        switch (protoblk.name) {
        case 'do':
            blkname = 'do ' + protoblk.defaults[0];
            var newBlk = protoblk.name;
            var arg = protoblk.defaults[0];
            break;
        case 'storein':
            // Use the name of the box in the label
            blkname = 'store in ' + protoblk.defaults[0];
            var newBlk = protoblk.name;
            var arg = protoblk.defaults[0];
            break;
        case 'box':
            // Use the name of the box in the label
            blkname = protoblk.defaults[0];
            var newBlk = protoblk.name;
            var arg = protoblk.defaults[0];
            break;
        case 'namedbox':
            // Use the name of the box in the label
            if (protoblk.defaults[0] === undefined) {
                blkname = 'namedbox';
                var arg = _('box');
            } else {
                blkname = protoblk.defaults[0];
                var arg = protoblk.defaults[0];
            }
            var newBlk = protoblk.name;
            break;
        case 'namedarg':
            // Use the name of the arg in the label
            if (protoblk.defaults[0] === undefined) {
                blkname = 'namedarg';
                var arg = '1';
            } else {
                blkname = protoblk.defaults[0];
                var arg = protoblk.defaults[0];
            }
            var newBlk = protoblk.name;
            break;
        case 'nameddo':
            // Use the name of the action in the label
            if (protoblk.defaults[0] === undefined) {
                blkname = 'nameddo';
                var arg = _('action');
            } else {
                blkname = protoblk.defaults[0];
                var arg = protoblk.defaults[0];
            }
            var newBlk = protoblk.name;
            break;
        case 'nameddoArg':
            // Use the name of the action in the label
            if (protoblk.defaults[0] === undefined) {
                blkname = 'nameddoArg';
                var arg = _('action');
            } else {
                blkname = protoblk.defaults[0];
                var arg = protoblk.defaults[0];
            }
            var newBlk = protoblk.name;
            break;
        case 'namedcalc':
            // Use the name of the action in the label
            if (protoblk.defaults[0] === undefined) {
                blkname = 'namedcalc';
                var arg = _('action');
            } else {
                blkname = protoblk.defaults[0];
                var arg = protoblk.defaults[0];
            }
            var newBlk = protoblk.name;
            break;
        case 'namedcalcArg':
            // Use the name of the action in the label
            if (protoblk.defaults[0] === undefined) {
                blkname = 'namedcalcArg';
                var arg = _('action');
            } else {
                blkname = protoblk.defaults[0];
                var arg = protoblk.defaults[0];
            }
            var newBlk = protoblk.name;
            break;
        default:
            var newBlk = blkname;
            var arg = '__NOARG__';
            break;
        }

        if(BUILTINMACROS.indexOf(blkname) > -1)
        {
            moved = true;
            saveX = this.protoContainers[blkname].x;
            saveY = this.protoContainers[blkname].y;
            this._makeBlockFromProtoblock(protoblk, moved, blkname, null, saveX, saveY);
        }
        else
        {
            var newBlock = paletteBlockButtonPush(newBlk, arg);
            callback(newBlock);
        }
    };

    this._makeBlockFromProtoblock = function(protoblk, moved, blkname, event, saveX, saveY) {

        var palette = this;

        // Some blocks are expanded on load.
        const NOTEOBJ = [[0, 'note', this.protoContainers[blkname].x - paletteBlocks.stage.x, this.protoContainers[blkname].y - paletteBlocks.stage.y, [null, 1, 2, 5]], [1, ['number', {'value': 8}], 0, 0, [0]], [2, 'pitch', 0, 0, [0, 3, 4, null]], [3, ['solfege', {'value': _('la')}], 0, 0, [2]], [4, ['number', {'value': 4}], 0, 0, [2]], [5, 'hidden', 0, 0, [0, null]]];
        const DOTOBJ = [[0, 'rhythmicdot', this.protoContainers[blkname].x - paletteBlocks.stage.x, this.protoContainers[blkname].y - paletteBlocks.stage.y, [null, null, 1]], [1, 'hidden', 0, 0, [0, null]]];
        const TIEOBJ = [[0, 'tie', this.protoContainers[blkname].x - paletteBlocks.stage.x, this.protoContainers[blkname].y - paletteBlocks.stage.y, [null, null, 1]], [1, 'hidden', 0, 0, [0, null]]];
        const DIVBEATOBJ = [[0, 'dividebeatfactor', this.protoContainers[blkname].x - paletteBlocks.stage.x, this.protoContainers[blkname].y - paletteBlocks.stage.y, [null, 1, null, 2]], [1, ['number', {'value': 2}], 0, 0, [0]], [2, 'hidden', 0, 0, [0, null]]];
        const MULTBEATOBJ = [[0, 'multiplybeatfactor', this.protoContainers[blkname].x - paletteBlocks.stage.x, this.protoContainers[blkname].y - paletteBlocks.stage.y, [null, 1, null, 2]], [1, ['number', {'value': 2}], 0, 0, [0]], [2, 'hidden', 0, 0, [0, null]]];
        const DUPOBJ = [[0, 'duplicatenotes', this.protoContainers[blkname].x - paletteBlocks.stage.x, this.protoContainers[blkname].y - paletteBlocks.stage.y, [null, 1, null, 2]], [1, ['number', {'value': 2}], 0, 0, [0]], [2, 'hidden', 0, 0, [0, null]]];
        const SKIPOBJ = [[0, 'skipnotes', this.protoContainers[blkname].x - paletteBlocks.stage.x, this.protoContainers[blkname].y - paletteBlocks.stage.y, [null, 1, null, 2]], [1, ['number', {'value': 2}], 0, 0, [0]], [2, 'hidden', 0, 0, [0, null]]];
        const BPMOBJ = [[0, 'setbpm', this.protoContainers[blkname].x - paletteBlocks.stage.x, this.protoContainers[blkname].y - paletteBlocks.stage.y, [null, 1, null, 2]], [1, ['number', {'value': 90}], 0, 0, [0]], [2, 'hidden', 0, 0, [0, null]]];
        const OSCTIMEOBJ = [[0, 'osctime', this.protoContainers[blkname].x - paletteBlocks.stage.x, this.protoContainers[blkname].y - paletteBlocks.stage.y, [null, 2, 1, 7]], [1, 'vspace', 0, 0, [0, 5]], [2, 'divide', 0, 0, [0, 3, 4]], [3, ['number', {'value': 1000}], 0, 0, [2]], [4, ['number', {'value': 3}], 0, 0, [2]], [5, 'triangle', 0, 0, [1, 6, null]], [6, ['number', {'value': 440}], 0, 0, [5]], [7, 'hidden', 0, 0, [0, null]]];
        const DRIFTOBJ = [[0, 'drift', this.protoContainers[blkname].x - paletteBlocks.stage.x, this.protoContainers[blkname].y - paletteBlocks.stage.y, [null, null, 1]], [1, 'hidden', 0, 0, [0, null]]];
        const SHARPOBJ = [[0, 'sharp', this.protoContainers[blkname].x - paletteBlocks.stage.x, this.protoContainers[blkname].y - paletteBlocks.stage.y, [null, null, 1]], [1, 'hidden', 0, 0, [0, null]]];
        const FLATOBJ = [[0, 'flat', this.protoContainers[blkname].x - paletteBlocks.stage.x, this.protoContainers[blkname].y - paletteBlocks.stage.y, [null, null, 1]], [1, 'hidden', 0, 0, [0, null]]];
        const TRANSPOBJ = [[0, 'settransposition', this.protoContainers[blkname].x - paletteBlocks.stage.x, this.protoContainers[blkname].y - paletteBlocks.stage.y, [null, 1, null, 2]], [1, ['number', {'value': 1}], 0, 0, [0]], [2, 'hidden', 0, 0, [0, null]]];
        const INVERTOBJ = [[0, 'invert', this.protoContainers[blkname].x - paletteBlocks.stage.x, this.protoContainers[blkname].y - paletteBlocks.stage.y, [null, 1, 2, null, 3]], [1, ['solfege', {'value': _('sol')}], 0, 0, [0]], [2, ['number', {'value': 4}], 0, 0, [0]], [3, 'hidden', 0, 0, [0, null]]];
        const STACCATOOBJ = [[0, 'staccato', this.protoContainers[blkname].x - paletteBlocks.stage.x, this.protoContainers[blkname].y - paletteBlocks.stage.y, [null, 1, null, 2]], [1, ['number', {'value': 32}], 0, 0, [0]], [2, 'hidden', 0, 0, [0, null]]];
        const SLUROBJ = [[0, 'slur', this.protoContainers[blkname].x - paletteBlocks.stage.x, this.protoContainers[blkname].y - paletteBlocks.stage.y, [null, 1, null, 2]], [1, ['number', {'value': 32}], 0, 0, [0]], [2, 'hidden', 0, 0, [0, null]]];
        const SWINGOBJ = [[0, 'swing', this.protoContainers[blkname].x - paletteBlocks.stage.x, this.protoContainers[blkname].y - paletteBlocks.stage.y, [null, 1, null, 2]], [1, ['number', {'value': 32}], 0, 0, [0]], [2, 'hidden', 0, 0, [0, null]]];
        const CRESCENDOOBJ = [[0, 'crescendo', this.protoContainers[blkname].x - paletteBlocks.stage.x, this.protoContainers[blkname].y - paletteBlocks.stage.y, [null, 1, null, 2]], [1, ['number', {'value': 5}], 0, 0, [0]], [2, 'hidden', 0, 0, [0, null]]];
        const VOLOBJ = [[0, 'setnotevolume2', this.protoContainers[blkname].x - paletteBlocks.stage.x, this.protoContainers[blkname].y - paletteBlocks.stage.y, [null, 1, null, 2]], [1, ['number', {'value': 50}], 0, 0, [0]], [2, 'hidden', 0, 0, [0, null]]];
        const ARTICULATIONOOBJ = [[0, 'articulation', this.protoContainers[blkname].x - paletteBlocks.stage.x, this.protoContainers[blkname].y - paletteBlocks.stage.y, [null, 1, null, 2]], [1, ['number', {'value': 25}], 0, 0, [0]], [2, 'hidden', 0, 0, [0, null]]];
        const MATRIXOBJ = [[0, 'matrix', this.protoContainers[blkname].x - paletteBlocks.stage.x, this.protoContainers[blkname].y - paletteBlocks.stage.y, [null, 1, 13]], [1, 'pitch', 0, 0, [0, 2, 3, 4]], [2, ['solfege', {'value': _('sol')}], 0, 0, [1]], [3, ['number', {'value': 4}], 0, 0, [1]], [4, 'pitch', 0, 0, [1, 5, 6, 7]], [5, ['solfege', {'value': _('mi')}], 0, 0, [4]], [6, ['number', {'value': 4}], 0, 0, [4]], [7, 'pitch', 0, 0, [4, 8, 9, 10]], [8, ['solfege', {'value': _('re')}], 0, 0, [7]], [9, ['number', {'value': 4}], 0, 0, [7]], [10, 'rhythm', 0, 0, [7, 11, 12, null]], [11, ['number', {'value': 3}], 0, 0, [10]], [12, ['number', {'value': 4}], 0, 0, [10]], [13, 'hidden', 0, 0, [0, null]]];
        const TURTLEPITCHOBJ = [[0, 'turtlepitch', this.protoContainers[blkname].x - paletteBlocks.stage.x, this.protoContainers[blkname].y - paletteBlocks.stage.y, [null, 1, null]], [1, 'turtlename', 0, 0, [0]]]
        const SETTURTLENAMEOBJ = [[0, 'setturtlename', this.protoContainers[blkname].x - paletteBlocks.stage.x, this.protoContainers[blkname].y - paletteBlocks.stage.y, [null, 1, 2, null]], [1, 'turtlename', 0, 0, [0]], [2, ['text', {'value': 'Yertle'}], 0, 0, [0]]];
        const WHOLEOBJ = [[0, 'rhythm', this.protoContainers[blkname].x - paletteBlocks.stage.x, this.protoContainers[blkname].y - paletteBlocks.stage.y, [null, 1, 2, null]], [1, ['number', {'value': 1}], 0, 0, [0]], [2, ['number', {'value': 1}], 0, 0, [0]]];
        const HALFOBJ = [[0, 'rhythm', this.protoContainers[blkname].x - paletteBlocks.stage.x, this.protoContainers[blkname].y - paletteBlocks.stage.y, [null, 1, 2, null]], [1, ['number', {'value': 1}], 0, 0, [0]], [2, ['number', {'value': 2}], 0, 0, [0]]];
        const QUARTEROBJ = [[0, 'rhythm', this.protoContainers[blkname].x - paletteBlocks.stage.x, this.protoContainers[blkname].y - paletteBlocks.stage.y, [null, 1, 2, null]], [1, ['number', {'value': 1}], 0, 0, [0]], [2, ['number', {'value': 4}], 0, 0, [0]]];
        const EIGHTHOBJ = [[0, 'rhythm', this.protoContainers[blkname].x - paletteBlocks.stage.x, this.protoContainers[blkname].y - paletteBlocks.stage.y, [null, 1, 2, null]], [1, ['number', {'value': 1}], 0, 0, [0]], [2, ['number', {'value': 8}], 0, 0, [0]]];
        const SIXTEENTHOBJ = [[0, 'rhythm', this.protoContainers[blkname].x - paletteBlocks.stage.x, this.protoContainers[blkname].y - paletteBlocks.stage.y, [null, 1, 2, null]], [1, ['number', {'value': 1}], 0, 0, [0]], [2, ['number', {'value': 16}], 0, 0, [0]]];
        const THIRTYSECONDOBJ = [[0, 'rhythm', this.protoContainers[blkname].x - paletteBlocks.stage.x, this.protoContainers[blkname].y - paletteBlocks.stage.y, [null, 1, 2, null]], [1, ['number', {'value': 1}], 0, 0, [0]], [2, ['number', {'value': 32}], 0, 0, [0]]];
        const SIXTYFOURTHOBJ = [[0, 'rhythm', this.protoContainers[blkname].x - paletteBlocks.stage.x, this.protoContainers[blkname].y - paletteBlocks.stage.y, [null, 1, 2, null]], [1, ['number', {'value': 1}], 0, 0, [0]], [2, ['number', {'value': 64}], 0, 0, [0]]];
        const TONEOBJ = [[0, 'drift', this.protoContainers[blkname].x - paletteBlocks.stage.x, this.protoContainers[blkname].y - paletteBlocks.stage.y, [null, 1, null]], [1, 'osctime', 0, 0, [0, 3, 2, null]], [2, 'vspace', 0, 0, [1, 6]], [3, 'divide', 0, 0, [1, 4, 5]], [4, ['number', {'value': 1000}], 0, 0, [3]], [5, ['number', {'value': 3}], 0, 0, [3]], [6, 'triangle', 0, 0, [2, 7, null]], [7, ['number', {'value': 440}], 0, 0, [6]]];
        const RESTOBJ = [[0, 'note', this.protoContainers[blkname].x - paletteBlocks.stage.x, this.protoContainers[blkname].y - paletteBlocks.stage.y, [null, 1, 2, null]], [1, ['number', {'value': 8}], 0, 0, [0]], [2, 'rest2', 0, 0, [0, null]]];
        const TUPLETOBJ = [[0, 'tuplet2', this.protoContainers[blkname].x - paletteBlocks.stage.x, this.protoContainers[blkname].y - paletteBlocks.stage.y, [null, 1, 2, 3, 6]], [1, ['number', {'value': 1}], 0, 0, [0]], [2, ['number', {'value': 4}], 0, 0, [0]], [3, 'rhythm', 0, 0, [0, 4, 5, null]], [4, ['number', {'value': 3}], 0, 0, [3]], [5, ['number', {'value': 4}], 0, 0, [3]], [6, 'hidden', 0, 0, [0, null]]];
        const FILLOBJ = [[0, 'fill', this.protoContainers[blkname].x - paletteBlocks.stage.x, this.protoContainers[blkname].y - paletteBlocks.stage.y, [null, null, 1]], [1, 'hidden', 0, 0, [0, null]]];
        const HOLLOWOBJ = [[0, 'hollowline', this.protoContainers[blkname].x - paletteBlocks.stage.x, this.protoContainers[blkname].y - paletteBlocks.stage.y, [null, null, 1]], [1, 'hidden', 0, 0, [0, null]]];

        const BUILTINMACROS = {'note': NOTEOBJ,
                               'rhythmicdot': DOTOBJ,
                               'tie': TIEOBJ,
                               'dividebeatfactor': DIVBEATOBJ,
                               'multiplybeatfactor': MULTBEATOBJ,
                               'duplicatenotes': DUPOBJ,
                               'skipnotes': SKIPOBJ,
                               'setbpm': BPMOBJ,
                               'drift': DRIFTOBJ,
                               'osctime': OSCTIMEOBJ,
                               'sharp': SHARPOBJ,
                               'flat': FLATOBJ,
                               'settransposition': TRANSPOBJ,
                               'invert': INVERTOBJ,
                               'staccato': STACCATOOBJ,
                               'slur': SLUROBJ,
                               'swing': SWINGOBJ,
                               'crescendo': CRESCENDOOBJ,
                               'setnotevolume2': VOLOBJ,
                               'articulation': ARTICULATIONOOBJ,
                               'matrix': MATRIXOBJ,
                               'turtlepitch': TURTLEPITCHOBJ,
                               'setturtlename': SETTURTLENAMEOBJ,
                               'wholeNote': WHOLEOBJ,
                               'halfNote': HALFOBJ,
                               'quarterNote': QUARTEROBJ,
                               'eighthNote': EIGHTHOBJ,
                               'sixteenthNote': SIXTEENTHOBJ,
                               'thirtysecondNote': THIRTYSECONDOBJ,
                               'sixtyfourthNote': SIXTYFOURTHOBJ,
                               'tone': TONEOBJ,
                               'rest2': RESTOBJ,
                               'tuplet2': TUPLETOBJ,
                               'fill': FILLOBJ,
                               'hollowline': HOLLOWOBJ,
                              };

        function __myCallback (newBlock) {
            // Move the drag group under the cursor.
            paletteBlocks.findDragGroup(newBlock);
            for (var i in paletteBlocks.dragGroup) {
                paletteBlocks.moveBlockRelative(paletteBlocks.dragGroup[i], Math.round(event.stageX / palette.palettes.scale) - paletteBlocks.stage.x, Math.round(event.stageY / palette.palettes.scale) - paletteBlocks.stage.y);
            }
            // Dock with other blocks if needed
            blocks.blockMoved(newBlock);
            paletteBlocks.checkBounds();
        };

        if (moved) {
            moved = false;
            this.draggingProtoBlock = false;

            if (blkname in BUILTINMACROS) {
                paletteBlocks.loadNewBlocks(BUILTINMACROS[blkname]);
                var thisBlock = paletteBlocks.blockList.length - 1;
                var topBlk = paletteBlocks.findTopBlock(thisBlock);
            } else if (this.name === 'myblocks') {
                // If we are on the myblocks palette, it is a macro.
                var macroName = blkname.replace('macro_', '');

                // We need to copy the macro data so it is not overwritten.
                var obj = [];
                for (var b = 0; b < this.palettes.macroDict[macroName].length; b++) {
                    var valueEntry = this.palettes.macroDict[macroName][b][1];
                    var newValue = [];
                    if (typeof(valueEntry) === 'string') {
                        newValue = valueEntry;
                    } else if (typeof(valueEntry[1]) === 'string') {
                        if (valueEntry[0] === 'number') {
                            newValue = [valueEntry[0], Number(valueEntry[1])];
                        } else {
                            newValue = [valueEntry[0], valueEntry[1]];
                        }
                    } else if (typeof(valueEntry[1]) === 'number') {
                        if (valueEntry[0] === 'number') {
                            newValue = [valueEntry[0], valueEntry[1]];
                        } else {
                            newValue = [valueEntry[0], valueEntry[1].toString()];
                        }
                    } else {
                        if (valueEntry[0] === 'number') {
                            newValue = [valueEntry[0], Number(valueEntry[1]['value'])];
                        } else {
                            newValue = [valueEntry[0], {'value': valueEntry[1]['value']}];
                        }
                    }

                    var newBlock = [this.palettes.macroDict[macroName][b][0],
                                    newValue,
                                    this.palettes.macroDict[macroName][b][2],
                                    this.palettes.macroDict[macroName][b][3],
                                    this.palettes.macroDict[macroName][b][4]];
                    obj.push(newBlock);
                }

                // Set the position of the top block in the stack
                // before loading.
                obj[0][2] = this.protoContainers[blkname].x - paletteBlocks.stage.x;
                obj[0][3] = this.protoContainers[blkname].y - paletteBlocks.stage.y;
                paletteBlocks.loadNewBlocks(obj);

                // Ensure collapse state of new stack is set properly.
                var thisBlock = paletteBlocks.blockList.length - 1;
                var topBlk = paletteBlocks.findTopBlock(thisBlock);
                setTimeout(function() {
                    paletteBlocks.blockList[topBlk].collapseToggle();
                }, 500);
            } else {
                var newBlock = this._makeBlockFromPalette(protoblk, blkname, __myCallback, newBlock);
            }

            // Put the protoblock back on the palette...
            this._resetLayout();

            this._updateBlockMasks();
            this.palettes.refreshCanvas();
        }
    };

    return this;
};


var blocks = undefined;

function initPalettes(canvas, refreshCanvas, stage, cellSize, refreshCanvas, trashcan, b) {
    // Instantiate the palettes object on first load.
    var palettes = new Palettes(canvas, refreshCanvas, stage, cellSize, refreshCanvas, trashcan).
    add('rhythm').
    add('pitch').
    add('tone').
    add('actions').
    add('boxes').
    add('flow').
    add('matrix').
    add('turtle').
    add('pen').
    add('number').
    add('boolean').
    add('media').
    add('sensors').
    add('heap').
    add('extras');

    // Define some globals.
    palettes.makePalettes(true);
    blocks = b;

    // Give the palettes time to load.
    setTimeout(function() {
        palettes.show();
        palettes.bringToTop();
    }, 2000);
    return palettes;
};


const MODEUNSURE = 0;
const MODEDRAG = 1;
const MODESCROLL = 2;
const DECIDEDISTANCE = 20;


function makePaletteBitmap(palette, data, name, callback, extras) {
    // Async creation of bitmap from SVG data
    // Works with Chrome, Safari, Firefox (untested on IE)
    var img = new Image();
    img.onload = function() {
        var bitmap = new createjs.Bitmap(img);
        callback(palette, name, bitmap, extras);
    };

    img.src = 'data:image/svg+xml;base64,' + window.btoa(unescape(encodeURIComponent(data)));
};<|MERGE_RESOLUTION|>--- conflicted
+++ resolved
@@ -68,14 +68,10 @@
     this.trashcan = trashcan;
     this.initial_x = 55;
     this.initial_y = 55;
-<<<<<<< HEAD
     this.upButton = null;
     this.downButton = null;
-
-=======
     this.circles = {};
     
->>>>>>> 24a9de4a
     if (sugarizerCompatibility.isInsideSugarizer()) {
         storage = sugarizerCompatibility.data;
     } else {
