// Copyright (c) 2015 Yash Khandelwal
// Copyright (c) 2015-19 Walter Bender
//
// This program is free software; you can redistribute it and/or
// modify it under the terms of the The GNU Affero General Public
// License as published by the Free Software Foundation; either
// version 3 of the License, or (at your option) any later version.
//
// You should have received a copy of the GNU Affero General Public
// License along with this library; if not, write to the Free Software
// Foundation, 51 Franklin Street, Suite 500 Boston, MA 02110-1335 USA

const MATRIXGRAPHICS = ['forward', 'back', 'right', 'left', 'setcolor', 'setshade', 'sethue', 'setgrey', 'settranslucency', 'setpensize', 'setheading'];
const MATRIXGRAPHICS2 = ['arc', 'setxy'];
// Deprecated
const MATRIXSYNTHS = ['sine', 'triangle', 'sawtooth', 'square', 'hertz'];

function PitchTimeMatrix () {
    const BUTTONDIVWIDTH = 535;  // 8 buttons 535 = (55 + 4) * 9
    const OUTERWINDOWWIDTH = 758; // 728;
    const INNERWINDOWWIDTH = 630; // 600;
    const BUTTONSIZE = 53;
    const ICONSIZE = 32;

    this._stopOrCloseClicked = false;
    this._instrumentName = DEFAULTVOICE;

    this.paramsEffects = {
        "doVibrato": false,
        "doDistortion": false,
        "doTremolo": false,
        "doPhaser": false,
        "doChorus": false,
        "vibratoIntensity": 0,
        "vibratoFrequency": 0,
        "distortionAmount": 0,
        "tremoloFrequency": 0,
        "tremoloDepth": 0,
        "rate": 0,
        "octaves": 0,
        "baseFrequency": 0,
        "chorusRate": 0,
        "delayTime": 0,
        "chorusDepth": 0
    };

    // rowLabels can contain either a pitch, a drum, or a grphics command
    this.rowLabels = [];
    // rowArgs can contain an octave or the arg(s) to a graphics command
    this.rowArgs = [];

    // We need to treat note blocks differently since they have both
    // pitch and rhythm.
    this._noteBlocks = false;

    this.sorted = false;
    this._notesToPlay = [];
    this._outputAsTuplet = [];  // do we output 1/12 or 1/(3x4)?
    this._matrixHasTuplets = false;
    this._notesCounter = 0;
    this._noteStored = [];

    // The pitch-block number associated with a row; a rhythm block is
    // associated with a column. We need to keep track of which
    // intersections in the grid are populated.  The blockMap is a
    // list of selected nodes in the matrix that map pitch blocks to
    // rhythm blocks (note that rhythm blocks can span multiple
    // columns).

    // These arrays get created each time the matrix is built.
    this._rowBlocks = [];  // pitch-block number
    this._colBlocks = [];  // [rhythm-block number, note number]

    // This array keeps track of the position of the rows after sorting.
    this._rowMap = [];
    // And offsets due to deleting duplicates.
    this._rowOffset = [];

    // This array is preserved between sessions.
    // We populate the blockMap whenever a note is selected and
    // restore any notes that might be present.

    this._blockMap = [];
    this.blockNo = null;
    this.notesBlockMap = [];
    this._blockMapHelper = [];
    this.columnBlocksMap = [];

    this.clearBlocks = function () {
        this._rowBlocks = [];
        this._colBlocks = [];
        this._rowMap = [];
        this._rowOffset = [];
    };

    this.addRowBlock = function(rowBlock) {
        this._rowMap.push(this._rowBlocks.length);
        this._rowOffset.push(0);
        this._rowBlocks.push(rowBlock);
    };

    this.addColBlock = function(rhythmBlock, n) {
        // Search for previous instance of the same block (from a repeat)
        var startIdx = 0;
        for (var i = 0; i < this._colBlocks.length; i++) {
            var obj = this._colBlocks[i];
            if (obj[0] === rhythmBlock) {
                startIdx += 1;
            }
        }

        for (var i = startIdx; i < n + startIdx; i++) {
            this._colBlocks.push([rhythmBlock, i]);
        }
    };

    this.addNode = function(pitchBlock, rhythmBlock, n) {
        var j = 0;
        for (var i = 0; i < this._blockMap.length; i++) {
            var obj = this._blockMap[i];
            if (obj[0] === pitchBlock && obj[1][0] === rhythmBlock && obj[1][1] === n) {
                console.log('node is already in the list');
                j += 1;
            }
        }

        this._blockMap.push([pitchBlock, [rhythmBlock, n], j]);
    };

    this.removeNode = function(pitchBlock, rhythmBlock, n) {
        for (var i = 0; i < this._blockMap.length; i++) {
            var obj = this._blockMap[i];
            if (obj[0] === pitchBlock && obj[1][0] === rhythmBlock && obj[1][1] === n) {
                this._blockMap[i] = [-1, [-1, 1, 0]];  // Mark as removed
            }
        }
    };

    this._get_save_lock = function () {
        return this._save_lock;
    };

    this.init = function(logo) {
        // Initializes the matrix. First removes the previous matrix
        // and them make another one in DOM (document object model)
        this._noteStored = [];
        this._noteBlocks = false;
        this._rests = 0;
        this._logo = logo;

        this.playingNow = false;
        this._expanded = false;

        var w = window.innerWidth;
        this._cellScale = w / 1200;
        var iconSize = ICONSIZE * this._cellScale;

        var canvas = docById('myCanvas');

        // Position the widget and make it visible.
        var ptmDiv = docById('ptmDiv');
        ptmDiv.style.visibility = 'visible';
        ptmDiv.setAttribute('draggable', 'true');
        ptmDiv.style.left = '200px';
        ptmDiv.style.top = '150px';

        // The ptm buttons
        var ptmButtonsDiv = docById('ptmButtonsDiv');
        ptmButtonsDiv.style.display = 'inline';
        ptmButtonsDiv.style.visibility = 'visible';
        ptmButtonsDiv.style.width = BUTTONDIVWIDTH;
        ptmButtonsDiv.innerHTML = '<table cellpadding="0px" id="ptmButtonTable"></table>';

        var buttonTable = docById('ptmButtonTable');
        var header = buttonTable.createTHead();
        var row = header.insertRow(0);

        // For the button callbacks
        var that = this;

        console.log('notes ' + this.rowLabels + ' octave ' + this.rowArgs);

        this._notesToPlay = [];
        this._matrixHasTuplets = false;

        // Add the buttons to the top row.
        var that = this;

        var cell = this._addButton(row, 'close-button.svg', ICONSIZE, _('Close'));
        cell.onclick=function () {
            that._rowOffset = [];
            for (var i = 0; i < that._rowMap.length; i++) {
                that._rowMap[i] = i;
            }

            that._logo.synth.stopSound(0, that._instrumentName);
            that._logo.synth.stop();
            that._stopOrCloseClicked = true;
            ptmTableDiv.style.visibility = 'hidden';
            ptmButtonsDiv.style.visibility = 'hidden';
            ptmDiv.style.visibility = 'hidden';
            that._logo.hideMsgs();
            docById('wheelDivptm').style.display = 'none';
        }

        var cell = this._addButton(row, 'play-button.svg', ICONSIZE, _('Play'));
        cell.onclick=function () {
            that._logo.setTurtleDelay(0);

            that._logo.resetSynth(0);
            that.playAll(row);
        };

        var cell = this._addButton(row, 'export-chunk.svg', ICONSIZE, _('Save'));
        this._save_lock = false;

        cell.onclick = function () {
            // Debounce button
            if (!that._get_save_lock()) {
                that._save_lock = true;
                that._save();
                setTimeout(function () {
                    that._save_lock = false;
                }, 1000);
            }
        };

        var cell = this._addButton(row, 'erase-button.svg', ICONSIZE, _('Clear'));
        cell.onclick = function () {
            that._clear();
        };

        if (!localStorage.beginnerMode) {
            var cell = this._addButton(row, 'export-button.svg', ICONSIZE, _('Export'));
            cell.onclick=function () {
                that._export();
            };
        }

        var cell = this._addButton(row, 'sort.svg', ICONSIZE, _('Sort'));
        cell.onclick = function () {
            that._sort();
        };

        var cell = this._addButton(row, 'add2.svg', ICONSIZE, _('Add Note'));
        cell.setAttribute('id', 'addnotes');
        cell.onclick = function () {
            that._createaddcolumnpiesubmenu();
        };

        // We use this cell as a handle for dragging.
        var dragCell = this._addButton(row, 'grab.svg', ICONSIZE, _('Drag'));
        dragCell.style.cursor = 'move';

        this._dx = dragCell.getBoundingClientRect().left - ptmDiv.getBoundingClientRect().left;
        this._dy = dragCell.getBoundingClientRect().top - ptmDiv.getBoundingClientRect().top;
        this._dragging = false;
        this._target = false;
        this._dragCellHTML = dragCell.innerHTML;

        dragCell.onmouseover = function(e) {
            // In order to prevent the dragged item from triggering a
            // browser reload in Firefox, we empty the cell contents
            // before dragging.
            dragCell.innerHTML = '';
        };

        dragCell.onmouseout = function(e) {
            if (!that._dragging) {
                dragCell.innerHTML = that._dragCellHTML;
            }
        };

        canvas.ondragover = function(e) {
            that._dragging = true;
            e.preventDefault();
        };

        canvas.ondrop = function(e) {
            if (that._dragging) {
                that._dragging = false;
                var x = e.clientX - that._dx;
                ptmDiv.style.left = x + 'px';
                var y = e.clientY - that._dy;
                ptmDiv.style.top = y + 'px';
                dragCell.innerHTML = that._dragCellHTML;
            }
        };

        ptmDiv.ondragover = function(e) {
            that._dragging = true;
            e.preventDefault();
        };

        ptmDiv.ondrop = function(e) {
            if (that._dragging) {
                that._dragging = false;
                var x = e.clientX - that._dx;
                ptmDiv.style.left = x + 'px';
                var y = e.clientY - that._dy;
                ptmDiv.style.top = y + 'px';
                dragCell.innerHTML = that._dragCellHTML;
            }
        };

        ptmDiv.onmousedown = function(e) {
            that._target = e.target;
        };

        ptmDiv.ondragstart = function(e) {
            if (dragCell.contains(that._target)) {
                e.dataTransfer.setData('text/plain', '');
            } else {
                e.preventDefault();
            }
        };

        var expandCell = this._addButton(row, 'expand-button.svg', ICONSIZE, _('expand'), '');
        
        expandCell.onclick = function () {
            var ptmDiv = docById('ptmDiv');

            if (that._expanded) {
                ptmDiv.style.width = that._initial_w;
                ptmDiv.style.height = that._initial_h;
                this.innerHTML = '&nbsp;&nbsp;<img src="header-icons/expand-button.svg" title="' + _('expand') + '" alt="' + _('expand') + '" height="' + iconSize + '" width="' + iconSize + '" vertical-align="middle" align-content="center">&nbsp;&nbsp;';

                that._expanded = false;
            } else {
                ptmDiv.style.width = Math.max(OUTERWINDOWWIDTH, Math.min(1200, window.innerWidth)) + 'px';
                ptmDiv.style.height = Math.max(400, Math.min(900, window.innerHeight)) + 'px';

                this.innerHTML = '&nbsp;&nbsp;<img src="header-icons/collapse-button.svg" title="' + _('collapse') + '" alt="' + _('collapse') + '" height="' + iconSize + '" width="' + iconSize + '" vertical-align="middle" align-content="center">&nbsp;&nbsp;';
                that._expanded = true;
            }
        };

        // The ptm table
        var ptmTableDiv = docById('ptmTableDiv');
        ptmTableDiv.style.display = 'inline';
        ptmTableDiv.style.visibility = 'visible';
        ptmTableDiv.style.border = '0px';
        ptmTableDiv.innerHTML = '';

        // We use an outer div to scroll vertically and an inner div to
        // scroll horizontally.
        ptmTableDiv.innerHTML = '<div id="ptmOuterDiv"><div id="ptmInnerDiv"><table cellpadding="0px" id="ptmTable"></table></div></div>';

        var n = Math.max(Math.floor((window.innerHeight * 0.5) / 100), 8);
        var outerDiv = docById('ptmOuterDiv');
        if (this.rowLabels.length > n) {
            outerDiv.style.height = this._cellScale * MATRIXSOLFEHEIGHT * (n + 6) + 'px';
            var w = Math.max(Math.min(window.innerWidth, this._cellScale * OUTERWINDOWWIDTH), BUTTONDIVWIDTH);
            outerDiv.style.width = w + 'px';
        } else {
            outerDiv.style.height = this._cellScale * MATRIXSOLFEHEIGHT * (this.rowLabels.length + 4) + 'px';
            var w = Math.max(Math.min(window.innerWidth, this._cellScale * OUTERWINDOWWIDTH - 20), BUTTONDIVWIDTH);
            outerDiv.style.width = w + 'px';
        }

        var w = Math.max(Math.min(window.innerWidth, this._cellScale * INNERWINDOWWIDTH), BUTTONDIVWIDTH - BUTTONSIZE);
        var innerDiv = docById('ptmInnerDiv');
        innerDiv.style.width = w + 'px';
        innerDiv.style.marginLeft = (BUTTONSIZE * 2 * this._cellScale) + 'px';

        // Each row in the ptm table contains a note label in the
        // first column and a table of buttons in the second column.
        var ptmTable = docById('ptmTable');

        if (!this.sorted) {
            this.columnBlocksMap = this._mapNotesBlocks('all',true);
            for (i = 0; i < this.columnBlocksMap.length; i++) {
                if ((MATRIXGRAPHICS.indexOf(this.columnBlocksMap[i][1])!== -1) || (MATRIXGRAPHICS2.indexOf(this.columnBlocksMap[i][1])!==-1) || (MATRIXSYNTHS.indexOf(this.columnBlocksMap[i][1])!==-1) || (['playdrum','pitch'].indexOf(this.columnBlocksMap[i][1])!==-1)) {
                    continue;
                }
                this.columnBlocksMap = this.columnBlocksMap.slice(0, i).concat(this.columnBlocksMap.slice(i + 1));
                i--;
            }
        }

        var j = 0;
        for (var i = 0; i < this.rowLabels.length; i++) {
            if (this.rowLabels[i].toLowerCase() === 'rest') {
                this._rests += 1;
                continue;
            }

            var ptmTableRow = ptmTable.insertRow();

            var drumName = getDrumName(this.rowLabels[i]);

            // Depending on the row, we choose a different background color.
            if ((MATRIXGRAPHICS.indexOf(this.rowLabels[i]) != -1) || (MATRIXGRAPHICS2.indexOf(this.rowLabels[i]) != -1)) {
                cellColor = platformColor.graphicsLabelBackground;
            } else {
                if (drumName === null) {
                    cellColor = platformColor.pitchLabelBackground;
                } else {
                    cellColor = platformColor.drumLabelBackground;
                }
            }

            // A cell for the row label graphic
            var cell = ptmTableRow.insertCell();
            cell.style.backgroundColor = cellColor;
            cell.style.fontSize = this._cellScale * 100 + '%';
            cell.style.height = Math.floor(MATRIXSOLFEHEIGHT * this._cellScale) + 1 + 'px';
            cell.style.width = Math.floor(MATRIXSOLFEWIDTH * this._cellScale) + 'px';
            cell.style.minWidth = Math.floor(MATRIXSOLFEWIDTH * this._cellScale) + 'px';
            cell.style.maxWidth = cell.style.minWidth;
            cell.className = 'headcol';  // This cell is fixed horizontally.
            cell.innerHTML = '';
            cell.setAttribute('id', 'headcol' + i);

            if (drumName != null) {
                cell.innerHTML = '&nbsp;&nbsp;<img src="' + getDrumIcon(drumName) + '" title="' + _(drumName) + '" alt="' + _(drumName) + '" height="' + iconSize + '" width="' + iconSize + '" vertical-align="middle">&nbsp;&nbsp;';
            } else if (this.rowLabels[i].slice(0, 4) === 'http') {
                cell.innerHTML = '&nbsp;&nbsp;<img src="' + getDrumIcon(this.rowLabels[i]) + '" title="' + this.rowLabels[i] + '" alt="' + this.rowLabels[i] + '" height="' + iconSize / 2 + '" width="' + iconSize / 2 + '" vertical-align="middle"/>&nbsp;&nbsp;';
            } else if (MATRIXSYNTHS.indexOf(this.rowLabels[i]) !== -1) {
                cell.innerHTML = '&nbsp;&nbsp;<img src="' + 'images/synth2.svg' + '" height="' + iconSize + '" width="' + iconSize + '" vertical-align="middle">&nbsp;&nbsp;';
            } else if (MATRIXGRAPHICS.indexOf(this.rowLabels[i]) !== -1) {
                cell.innerHTML = '&nbsp;&nbsp;<img src="' + 'images/mouse.svg' + '" height="' + iconSize + '" width="' + iconSize + '" vertical-align="middle">&nbsp;&nbsp;';
            } else if (MATRIXGRAPHICS2.indexOf(this.rowLabels[i]) !== -1) {
                cell.innerHTML = '&nbsp;&nbsp;<img src="' + 'images/mouse.svg' + '" height="' + iconSize + '" width="' + iconSize + '" vertical-align="middle">&nbsp;&nbsp;';
            } else {
                const BELLSETIDX = {'C': 1, 'D': 2, 'E': 3, 'F': 4, 'G': 5, 'A': 6, 'B': 7, 'do': 1, 're': 2, 'mi': 3, 'fa': 4, 'sol': 5, 'la': 6, 'ti': 7};
                // Don't add bellset image with sharps and flats.
                var noteName = this.rowLabels[i];
                if (noteName in BELLSETIDX && this.rowArgs[i] === 4) {
                    cell.innerHTML = '<img src="' + 'images/8_bellset_key_' + BELLSETIDX[noteName] + '.svg' + '" width="' + cell.style.width + '" vertical-align="middle">';
                } else if (noteName === 'C' && this.rowArgs[i] === 5) {
                    cell.innerHTML = '<img src="' + 'images/8_bellset_key_8.svg' + '" width="' + cell.style.width + '" vertical-align="middle">';
                }
            }

            // A cell for the row label
            var cell = ptmTableRow.insertCell();
            cell.style.backgroundColor = cellColor;
            cell.style.fontSize = this._cellScale * 100 + '%';
            cell.style.height = Math.floor(MATRIXSOLFEHEIGHT * this._cellScale) + 1 + 'px';
            cell.style.width = Math.floor(MATRIXSOLFEWIDTH * this._cellScale) + 'px';
            cell.style.minWidth = Math.floor(MATRIXSOLFEWIDTH * this._cellScale) + 'px';
            cell.style.maxWidth = cell.style.minWidth;
            cell.className = 'labelcol';  // This cell is fixed horizontally.
            cell.style.left = (BUTTONSIZE * this._cellScale) + 'px';
            cell.setAttribute('alt', i);
            cell.setAttribute('id', 'labelcol' + i);

            if (drumName != null) {
                cell.innerHTML = _(drumName);
                cell.style.fontSize = Math.floor(this._cellScale * 14) + 'px';
                cell.setAttribute('alt', i+'__'+'drumblocks');
                cell.onclick = function(event) {
                    cell = event.target;
                    if (cell.getAttribute('alt') === null) {
                        cell = cell.parentNode;
                    }
                    var index = cell.getAttribute('alt').split('__')[0]
                    var condition = cell.getAttribute('alt').split('__')[1]
                    that._createcolumnpiesubmenu(index,condition);
                }
                this._noteStored.push(drumName);
            } else if (this.rowLabels[i].slice(0, 4) === 'http') {
                cell.innerHTML = this.rowLabels[i];
                cell.style.fontSize = Math.floor(this._cellScale * 14) + 'px';
                this._noteStored.push(this.rowLabels[i].replace(/ /g,':'));
            } else if (MATRIXSYNTHS.indexOf(this.rowLabels[i]) !== -1) {
                cell.innerHTML = this.rowArgs[i];
                cell.style.fontSize = Math.floor(this._cellScale * 14) + 'px';
                cell.setAttribute('alt', i+'__'+'synthsblocks');
                cell.onclick = function(event) {
                    cell = event.target;
                    if (cell.getAttribute('alt') === null) {
                        cell = cell.parentNode;
                    }
                    var index = cell.getAttribute('alt').split('__')[0]
                    var condition = cell.getAttribute('alt').split('__')[1]
                    that._creatematrixgraphicspiesubmenu(index,condition);
                }
                this._noteStored.push(this.rowArgs[i]);
            } else if (MATRIXGRAPHICS.indexOf(this.rowLabels[i]) !== -1) {
                cell.innerHTML = _(this.rowLabels[i]) + '<br>' + this.rowArgs[i];
                cell.style.fontSize = Math.floor(this._cellScale * 12) + 'px';
                cell.setAttribute('alt', i+'__'+'graphicsblocks')
                cell.onclick = function(event) {
                    cell = event.target;
                    if (cell.getAttribute('alt') === null) {
                        cell = cell.parentNode;
                    }
                    var index = cell.getAttribute('alt').split('__')[0]
                    var condition = cell.getAttribute('alt').split('__')[1]
                    that._creatematrixgraphicspiesubmenu(index,condition);
                }
                this._noteStored.push(this.rowLabels[i] + ':' + this.rowArgs[i]);
            } else if (MATRIXGRAPHICS2.indexOf(this.rowLabels[i]) !== -1) {
                cell.innerHTML = _(this.rowLabels[i]) + '<br>' + this.rowArgs[i][0] + ' ' + this.rowArgs[i][1];
                cell.style.fontSize = Math.floor(this._cellScale * 12) + 'px';
                cell.setAttribute('alt', i+'__'+'graphicsblocks2')
                cell.onclick = function(event) {
                    cell = event.target;
                    if (cell.getAttribute('alt') === null) {
                        cell = cell.parentNode;
                    }
                    var index = cell.getAttribute('alt').split('__')[0]
                    var condition = cell.getAttribute('alt').split('__')[1]
                    that._creatematrixgraphic2spiesubmenu(index,condition);
                }
                this._noteStored.push(this.rowLabels[i] + ':' + this.rowArgs[i][0] + ':' + this.rowArgs[i][1]);
            } else {
                if (noteIsSolfege(this.rowLabels[i]) && this._logo.synth.inTemperament !== 'custom') {
                    cell.innerHTML = i18nSolfege(this.rowLabels[i]) + this.rowArgs[i].toString().sub();
                    var noteObj = getNote(this.rowLabels[i], this.rowArgs[i], 0, this._logo.keySignature[0], false, null, this._logo.errorMsg, this._logo.synth.inTemperament);
                } else {
                    cell.innerHTML = this.rowLabels[i] + this.rowArgs[i].toString().sub();
                    var noteObj = [this.rowLabels[i], this.rowArgs[i]];
                }
                cell.setAttribute('alt', i+'__'+'pitchblocks')
                cell.onclick = function(event) {
                    cell = event.target;
                    if (cell.getAttribute('alt') === null) {
                        cell = cell.parentNode;
                    }
                    var index = cell.getAttribute('alt').split('__')[0]
                    var condition = cell.getAttribute('alt').split('__')[1]
                    that._createcolumnpiesubmenu(index,condition);
                }
                this._noteStored.push(noteObj[0] + noteObj[1]);
            }

            var ptmCell = ptmTableRow.insertCell();
            // Create tables to store individual notes.
            ptmCell.innerHTML = '<table cellpadding="0px" id="ptmCellTable' + j + '"></table>';
            var ptmCellTable = docById('ptmCellTable' + j);

            // We'll use this element to put the clickable notes for this row.
            var ptmRow = ptmCellTable.insertRow();
            ptmRow.setAttribute('id', 'ptm' + j);

            j += 1;
        }

        // An extra row for the note and tuplet values
        var ptmTableRow = ptmTable.insertRow();
        var ptmCell = ptmTableRow.insertCell();
        ptmCell.className = 'headcol';  // This cell is fixed horizontally.
        ptmCell.innerHTML = '<table cellpadding="0px"><tr><td id="ptmTupletNoteLabel"></td></tr><tr><td id="ptmTupletValueLabel"></td></tr><tr><td id="ptmNoteValueLabel"></td></tr></table>';

        var labelCell = docById('ptmNoteValueLabel');
        labelCell.innerHTML = _('note value');
        labelCell.style.fontSize = this._cellScale * 75 + '%';
        labelCell.style.height = Math.floor(1.5 * MATRIXSOLFEHEIGHT * this._cellScale) + 'px';
        labelCell.style.width = Math.floor(2 * MATRIXSOLFEWIDTH * this._cellScale) + 'px';
        labelCell.style.minWidth = labelCell.style.width;
        labelCell.style.maxWidth = labelCell.style.width;
        labelCell.style.backgroundColor = platformColor.labelColor;

        var ptmCell = ptmTableRow.insertCell();
        // Create tables to store individual note values.
        ptmCell.innerHTML = '<table  class="ptmTable" cellpadding="0px"><tr id="ptmTupletNoteValueRow"></tr><tr id="ptmTupletValueRow"></tr><tr id="ptmNoteValueRow"></tr></table>';

        // Sort them if there are note blocks.
        this._lookForNoteBlocks();
        if (!this.sorted && this._noteBlocks) {
            setTimeout(function () {
                console.log('sorting');
                that._sort();
            }, 1000);
        } else {
            this.sorted = false;
        }

        this._logo.textMsg(_('Click on the table to add notes.'));

        this._initial_w = ptmDiv.style.width;
        this._initial_h = ptmDiv.style.height;
    };

    this._createaddcolumnpiesubmenu = function() {
        docById('wheelDivptm').style.display = '';
<<<<<<< HEAD
        var valueLabel = ['pitch', 'hertz', 'drum', 'graphics'];
        var drumLabels = DRUMS;
        var graphicLabels = MATRIXGRAPHICS2.concat(MATRIXGRAPHICS);
        this._pitchWheel = new wheelnav('wheelDivptm', null, 900, 900);
=======
        const VALUES = ['pitch', 'hertz', 'drum', 'graphics'];
        var valueLabel = [];
        for (var i = 0; i < VALUES.length; i++) {
            var label = _(VALUES[i]);
            valueLabel.push(label);
        }
        var drumLabels = [];
        for (var i = 0; i < DRUMS.length; i++) {
                var label = _(DRUMS[i]);
                if (getTextWidth(label, 'bold 30pt Sans') > 200) {
                    drumLabels.push(label.substr(0, 8) + '..');
                } else {
                    drumLabels.push(label);
                }
        }
        const GRAPHICS = MATRIXGRAPHICS2.concat(MATRIXGRAPHICS);
        var graphicLabels = [];
        for (var i = 0; i < GRAPHICS.length; i++) {
            var label = _(GRAPHICS[i]);
            if (getTextWidth(label, 'bold 30pt Sans') > 200) {
                graphicLabels.push(label.substr(0, 8) + '..');
            } else {
                graphicLabels.push(label);
            }
        }
        this._pitchWheel = new wheelnav('wheelDivptm', null, 800, 800);
>>>>>>> e2628581
        this._exitWheel = new wheelnav('_exitWheel', this._pitchWheel.raphael);
        this._drumWheel = new wheelnav('_drumWheel', this._pitchWheel.raphael);
        this._graphicWheel = new wheelnav('_graphicWheel', this._pitchWheel.raphael);

        wheelnav.cssMode = true;

        this._pitchWheel.keynavigateEnabled = false;
        this._pitchWheel.slicePathFunction = slicePath().DonutSlice;
        this._pitchWheel.slicePathCustom = slicePath().DonutSliceCustomization();
        this._pitchWheel.colors = platformColor.pitchWheelcolors;        
        this._pitchWheel.slicePathCustom.minRadiusPercent = 0.25;
        this._pitchWheel.slicePathCustom.maxRadiusPercent = 0.5;
        
        this._pitchWheel.sliceSelectedPathCustom = this._pitchWheel.slicePathCustom;
        this._pitchWheel.sliceInitPathCustom = this._pitchWheel.slicePathCustom;
        this._pitchWheel.clickModeRotate = false;
        this._pitchWheel.titleRotateAngle = 90;


        this._pitchWheel.animatetime = 0; // 300;
        this._pitchWheel.createWheel(valueLabel);

        this._exitWheel.colors = platformColor.exitWheelcolors;
        this._exitWheel.slicePathFunction = slicePath().DonutSlice;
        this._exitWheel.slicePathCustom = slicePath().DonutSliceCustomization();
        this._exitWheel.slicePathCustom.minRadiusPercent = 0.0;
        this._exitWheel.slicePathCustom.maxRadiusPercent = 0.25;
        this._exitWheel.sliceSelectedPathCustom = this._exitWheel.slicePathCustom;
        this._exitWheel.sliceInitPathCustom = this._exitWheel.slicePathCustom;
        this._exitWheel.clickModeRotate = false;
        this._exitWheel.createWheel(['x', ' ']);

        this._drumWheel.colors = platformColor.pitchWheelcolors;
        this._drumWheel.slicePathFunction = slicePath().DonutSlice;
        this._drumWheel.slicePathCustom = slicePath().DonutSliceCustomization();
        this._drumWheel.slicePathCustom.minRadiusPercent = 0.5;
        this._drumWheel.slicePathCustom.maxRadiusPercent = 1;
        this._drumWheel.sliceSelectedPathCustom = this._drumWheel.slicePathCustom;
        this._drumWheel.sliceInitPathCustom = this._drumWheel.slicePathCustom;
        this._drumWheel.clickModeRotate = false;
        this._drumWheel.titleRotateAngle = 0;
<<<<<<< HEAD
=======

>>>>>>> e2628581

        this._drumWheel.createWheel(drumLabels);

        for(var i = 0; i < drumLabels.length;i++) {
            this._drumWheel.navItems[i].navItem.hide();
        }

        this._graphicWheel.colors = platformColor.pitchWheelcolors;
        this._graphicWheel.slicePathFunction = slicePath().DonutSlice;
        this._graphicWheel.slicePathCustom = slicePath().DonutSliceCustomization();
        this._graphicWheel.slicePathCustom.minRadiusPercent = 0.5;
        this._graphicWheel.slicePathCustom.maxRadiusPercent = 1;
        this._graphicWheel.sliceSelectedPathCustom = this._graphicWheel.slicePathCustom;
        this._graphicWheel.sliceInitPathCustom = this._graphicWheel.slicePathCustom;
        this._graphicWheel.clickModeRotate = false;
        this._graphicWheel.titleRotateAngle = 0;

        this._graphicWheel.createWheel(graphicLabels);

        for(var i = 0; i < graphicLabels.length;i++) {
            this._graphicWheel.navItems[i].navItem.hide();
        }

        var x = docById('addnotes').getBoundingClientRect().x;
        var y = docById('addnotes').getBoundingClientRect().y;


        docById('wheelDivptm').style.position = 'absolute';
        docById('wheelDivptm').style.height = '300px';
        docById('wheelDivptm').style.width = '300px';
        docById('wheelDivptm').style.left = Math.min(this._logo.blocks.turtles._canvas.width - 200, Math.max(0, x * this._logo.blocks.getStageScale())) + 'px';
        docById('wheelDivptm').style.top = Math.min(this._logo.blocks.turtles._canvas.height - 250, Math.max(0, y * this._logo.blocks.getStageScale())) + 'px';

        var that = this;
        this._exitWheel.navItems[0].navigateFunction = function () {
            docById('wheelDivptm').style.display = 'none';
            that._pitchWheel.removeWheel();
            that._exitWheel.removeWheel();
            that._drumWheel.removeWheel();
            that._graphicWheel.removeWheel();
        };

        var __subMenuChanged = function () {
            var label = that._pitchWheel.navItems[that._pitchWheel.selectedNavItemIndex].title; 
            if (label === 'pitch') {
                __selectionChanged();
                for(var i = 0; i < drumLabels.length;i++) {
                    that._drumWheel.navItems[i].navItem.hide();
                }
                for(var i = 0; i < graphicLabels.length;i++) {
                    that._graphicWheel.navItems[i].navItem.hide();
                }
            } else if (label === 'hertz') {
                __selectionChanged();
                for(var i = 0; i < drumLabels.length;i++) {
                    that._drumWheel.navItems[i].navItem.hide();
                }
                for(var i = 0; i < graphicLabels.length;i++) {
                    that._graphicWheel.navItems[i].navItem.hide();
                }
            } else if (label === 'graphics') {
                for(var i = 0; i < drumLabels.length;i++) {
                    that._drumWheel.navItems[i].navItem.hide();
                }
                for(var i = 0; i < graphicLabels.length;i++) {
                    that._graphicWheel.navItems[i].navItem.show();
                }
            } else if (label === 'drum') {
                for(var i = 0; i < graphicLabels.length;i++) {
                    that._graphicWheel.navItems[i].navItem.hide();
                }
                for(var i = 0; i < drumLabels.length;i++) {
                    that._drumWheel.navItems[i].navItem.show();
                }
            }
        }


        var __selectionChanged = function () {
            var label = that._pitchWheel.navItems[that._pitchWheel.selectedNavItemIndex].title; 
            var rLabel = null;
            var rArg = null;
            var blockLabel = '';    
            if (label === 'pitch') {
                const BLOCKOBJ = [[0,["pitch",{}],0,0,[null,1,2,null]],[1,["solfege",{"value":"sol"}],0,0,[0]],[2,["number",{"value":4}],0,0,[0]]];
                that._logo.blocks.loadNewBlocks(BLOCKOBJ);
                var n = that._logo.blocks.blockList.length - 3;
                rLabel = 'sol';
                rArg = 4;
            } else if (label === 'hertz') {
                const BLOCKOBJ = [[0,["hertz",{}],0,0,[null,1,null]],[1,["number",{"value":392}],0,0,[0]]];
                that._logo.blocks.loadNewBlocks(BLOCKOBJ);
                var n = that._logo.blocks.blockList.length - 2;
                rLabel = 'hertz';
                rArg = 392;
            } else if (label === 'drum') {
                blockLabel = that._drumWheel.navItems[that._drumWheel.selectedNavItemIndex].title;
                const BLOCKOBJ = [[0,["playdrum",{}],0,0,[null,1,null]],[1,["drumname",{"value":"blockLabel"}],0,0,[0]]];                
                that._logo.blocks.loadNewBlocks(BLOCKOBJ);
                var n = that._logo.blocks.blockList.length - 2;
                rLabel = blockLabel;
                rArg = -1;
            } else if (label === 'graphics') {
                blockLabel = that._graphicWheel.navItems[that._graphicWheel.selectedNavItemIndex].title;
                var val = 100;
                if (blockLabel === 'setcolor'){
                    val = 0;
                }
                var BLOCKOBJ = [];
                if (blockLabel === 'arc' || blockLabel === 'setxy'){
                    BLOCKOBJ = [[0,[blockLabel,{}],0,0,[null,1,2,null]],[1,["number",{"value":90}],0,0,[0]],[2,["number",{"value":100}],0,0,[0]]];
                    that._logo.blocks.loadNewBlocks(BLOCKOBJ);
                    var n = that._logo.blocks.blockList.length - 3;
                    rArg = [90, 100];
                } else {
                    BLOCKOBJ = [[0,[blockLabel,{}],0,0,[null,1,null]],[1,["number",{"value":val}],0,0,[0]]];
                    that._logo.blocks.loadNewBlocks(BLOCKOBJ);
                    var n = that._logo.blocks.blockList.length - 2;
                    rArg = val;
                }
                rLabel = blockLabel;
            }
            var blocksNo = null;
            var aboveBlock = null;
            
            switch (label) {
                case 'graphics':
                    for(var i = graphicLabels.length - 1; i >= 0; i--) {
                        blocksNo = that._mapNotesBlocks(graphicLabels[i]);
                        if(blocksNo.length >= 1){
                            aboveBlock = last(blocksNo);
                            break;
                        }
                    }
                    if (aboveBlock !== null){
                        break;
                    }
                case 'drum':
                    blocksNo = that._mapNotesBlocks("drumname");
                    if(blocksNo.length >= 1){
                        aboveBlock = last(blocksNo);
                    }
                    if (aboveBlock !== null){
                        break;
                    }
                case 'hertz':
                    blocksNo = that._mapNotesBlocks("hertz");
                    if(blocksNo.length >= 1){
                        aboveBlock = last(blocksNo);
                    }
                    if (aboveBlock !== null){
                        break;
                    }
                case 'pitch':
                    blocksNo = that._mapNotesBlocks("pitch");
                    if(blocksNo.length >= 1){
                        aboveBlock = last(blocksNo);
                    }
                    if (aboveBlock !== null){
                        break;
                    }
                default:
                    aboveBlock = that.blockNo
            }
            if (aboveBlock === that.blockNo){
                setTimeout(that._addNotesBlockBetween(aboveBlock, n, true), 500);
                that.rowLabels.splice(0,0,rLabel);
                that.rowArgs.splice(0,0,rArg);
                that._rowBlocks.splice(0,0,n);

            } else {
                setTimeout(that._addNotesBlockBetween(aboveBlock, n, false), 500);
                for (var i = 0; i < that.columnBlocksMap.length; i++){
                    if(that.columnBlocksMap[i][0] === aboveBlock) {
                        break;
                    }
                }
                that.rowLabels.splice(i+1,0,rLabel);
                that.rowArgs.splice(i+1,0,rArg);
                that._rowBlocks.splice(i+1,0,n);
            }
            that.sorted = false;
            that.init(that._logo);
            for (var i = 0; i < that._logo.tupletRhythms.length; i++) {
                switch (that._logo.tupletRhythms[i][0]) {
                case 'simple':
                case 'notes':
                    var tupletParam = [that._logo.tupletParams[i]];
                    tupletParam.push([]);
                    for (var j = 2; j < that._logo.tupletRhythms[i].length; j++) {
                        tupletParam[1].push(that._logo.tupletRhythms[i][j]);
                    }
    
                    that.addTuplet(tupletParam);
                    break;
                default:
                    that.addNotes(that._logo.tupletRhythms[i][1], that._logo.tupletRhythms[i][2]);
                    break;
                }
            }
            that.makeClickable();
            if (label === 'pitch') {
                that._sort();
                setTimeout(function() {
                    that.pitchBlockAdded(n)
                },2000);
            }
        }
        for (var i = 0; i < valueLabel.length; i++) {
            this._pitchWheel.navItems[i].navigateFunction = __subMenuChanged;
        }
        for (var i = 0; i < drumLabels.length; i++) {
            this._drumWheel.navItems[i].navigateFunction = __selectionChanged;
        }
        for (var i = 0; i < graphicLabels.length; i++) {
            this._graphicWheel.navItems[i].navigateFunction = __selectionChanged;
        }
    }

    this.pitchBlockAdded = function(blockN) {
        for (var i = 0; i < this.columnBlocksMap.length; i++){
            if(this.columnBlocksMap[i][0] === blockN) {
                break;
            }
        }
        setTimeout(this._createcolumnpiesubmenu(i,'pitchblocks') ,3000);
    }

    this._creatematrixgraphic2spiesubmenu = function(index, condition) {
        docById('wheelDivptm').style.display = '';
        var valueLabel = ['50', '90', '100', '150', '180', '200', '250', '270', '300', '350', '360'];

        this._pitchWheel = new wheelnav('wheelDivptm', null, 600, 600);
        this._exitWheel = new wheelnav('_exitWheel', this._pitchWheel.raphael);
        this._blockLabelsWheel = new wheelnav('_blockLabelsWheel', this._pitchWheel.raphael);
        var blockLabels = MATRIXGRAPHICS2.slice();

        wheelnav.cssMode = true;

        this._pitchWheel.keynavigateEnabled = false;
        this._pitchWheel.slicePathFunction = slicePath().DonutSlice;
        this._pitchWheel.slicePathCustom = slicePath().DonutSliceCustomization();
        this._pitchWheel.colors = platformColor.pitchWheelcolors;        
        this._pitchWheel.slicePathCustom.minRadiusPercent = 0.4;
        this._pitchWheel.slicePathCustom.maxRadiusPercent = 0.8;
        
        this._pitchWheel.sliceSelectedPathCustom = this._pitchWheel.slicePathCustom;
        this._pitchWheel.sliceInitPathCustom = this._pitchWheel.slicePathCustom;
        this._pitchWheel.clickModeRotate = false;

        this._pitchWheel.animatetime = 0; // 300;
        this._pitchWheel.createWheel(valueLabel);

        this._exitWheel.colors = platformColor.exitWheelcolors2;
        this._exitWheel.slicePathFunction = slicePath().DonutSlice;
        this._exitWheel.slicePathCustom = slicePath().DonutSliceCustomization();
        this._exitWheel.slicePathCustom.minRadiusPercent = 0.0;
        this._exitWheel.slicePathCustom.maxRadiusPercent = 0.4;
        this._exitWheel.sliceSelectedPathCustom = this._exitWheel.slicePathCustom;
        this._exitWheel.sliceInitPathCustom = this._exitWheel.slicePathCustom;
        this._exitWheel.clickModeRotate = false;

        this._blockLabelsWheel.colors = platformColor.blockLabelsWheelcolors;
        this._blockLabelsWheel.slicePathFunction = slicePath().DonutSlice;
        this._blockLabelsWheel.slicePathCustom = slicePath().DonutSliceCustomization();
        this._blockLabelsWheel.slicePathCustom.minRadiusPercent = 0.8;
        this._blockLabelsWheel.slicePathCustom.maxRadiusPercent = 1;
        this._blockLabelsWheel.sliceSelectedPathCustom = this._blockLabelsWheel.slicePathCustom;
        this._blockLabelsWheel.sliceInitPathCustom = this._blockLabelsWheel.slicePathCustom;
        this._blockLabelsWheel.clickModeRotate = false;
        this._blockLabelsWheel.titleRotateAngle = 90;
        this._blockLabelsWheel.animatetime = 0; // 300;
        this._blockLabelsWheel.createWheel(blockLabels);

        var x = docById('labelcol' + index).getBoundingClientRect().x;
        var y = docById('labelcol' + index).getBoundingClientRect().y;


        docById('wheelDivptm').style.position = 'absolute';
        docById('wheelDivptm').style.height = '300px';
        docById('wheelDivptm').style.width = '300px';
        docById('wheelDivptm').style.left = Math.min(this._logo.blocks.turtles._canvas.width - 200, Math.max(0,x * this._logo.blocks.getStageScale())) + 'px';
        docById('wheelDivptm').style.top = Math.min(this._logo.blocks.turtles._canvas.height - 250, Math.max(0, y * this._logo.blocks.getStageScale())) + 'px';

        var block = this.columnBlocksMap[index][0];
        var blockLabel = this._logo.blocks.blockList[block].name;
        var xblockLabelValue = this._logo.blocks.blockList[this._logo.blocks.blockList[block].connections[1]].value;
        var yblockLabelValue = this._logo.blocks.blockList[this._logo.blocks.blockList[block].connections[2]].value;
        
        this._blockLabelsWheel.navigateWheel(blockLabels.indexOf(blockLabel));
        
        this.xblockValue = [xblockLabelValue.toString(),'x'];
        this.yblockValue = [yblockLabelValue.toString(),'y'];
        this._exitWheel.createWheel(['x', this.yblockValue[0], this.xblockValue[0]]);
        this.blockValue = this.xblockValue;
        this.x = true;

        var that = this;
        this._exitWheel.navItems[0].navigateFunction = function () {
            docById('wheelDivptm').style.display = 'none';
            that._pitchWheel.removeWheel();
            that._exitWheel.removeWheel();
            if (condition === 'graphicsblocks') {
                that._blockLabelsWheel.removeWheel();
            }
        };
        this._exitWheel.navItems[1].navigateFunction = function () {
            that.x = false;
            docById('wheelnav-_exitWheel-slice-1').setAttribute("fill", '#80a080');
            docById('wheelnav-_exitWheel-slice-2').setAttribute("fill", '#a08080');
            docById('wheelnav-_exitWheel-slice-1').style.fill = '#80a080';
            docById('wheelnav-_exitWheel-slice-2').style.fill = '#a08080';
            that._exitWheel.colors[1] = '#80a080';
            that._exitWheel.colors[2] = '#a08080';
            docById('wheelnav-_exitWheel-title-1').children[0].textContent = that.yblockValue[0];
            docById('wheelnav-_exitWheel-title-2').children[0].textContent = that.xblockValue[0];
        };
        this._exitWheel.navItems[2].navigateFunction = function () {
            that.x = true;
            docById('wheelnav-_exitWheel-slice-1').setAttribute("fill", '#a08080');
            docById('wheelnav-_exitWheel-slice-2').setAttribute("fill", '#80a080');
            docById('wheelnav-_exitWheel-slice-1').style.fill = '#a08080';
            docById('wheelnav-_exitWheel-slice-2').style.fill = '#80a080';
            that._exitWheel.colors[1] = '#a08080';
            that._exitWheel.colors[2] = '#80a080';
            docById('wheelnav-_exitWheel-title-1').children[0].textContent = that.yblockValue[0];
            docById('wheelnav-_exitWheel-title-2').children[0].textContent = that.xblockValue[0];
        };

        var __enterValue = function () {
            var i = that._pitchWheel.selectedNavItemIndex;
            var value = valueLabel[i];
            if (that.x) {
                that.blockValue = that.xblockValue;
            } else {
                that.blockValue = that.yblockValue;
            }
            that.blockValue[0] = that._pitchWheel.navItems[that._pitchWheel.selectedNavItemIndex].title;
            if (that.blockValue[1] === 'x') {
                docById('wheelnav-_exitWheel-title-2').children[0].textContent = that.blockValue[0];
            }else{
                docById('wheelnav-_exitWheel-title-1').children[0].textContent = that.blockValue[0];
            }
            __selectionChanged(false);

        }
        for (var i = 0; i < valueLabel.length; i++) {
            this._pitchWheel.navItems[i].navigateFunction = __enterValue;
        }

        var __selectionChanged = function (newBlock) {
            var label = that._blockLabelsWheel.navItems[that._blockLabelsWheel.selectedNavItemIndex].title;
            if (newBlock !== false) {
                const MATRIXGRAPHICSOBJ = [[0,[label,{}],0,0,[null,1,2,null]],[1,["number",{"value":parseInt(that.xblockValue[0])}],0,0,[0]],[2,["number",{"value":parseInt(that.yblockValue[0])}],0,0,[0]]]
                that._logo.blocks.loadNewBlocks(MATRIXGRAPHICSOBJ);
                var n = that._logo.blocks.blockList.length - 3;
                setTimeout(that._blockReplace(block, n), 500);
                that.columnBlocksMap[index][0] = n;
                block = n;
            }
            that.rowLabels[index] = label;

            var noteLabelBlock = that._logo.blocks.blockList[block].connections[1];
            that._logo.blocks.blockList[noteLabelBlock].text.text = that.xblockValue[0];
            that._logo.blocks.blockList[noteLabelBlock].value = parseInt(that.xblockValue[0]);
            
            var z = that._logo.blocks.blockList[noteLabelBlock].container.children.length - 1;
            that._logo.blocks.blockList[noteLabelBlock].container.setChildIndex(that._logo.blocks.blockList[noteLabelBlock].text, z);
            that._logo.blocks.blockList[noteLabelBlock].updateCache()

            var noteLabelBlock = that._logo.blocks.blockList[block].connections[2];
            that._logo.blocks.blockList[noteLabelBlock].text.text = that.yblockValue[0];
            that._logo.blocks.blockList[noteLabelBlock].value = parseInt(that.yblockValue[0]);
            
            var z = that._logo.blocks.blockList[noteLabelBlock].container.children.length - 1;
            that._logo.blocks.blockList[noteLabelBlock].container.setChildIndex(that._logo.blocks.blockList[noteLabelBlock].text, z);
            that._logo.blocks.blockList[noteLabelBlock].updateCache()

            that.rowArgs[index][0] = parseInt(that.xblockValue);
            that.rowArgs[index][1] = parseInt(that.yblockValue);

            var cell = docById('headcol' + index);
            var w = window.innerWidth;
            var iconSize = ICONSIZE * (w/1200);
            if (MATRIXGRAPHICS2.indexOf(that.rowLabels[index]) !== -1) {
                cell.innerHTML = '&nbsp;&nbsp;<img src="' + 'images/mouse.svg' + '" height="' + iconSize + '" width="' + iconSize + '" vertical-align="middle">&nbsp;&nbsp;';
            } 

            cell = docById('labelcol' + index); 
            if (MATRIXGRAPHICS2.indexOf(that.rowLabels[index]) !== -1) {
                cell.innerHTML = _(that.rowLabels[index]) + '<br>' + that.rowArgs[index][0] + ' ' + that.rowArgs[index][1];
                cell.style.fontSize = Math.floor(that._cellScale * 12) + 'px';
            }
            noteStored = that.rowLabels[index] + ':' + that.rowArgs[index][0] + ':' + that.rowArgs[index][1];
            for (var i = 0; i < that._notesToPlay.length; i++) {
                var noteIndex = that._notesToPlay[i][0].indexOf(that._noteStored[index]);
                cell = docById(index+':'+i);
                if (cell.style.backgroundColor === 'black') {
                    that._notesToPlay[i][0][noteIndex] = noteStored;
                }
            }
            that._noteStored[index] = noteStored;
        }

        for (var i = 0; i < blockLabels.length; i++) {
            this._blockLabelsWheel.navItems[i].navigateFunction = __selectionChanged;
        }
    }

    this._creatematrixgraphicspiesubmenu = function(index, condition) {
        docById('wheelDivptm').style.display = '';
        var valueLabel = ['<-','Enter','1','2','3','4','5','6','7','8','9','0'];
        if (condition === 'synthsblocks'){
            valueLabel = ['261', '294', '327', '348', '392', '436', '490', '523'];
        } else if (condition === 'graphicsblocks') {
            valueLabel = ['50', '90', '100', '150', '180', '200', '250', '270', '300', '350', '360'];
        }
        
        this._pitchWheel = new wheelnav('wheelDivptm', null, 1300, 1300);
        this._exitWheel = new wheelnav('_exitWheel', this._pitchWheel.raphael);
        if (condition === 'graphicsblocks') {
            this._blockLabelsWheel = new wheelnav('_blockLabelsWheel', this._pitchWheel.raphael);
            var blockLabels = MATRIXGRAPHICS.slice();
            for (var i = 0; i < MATRIXGRAPHICS.length; i++) {
                var label = _(MATRIXGRAPHICS[i]);
                if (getTextWidth(label, 'bold 30pt Sans') > 200) {
                    blockLabels.push(label.substr(0, 8) + '..');
                } else {
                    blockLabels.push(label);
                }
            }
        }
        wheelnav.cssMode = true;

        this._pitchWheel.keynavigateEnabled = false;
        this._pitchWheel.slicePathFunction = slicePath().DonutSlice;
        this._pitchWheel.slicePathCustom = slicePath().DonutSliceCustomization();
        this._pitchWheel.colors = platformColor.pitchWheelcolors;        
        this._pitchWheel.slicePathCustom.minRadiusPercent = 0.4;
        this._pitchWheel.slicePathCustom.maxRadiusPercent = 0.7;
        
        this._pitchWheel.sliceSelectedPathCustom = this._pitchWheel.slicePathCustom;
        this._pitchWheel.sliceInitPathCustom = this._pitchWheel.slicePathCustom;
        this._pitchWheel.clickModeRotate = false;

        this._pitchWheel.animatetime = 0; // 300;
        this._pitchWheel.createWheel(valueLabel);

        this._exitWheel.colors = platformColor.exitWheelcolors;
        this._exitWheel.slicePathFunction = slicePath().DonutSlice;
        this._exitWheel.slicePathCustom = slicePath().DonutSliceCustomization();
        this._exitWheel.slicePathCustom.minRadiusPercent = 0.0;
        this._exitWheel.slicePathCustom.maxRadiusPercent = 0.4;
        this._exitWheel.sliceSelectedPathCustom = this._exitWheel.slicePathCustom;
        this._exitWheel.sliceInitPathCustom = this._exitWheel.slicePathCustom;
        this._exitWheel.clickModeRotate = false;
        
        if (condition === 'graphicsblocks') {
            this._blockLabelsWheel.colors = platformColor.blockLabelsWheelcolors;
            this._blockLabelsWheel.slicePathFunction = slicePath().DonutSlice;
            this._blockLabelsWheel.slicePathCustom = slicePath().DonutSliceCustomization();
            this._blockLabelsWheel.slicePathCustom.minRadiusPercent = 0.7;
            this._blockLabelsWheel.slicePathCustom.maxRadiusPercent = 1;
            this._blockLabelsWheel.sliceSelectedPathCustom = this._blockLabelsWheel.slicePathCustom;
            this._blockLabelsWheel.sliceInitPathCustom = this._blockLabelsWheel.slicePathCustom;
            this._blockLabelsWheel.clickModeRotate = false;
            this._blockLabelsWheel.titleRotateAngle = 0;
            this._blockLabelsWheel.animatetime = 0; // 300;
            this._blockLabelsWheel.createWheel(blockLabels);
        }

        var x = docById('labelcol' + index).getBoundingClientRect().x;
        var y = docById('labelcol' + index).getBoundingClientRect().y;


        docById('wheelDivptm').style.position = 'absolute';
        docById('wheelDivptm').style.height = '300px';
        docById('wheelDivptm').style.width = '300px';
        docById('wheelDivptm').style.left = Math.min(this._logo.blocks.turtles._canvas.width - 200, Math.max(0,x * this._logo.blocks.getStageScale())) + 'px';
        docById('wheelDivptm').style.top = Math.min(this._logo.blocks.turtles._canvas.height - 250, Math.max(0, y * this._logo.blocks.getStageScale())) + 'px';

        var block = this.columnBlocksMap[index][0];
        var blockLabel = this._logo.blocks.blockList[block].name;
        var blockLabelValue = this._logo.blocks.blockList[this._logo.blocks.blockList[block].connections[1]].value;
        if (condition === 'graphicsblocks') {
            this._blockLabelsWheel.navigateWheel(blockLabels.indexOf(blockLabel));
        }
        this.blockValue = blockLabelValue.toString();
        this._exitWheel.createWheel(['x',this.blockValue ]);

        var that = this;
        this._exitWheel.navItems[0].navigateFunction = function () {
            docById('wheelDivptm').style.display = 'none';
            that._pitchWheel.removeWheel();
            that._exitWheel.removeWheel();
            if (condition === 'graphicsblocks') {
                that._blockLabelsWheel.removeWheel();
            }
        };

        var __enterValue = function () {
            that.blockValue = that._pitchWheel.navItems[that._pitchWheel.selectedNavItemIndex].title;
            docById('wheelnav-_exitWheel-title-1').children[0].textContent = that.blockValue;
            __selectionChanged(false);
        }
        
        for (var i = 0; i < valueLabel.length; i++) {
            this._pitchWheel.navItems[i].navigateFunction = __enterValue;
        }

        var __selectionChanged = function (newBlock) {
            if (condition === 'graphicsblocks') {

                var label = that._blockLabelsWheel.navItems[that._blockLabelsWheel.selectedNavItemIndex].title;

                if (newBlock !== false) {
                    const MATRIXGRAPHICSOBJ = [[0,[label,{}],0,0,[null,1,null]],[1,["number",{"value":parseInt(that.blockValue)}],0,0,[0]]]
                    that._logo.blocks.loadNewBlocks(MATRIXGRAPHICSOBJ);
                    var n = that._logo.blocks.blockList.length - 2;
                    setTimeout(that._blockReplace(block, n), 500);
                    that.columnBlocksMap[index][0] = n;
                    block = n;
                }
                
                
                that.rowLabels[index] = label;
            }
            setTimeout(function () {
                var noteLabelBlock = that._logo.blocks.blockList[block].connections[1];
                that._logo.blocks.blockList[noteLabelBlock].text.text = that.blockValue;
                that._logo.blocks.blockList[noteLabelBlock].value = parseInt(that.blockValue);
                
                var z = that._logo.blocks.blockList[noteLabelBlock].container.children.length - 1;
                that._logo.blocks.blockList[noteLabelBlock].container.setChildIndex(that._logo.blocks.blockList[noteLabelBlock].text, z);
                that._logo.blocks.blockList[noteLabelBlock].updateCache()
            },600);
            that.rowArgs[index] = parseInt(that.blockValue);

            var cell = docById('headcol' + index);
            var w = window.innerWidth;
            var iconSize = ICONSIZE * (w/1200);
            if (MATRIXSYNTHS.indexOf(that.rowLabels[index]) !== -1) {
                cell.innerHTML = '&nbsp;&nbsp;<img src="' + 'images/synth2.svg' + '" height="' + iconSize + '" width="' + iconSize + '" vertical-align="middle">&nbsp;&nbsp;';
            } else if (MATRIXGRAPHICS.indexOf(that.rowLabels[index]) !== -1) {
                cell.innerHTML = '&nbsp;&nbsp;<img src="' + 'images/mouse.svg' + '" height="' + iconSize + '" width="' + iconSize + '" vertical-align="middle">&nbsp;&nbsp;';
            }

            cell = docById('labelcol' + index); 
            if (MATRIXSYNTHS.indexOf(that.rowLabels[index]) !== -1) {
                cell.innerHTML = that.rowArgs[index];
                cell.style.fontSize = Math.floor(this._cellScale * 14) + 'px';
            } else if (MATRIXGRAPHICS.indexOf(that.rowLabels[index]) !== -1) {
                cell.innerHTML = _(that.rowLabels[index]) + '<br>' + that.rowArgs[index];
                cell.style.fontSize = Math.floor(that._cellScale * 12) + 'px';
            }
            var noteStored = null;
            if (condition === 'graphicsblocks') {
                noteStored = that.rowLabels[index] + ':' + that.rowArgs[index];
            } else if (condition === 'synthsblocks') {
                noteStored = that.rowArgs[index];
            }

            for (var i = 0; i < that._notesToPlay.length; i++) {
                var noteIndex = that._notesToPlay[i][0].indexOf(that._noteStored[index]);
                cell = docById(index+':'+i);
                if (cell.style.backgroundColor === 'black') {
                    that._notesToPlay[i][0][noteIndex] = noteStored;
                }
            }
            that._noteStored[index] = that.rowLabels[index] + ':' + that.rowArgs[index];
        }
        if (condition === 'graphicsblocks') {
            for (var i = 0; i < blockLabels.length; i++) {
                this._blockLabelsWheel.navItems[i].navigateFunction = __selectionChanged;
            }
        }

    }

    this._createcolumnpiesubmenu = function(index, condition) {
        index = parseInt(index);
        docById('wheelDivptm').style.display = '';

        var accidentals = [ "𝄪", "♯", "♮", "♭", "𝄫" ];
        var noteLabels = [ "ti", "la", "sol", "fa", "mi", "re", "do" ];
        var drumLabels = [];
        for (var i = 0; i < DRUMS.length; i++) {
            var label = _(DRUMS[i]);
            if (getTextWidth(label, 'bold 30pt Sans') > 200) {
                drumLabels.push(label.substr(0, 8) + '..');
            } else {
                drumLabels.push(label);
            }
        }

        if (condition === 'drumblocks') {
            noteLabels = drumLabels;
            var categories = [ 0, 0, 0, 0, 0, 0, 0, 1, 1, 1, 1, 1, 1, 1, 2, 2, 2, 2];
            const COLORS = platformColor.piemenuVoicesColors;
            var colors = [];

            for (var i = 0; i < drumLabels.length; i++) {
                colors.push(COLORS[categories[i] % COLORS.length]);
            }
        }

        if (condition === 'drumblocks') {
            this._pitchWheel = new wheelnav('wheelDivptm', null, 1200, 1200);
        } else {
            this._pitchWheel = new wheelnav('wheelDivptm', null, 600, 600);
        }

        // this._pitchWheel = new wheelnav('wheelDivptm', null, 600, 600);
        this._exitWheel = new wheelnav('_exitWheel', this._pitchWheel.raphael);
        if (condition === 'pitchblocks') {
            this._accidentalsWheel = new wheelnav('_accidentalsWheel', this._pitchWheel.raphael);
            this._octavesWheel = new wheelnav('_octavesWheel', this._pitchWheel.raphael);
        }

        wheelnav.cssMode = true;

        this._pitchWheel.keynavigateEnabled = false;
        this._pitchWheel.slicePathFunction = slicePath().DonutSlice;
        this._pitchWheel.slicePathCustom = slicePath().DonutSliceCustomization();
        if (condition === 'pitchblocks') {
            this._pitchWheel.colors = platformColor.pitchWheelcolors;
            this._pitchWheel.slicePathCustom.minRadiusPercent = 0.2;
            this._pitchWheel.slicePathCustom.maxRadiusPercent = 0.5;
        } else if (condition === 'drumblocks') {
            this._pitchWheel.titleRotateAngle = 0;
            this._pitchWheel.colors = colors;
            this._pitchWheel.slicePathCustom.minRadiusPercent = 0.2;
            this._pitchWheel.slicePathCustom.maxRadiusPercent = 1;
        }
        this._pitchWheel.sliceSelectedPathCustom = this._pitchWheel.slicePathCustom;
        this._pitchWheel.sliceInitPathCustom = this._pitchWheel.slicePathCustom;

        this._pitchWheel.animatetime = 0; // 300;
        this._pitchWheel.createWheel(noteLabels);

        this._exitWheel.colors = platformColor.exitWheelcolors;
        this._exitWheel.slicePathFunction = slicePath().DonutSlice;
        this._exitWheel.slicePathCustom = slicePath().DonutSliceCustomization();
        this._exitWheel.slicePathCustom.minRadiusPercent = 0.0;
        this._exitWheel.slicePathCustom.maxRadiusPercent = 0.2;
        this._exitWheel.sliceSelectedPathCustom = this._exitWheel.slicePathCustom;
        this._exitWheel.sliceInitPathCustom = this._exitWheel.slicePathCustom;
        this._exitWheel.clickModeRotate = false;
        this._exitWheel.createWheel(['x', ' ']);

        if (condition === 'pitchblocks') {
            this._accidentalsWheel.colors = platformColor.accidentalsWheelcolors;
            this._accidentalsWheel.slicePathFunction = slicePath().DonutSlice;
            this._accidentalsWheel.slicePathCustom = slicePath().DonutSliceCustomization();
            this._accidentalsWheel.slicePathCustom.minRadiusPercent = 0.50;
            this._accidentalsWheel.slicePathCustom.maxRadiusPercent = 0.75;
            this._accidentalsWheel.sliceSelectedPathCustom = this._accidentalsWheel.slicePathCustom;
            this._accidentalsWheel.sliceInitPathCustom = this._accidentalsWheel.slicePathCustom;

            var accidentalLabels = [];
            for (var i = 0; i < accidentals.length; i++) {
                accidentalLabels.push(accidentals[i]);
            }

            for (var i = 0; i < 9; i++) {
                accidentalLabels.push(null);
                this._accidentalsWheel.colors.push(platformColor.accidentalsWheelcolorspush);
            }

            this._accidentalsWheel.animatetime = 0; // 300;
            this._accidentalsWheel.createWheel(accidentalLabels);
            this._accidentalsWheel.setTooltips([_('double sharp'), _('sharp'), _('natural'), _('flat'), _('double flat')]);
        
            this._octavesWheel.colors = platformColor.octavesWheelcolors;
            this._octavesWheel.slicePathFunction = slicePath().DonutSlice;
            this._octavesWheel.slicePathCustom = slicePath().DonutSliceCustomization();
            this._octavesWheel.slicePathCustom.minRadiusPercent = 0.75;
            this._octavesWheel.slicePathCustom.maxRadiusPercent = 0.95;
            this._octavesWheel.sliceSelectedPathCustom = this._octavesWheel.slicePathCustom;
            this._octavesWheel.sliceInitPathCustom = this._octavesWheel.slicePathCustom;
            var octaveLabels = ['8', '7', '6', '5', '4', '3', '2', '1', null, null, null, null, null, null];
            this._octavesWheel.animatetime = 0; // 300;
            this._octavesWheel.createWheel(octaveLabels);
        }
        
        var x = docById('labelcol' + index).getBoundingClientRect().x;
        var y = docById('labelcol' + index).getBoundingClientRect().y;


        docById('wheelDivptm').style.position = 'absolute';
        docById('wheelDivptm').style.height = '300px';
        docById('wheelDivptm').style.width = '300px';
        docById('wheelDivptm').style.left = Math.min(this._logo.blocks.turtles._canvas.width - 200, Math.max(0,x * this._logo.blocks.getStageScale())) + 'px';
        docById('wheelDivptm').style.top = Math.min(this._logo.blocks.turtles._canvas.height - 250, Math.max(0, y * this._logo.blocks.getStageScale())) + 'px';
        
        var block = this.columnBlocksMap[index][0];
        var noteValue = this._logo.blocks.blockList[this._logo.blocks.blockList[block].connections[1]].value;

        if(condition === 'pitchblocks') {
            var octaveValue = this._logo.blocks.blockList[this._logo.blocks.blockList[block].connections[2]].value;
            var accidentalsValue = 2;

            for (var i = 0; i < accidentals.length; i++) {
                if (noteValue.indexOf(accidentals[i]) !== -1) {
                    accidentalsValue = i;
                    noteValue = noteValue.substr(0,noteValue.indexOf(accidentals[i]));
                    break;
                }
            }

            this._accidentalsWheel.navigateWheel(accidentalsValue)
            this._octavesWheel.navigateWheel(octaveLabels.indexOf(octaveValue.toString()))
        }
        this._pitchWheel.navigateWheel(noteLabels.indexOf(noteValue))
        
        var that = this;
        this._exitWheel.navItems[0].navigateFunction = function () {
            docById('wheelDivptm').style.display = 'none';
            that._pitchWheel.removeWheel();
            that._exitWheel.removeWheel();
            if (condition === 'pitchblocks') {
                that._accidentalsWheel.removeWheel();
                that._octavesWheel.removeWheel();
            }
        };

        var __selectionChanged = function () {
            var label = that._pitchWheel.navItems[that._pitchWheel.selectedNavItemIndex].title;
            var i = noteLabels.indexOf(label);
            if(condition === 'pitchblocks') {
                var attr = that._accidentalsWheel.navItems[that._accidentalsWheel.selectedNavItemIndex].title;
                var flag = false;
                if (attr !== '♮') {
                    label += attr;
                    flag = true;
                }
            }

            var noteLabelBlock = that._logo.blocks.blockList[block].connections[1];
            that._logo.blocks.blockList[noteLabelBlock].text.text = label;
            that._logo.blocks.blockList[noteLabelBlock].value = label;
            
            var z = that._logo.blocks.blockList[noteLabelBlock].container.children.length - 1;
            that._logo.blocks.blockList[noteLabelBlock].container.setChildIndex(that._logo.blocks.blockList[noteLabelBlock].text, z);
            that._logo.blocks.blockList[noteLabelBlock].updateCache();
            if (condition === 'pitchblocks') {
                var octave = Number(that._octavesWheel.navItems[that._octavesWheel.selectedNavItemIndex].title);
                that._logo.blocks.blockList[noteLabelBlock].blocks.setPitchOctave(that._logo.blocks.blockList[noteLabelBlock].connections[0], octave);
                var noteObj = [label,octave];
                if (flag) {
                    noteObj = getNote(label, octave, 0, that._logo.keySignature[0], false, null, that._logo.errorMsg, that._logo.synth.inTemperament);
                }
                that.rowLabels[index] = noteObj[0];
                that.rowArgs[index] = noteObj[1];
            } else if (condition === 'drumblocks') {
                that.rowLabels[index] = label;
            }

            
            var cell = docById('headcol' + index);
            var drumName = getDrumName(that.rowLabels[index]);
            const BELLSETIDX = {'C': 1, 'D': 2, 'E': 3, 'F': 4, 'G': 5, 'A': 6, 'B': 7, 'do': 1, 're': 2, 'mi': 3, 'fa': 4, 'sol': 5, 'la': 6, 'ti': 7};
            var noteName = that.rowLabels[index];
            var w = window.innerWidth;
            var iconSize = ICONSIZE * (w/1200);
            if (drumName != null) {
                cell.innerHTML = '&nbsp;&nbsp;<img src="' + getDrumIcon(drumName) + '" title="' + _(drumName) + '" alt="' + _(drumName) + '" height="' + iconSize + '" width="' + iconSize + '" vertical-align="middle">&nbsp;&nbsp;';
            } else if (noteName in BELLSETIDX && that.rowArgs[index] === 4) {
                cell.innerHTML = '<img src="' + 'images/8_bellset_key_' + BELLSETIDX[noteName] + '.svg' + '" width="' + cell.style.width + '" vertical-align="middle">';
            } else if (noteName === 'C' && that.rowArgs[index] === 5) {
                cell.innerHTML = '<img src="' + 'images/8_bellset_key_8.svg' + '" width="' + cell.style.width + '" vertical-align="middle">';
            }

            cell = docById('labelcol' + index);
            if (drumName != null) {
                cell.innerHTML = _(drumName);
                cell.style.fontSize = Math.floor(this._cellScale * 14) + 'px';
            } else if (noteIsSolfege(that.rowLabels[i]) && that._logo.synth.inTemperament !== 'custom') {
                cell.innerHTML = i18nSolfege(that.rowLabels[index]) + that.rowArgs[index].toString().sub();
                var noteObj = getNote(that.rowLabels[index], that.rowArgs[index], 0, that._logo.keySignature[0], false, null, that._logo.errorMsg, that._logo.synth.inTemperament);
            } else {
                cell.innerHTML = that.rowLabels[index] + that.rowArgs[index].toString().sub();
                var noteObj = [that.rowLabels[index], that.rowArgs[index]];
            }
            var noteStored = null;
            if (condition === 'pitchblocks') {
                noteStored= noteObj[0] + noteObj[1];
            } else if (condition === 'drumblocks') {
                noteStored= drumName
            }

            for (var i = 0; i < that._notesToPlay.length; i++) {
                var noteIndex = that._notesToPlay[i][0].indexOf(that._noteStored[index]);
                cell = docById(index+':'+i);
                if (cell.style.backgroundColor === 'black') {
                    that._notesToPlay[i][0][noteIndex] = noteStored;
                }
            }
            that._noteStored[index]= noteStored;
        };
        var __pitchPreview = function () {
            var label = that._pitchWheel.navItems[that._pitchWheel.selectedNavItemIndex].title;
            var timeout = 0;
            if(condition === 'pitchblocks') {
                var attr = that._accidentalsWheel.navItems[that._accidentalsWheel.selectedNavItemIndex].title;
                if (attr !== '♮') {
                    label += attr;
                }
                var octave = Number(that._octavesWheel.navItems[that._octavesWheel.selectedNavItemIndex].title);
                var obj = getNote(label, octave, 0, that._logo.keySignature[0], false, null, that._logo.errorMsg, that._logo.synth.inTemperament);
                that._logo.synth.setMasterVolume(PREVIEWVOLUME);
                that._logo.setSynthVolume(0, DEFAULTVOICE, PREVIEWVOLUME);
                that._logo.synth.trigger(0, [obj[0] + obj[1]], 1 / 8, DEFAULTVOICE, null, null);
            } else if(condition === 'drumblocks') {
                if (that._logo.instrumentNames[0] === undefined || that._logo.instrumentNames[0].indexOf(label) === -1) {
                    if (that._logo.instrumentNames[0] === undefined) {
                        that._logo.instrumentNames[0] = [];
                    }
    
                    that._logo.instrumentNames[0].push(label);
                    if (label === DEFAULTVOICE) {
                        that._logo.synth.createDefaultSynth(0);
                    }
    
                    that._logo.synth.loadSynth(0, label);
                    // give the synth time to load
                    var timeout = 500;
                }
                setTimeout(function () {
                    that._logo.synth.setMasterVolume(DEFAULTVOLUME);
                    that._logo.setSynthVolume(0, label, DEFAULTVOLUME);
                    that._logo.synth.trigger(0, 'G4', 1 / 4, label, null, null, false);
                    that._logo.synth.start();
    
                }, timeout);
            }
            __selectionChanged();
        }

        for (var i = 0; i < noteLabels.length; i++) {
            this._pitchWheel.navItems[i].navigateFunction = __pitchPreview;
        }
        if (condition === 'pitchblocks') {
            for (var i = 0; i < accidentals.length; i++) {
                this._accidentalsWheel.navItems[i].navigateFunction = __pitchPreview;
            }
    
            for (var i = 0; i < 8; i++) {
                this._octavesWheel.navItems[i].navigateFunction = __pitchPreview;
            }
        }
    }

    this._blockReplace = function (oldblk, newblk) {
        // Find the connections from the old block
        var c0 = this._logo.blocks.blockList[oldblk].connections[0];
        var c1 = last(this._logo.blocks.blockList[oldblk].connections);

        // Connect the new block
        this._logo.blocks.blockList[newblk].connections[0] = c0;
        this._logo.blocks.blockList[newblk].connections[this._logo.blocks.blockList[newblk].connections.length - 1] = c1;

        if (c0 != null) {
            for (var i = 0; i < this._logo.blocks.blockList[c0].connections.length; i++) {
                if (this._logo.blocks.blockList[c0].connections[i] === oldblk) {
                    this._logo.blocks.blockList[c0].connections[i] = newblk;
                    break;
                }
            }

            // Look for a containing clamp, which may need to be resized.
            var blockAbove = c0;
            while (blockAbove != this.blockNo) {
                if (this._logo.blocks.blockList[blockAbove].isClampBlock()) {
                    this._logo.blocks.clampBlocksToCheck.push([blockAbove, 0]);
                }

                blockAbove = this._logo.blocks.blockList[blockAbove].connections[0];
            }

            this._logo.blocks.clampBlocksToCheck.push([this.blockNo, 0]);
        }

        if (c1 != null) {
            for (var i = 0; i < this._logo.blocks.blockList[c1].connections.length; i++) {
                if (this._logo.blocks.blockList[c1].connections[i] === oldblk) {
                    this._logo.blocks.blockList[c1].connections[i] = newblk;
                    break;
                }
            }
        }

        // Refresh the dock positions
        this._logo.blocks.adjustDocks(c0, true);

        // Send the old block to the trash
        this._logo.blocks.blockList[oldblk].connections[0] = null;
        this._logo.blocks.blockList[oldblk].connections[this._logo.blocks.blockList[oldblk].connections.length - 1] = null;
        this._logo.blocks.sendStackToTrash(this._logo.blocks.blockList[oldblk]);

        this._logo.refreshCanvas();
    };

    this._addNotesBlockBetween = function(aboveBlock, block, topBlock) {
        if (topBlock) {
            var belowBlock = this._logo.blocks.blockList[aboveBlock].connections[1];
            this._logo.blocks.blockList[aboveBlock].connections[1] = block;
        } else {
            var belowBlock = last(this._logo.blocks.blockList[aboveBlock].connections);
            this._logo.blocks.blockList[aboveBlock].connections[this._logo.blocks.blockList[aboveBlock].connections.length - 1] = block;
        }
        this._logo.blocks.blockList[belowBlock].connections[0] = block;
        this._logo.blocks.blockList[block].connections[0] = aboveBlock;
        this._logo.blocks.blockList[block].connections[this._logo.blocks.blockList[block].connections.length - 1] = belowBlock;   
        this._logo.blocks.adjustDocks(this.blockNo, true);
        this._logo.blocks.clampBlocksToCheck.push([this.blockNo, 0]);
        this._logo.blocks.refreshCanvas();
    }

    this._removePitchBlock = function(blockNo) {
        var c0 = this._logo.blocks.blockList[blockNo].connections[0];
        var c1 = last(this._logo.blocks.blockList[blockNo].connections);
        this._logo.blocks.blockList[c0].connections[this._logo.blocks.blockList[c0].connections.length-1] = c1;
        this._logo.blocks.blockList[c1].connections[0] = c0;

        this._logo.blocks.blockList[blockNo].connections[this._logo.blocks.blockList[blockNo].connections.length - 1] = null;
        this._logo.blocks.sendStackToTrash(this._logo.blocks.blockList[blockNo]);
        this._logo.blocks.adjustDocks(this.blockNo, true);
        this._logo.blocks.clampBlocksToCheck.push([this.blockNo, 0]);
        this._logo.blocks.refreshCanvas();
    }

    this._addButton = function(row, icon, iconSize, label) {
        var cell = row.insertCell(-1);
        cell.innerHTML = '&nbsp;&nbsp;<img src="header-icons/' + icon + '" title="' + label + '" alt="' + label + '" height="' + iconSize + '" width="' + iconSize + '" vertical-align="middle" align-content="center">&nbsp;&nbsp;';
        cell.style.width = BUTTONSIZE + 'px';
        cell.style.minWidth = cell.style.width;
        cell.style.maxWidth = cell.style.width;
        cell.style.height = cell.style.width;
        cell.style.minHeight = cell.style.height;
        cell.style.maxHeight = cell.style.height;
        cell.style.backgroundColor = platformColor.selectorBackground;

        cell.onmouseover=function () {
            this.style.backgroundColor = platformColor.selectorBackgroundHOVER;
        }

        cell.onmouseout=function () {
            this.style.backgroundColor = platformColor.selectorBackground;
        }

        return cell;
    };

    this._generateDataURI = function(file) {
        var data = "data:text/html;charset=utf-8," + encodeURIComponent(file);
        return data;
    };

    this._sort = function () {
        if (this.sorted) {
            console.log('already sorted');
            return;
        }

        // Keep track of marked cells.
        this._markedColsInRow = [];
        for (var r = 0; r < this.rowLabels.length; r++) {
            var thisRow = [];
            var row = docById('ptm' + r);
            var n = row.cells.length;
            for (var i = 0; i < n; i++) {
                var cell = row.cells[i];
                if (cell.style.backgroundColor === 'black') {
                    thisRow.push(i);
                }
            }

            this._markedColsInRow.push(thisRow);
        }

        var sortableList = [];

        // Make a list to sort, skipping drums and graphics.
        // frequency;label;arg;row index
        for (var i = 0; i < this.rowLabels.length; i++) {
            if (this.rowLabels[i].toLowerCase() === 'rest') {
                continue;
            }

            var drumName = getDrumName(this.rowLabels[i]);
            if (drumName != null) {
                continue;
            } else if (MATRIXGRAPHICS.indexOf(this.rowLabels[i]) !== -1) {
                continue;
            } else if (MATRIXGRAPHICS2.indexOf(this.rowLabels[i]) !== -1) {
                continue;
            }

            // We want to sort based on frequency, so we convert all notes to frequency.
            if (MATRIXSYNTHS.indexOf(this.rowLabels[i]) !== -1) {
                // Deprecated
                sortableList.push([this.rowArgs[i], this.rowLabels[i], this.rowArgs[i], i, this._noteStored[i]]);
            } else {
                sortableList.push([noteToFrequency(this.rowLabels[i] + this.rowArgs[i], this._logo.keySignature[0]), this.rowLabels[i], this.rowArgs[i], i, this._noteStored[i]]);
            }
        }

        // Add the stuff we didn't sort.
        for (var i = 0; i < this.rowLabels.length; i++) {
            var drumName = getDrumName(this.rowLabels[i]);
            if (drumName != null) {
                var drumIndex = getDrumIndex(this.rowLabels[i]);
                sortableList.push([-drumIndex, this.rowLabels[i], this.rowArgs[i], i, this._noteStored[i]]);
            }
        }

        for (var i = 0; i < this.rowLabels.length; i++) {
            if (MATRIXGRAPHICS.indexOf(this.rowLabels[i]) !== -1) {
                var gi = MATRIXGRAPHICS.indexOf(this.rowLabels[i]) + 100;
                sortableList.push([-gi, this.rowLabels[i], this.rowArgs[i], i, this._noteStored[i]]);
            } else if (MATRIXGRAPHICS2.indexOf(this.rowLabels[i]) !== -1) {
                var gi = MATRIXGRAPHICS.indexOf(this.rowLabels[i]) + 200;
                sortableList.push([-gi, this.rowLabels[i], this.rowArgs[i], i, this._noteStored[i]]);
            }
        }

        var sortedList = sortableList.sort(
            function(a, b) {
                return a[0] - b[0]
            }
        )

        // Reverse since we start from the top of the table.
        sortedList = sortedList.reverse();

        this.rowLabels = [];
        this.rowArgs = [];
        this._sortedRowMap = [];

        // Build a table to map back to original order.
        this._rowMapper = [];
        for (var i = 0; i < sortedList.length; i++) {
            this._rowMapper.push(sortedList[i][3]);
        }
        var newColumnBlockMap = [];
        var oldColumnBlockMap = this.columnBlocksMap;
        for (var i = 0; i < this._rowMapper.length; i++) {
            newColumnBlockMap.push(this.columnBlocksMap[this._rowMapper[i]]);
        }
        this.columnBlocksMap = newColumnBlockMap;
        var lastObj = 0;

        for (var i = 0; i < sortedList.length; i++) {
            var obj = sortedList[i];

            this._rowMap[obj[3]] = i;
            this._noteStored[i] = obj[4];

            if (i === 0) {
                this._sortedRowMap.push(0);
            } else if (i > 0 && obj[1] === last(this.rowLabels)) {
                console.log('skipping ' + obj[1] + ' ' + last(this.rowLabels));
                this._sortedRowMap.push(last(this._sortedRowMap));
                setTimeout(this._removePitchBlock(oldColumnBlockMap[sortedList[lastObj][3]][0]), 500);
                this.columnBlocksMap = this.columnBlocksMap.filter(function(ele) {
                    return ele[0] !== oldColumnBlockMap[sortedList[lastObj][3]][0];
                })
                lastObj = i;
                // skip duplicates
                for (var j = this._rowMap[i]; j < this._rowMap.length; j++) {
                    this._rowOffset[j] -= 1;
                }

                this._rowMap[i] = this._rowMap[i - 1];
                continue;
            } else {
                console.log('pushing ' + obj[1] + ' ' + last(this.rowLabels));
                this._sortedRowMap.push(last(this._sortedRowMap) + 1);
                lastObj = i;
            }

            this.rowLabels.push(obj[1]);
            this.rowArgs.push(Number(obj[2]));
        }

        this._matrixHasTuplets = false;  // Force regeneration of tuplet rows.
        this.sorted = true;
        this.init(this._logo);
        this.sorted = true;

        for (var i = 0; i < this._logo.tupletRhythms.length; i++) {
            switch (this._logo.tupletRhythms[i][0]) {
            case 'simple':
            case 'notes':
                var tupletParam = [this._logo.tupletParams[this._logo.tupletRhythms[i][1]]];
                tupletParam.push([]);
                for (var j = 2; j < this._logo.tupletRhythms[i].length; j++) {
                    tupletParam[1].push(this._logo.tupletRhythms[i][j]);
                }

                this.addTuplet(tupletParam);
                break;
            default:
                this.addNotes(this._logo.tupletRhythms[i][1], this._logo.tupletRhythms[i][2]);
                break;
            }
        }

        this.makeClickable();
    };

    this._export = function () {
        var exportWindow = window.open('');
        console.log(exportWindow);
        var exportDocument = exportWindow.document;
        if (exportDocument === undefined) {
            console.log('Could not create export window');
            return;
        }

        var title = exportDocument.createElement('title');
        title.innerHTML = 'Music Matrix';
        exportDocument.head.appendChild(title);

        var w = exportDocument.createElement('H3');
        w.innerHTML = 'Music Matrix';

        exportDocument.body.appendChild(w);

        var x = exportDocument.createElement('TABLE');
        x.setAttribute('id', 'exportTable');
        x.style.textAlign = 'center';

        exportDocument.body.appendChild(x);

        var exportTable = exportDocument.getElementById('exportTable');

        var header = exportTable.createTHead();

        for (var i = 0, row; row = docById('ptm' + i); i++) {
            var exportRow = header.insertRow();
            // Add the row label...
            var exportLabel = exportRow.insertCell();

            var drumName = getDrumName(this.rowLabels[i]);
            if (drumName != null) {
                exportLabel.innerHTML = _(drumName);
                exportLabel.style.fontSize = Math.floor(this._cellScale * 14) + 'px';
            } else if (this.rowLabels[i].slice(0, 4) === 'http') {
                exportLabel.innerHTML = this.rowLabels[i];
                exportLabel.style.fontSize = Math.floor(this._cellScale * 14) + 'px';
            } else if (MATRIXSYNTHS.indexOf(this.rowLabels[i]) !== -1) {
                exportLabel.innerHTML = this.rowArgs[i];
                exportLabel.style.fontSize = Math.floor(this._cellScale * 14) + 'px';
            } else if (MATRIXGRAPHICS.indexOf(this.rowLabels[i]) !== -1) {
                exportLabel.innerHTML = _(this.rowLabels[i]) + '<br>' + this.rowArgs[i];
                exportLabel.style.fontSize = Math.floor(this._cellScale * 12) + 'px';
            } else if (MATRIXGRAPHICS2.indexOf(this.rowLabels[i]) !== -1) {
                exportLabel.innerHTML = _(this.rowLabels[i]) + '<br>' + this.rowArgs[i][0] + ' ' + this.rowArgs[i][1];
                exportLabel.style.fontSize = Math.floor(this._cellScale * 12) + 'px';
            } else {
                if (noteIsSolfege(this.rowLabels[i])) {
                    exportLabel.innerHTML = i18nSolfege(this.rowLabels[i]) + this.rowArgs[i].toString().sub();
                } else {
                    exportLabel.innerHTML = this.rowLabels[i] + this.rowArgs[i].toString().sub();
                }
            }

            // Add then the note cells.
            for (var j = 0, col; col = row.cells[j]; j++) {
                var exportCell = exportRow.insertCell();
                exportCell.style.backgroundColor = col.style.backgroundColor;
                exportCell.innerHTML = col.innerHTML;
                exportCell.width = col.width;
                if (exportCell.width == '') {
                    exportCell.width = col.style.width;
                }
                exportCell.colSpan = col.colSpan;
                exportCell.style.minWidth = col.style.width;
                exportCell.style.maxWidth = col.style.width;
                exportCell.height = 30 + 'px';
                exportCell.style.fontSize = 14 + 'px';
                exportCell.style.padding = 1 + 'px';
            }
        }

        if (this._matrixHasTuplets) {
            // Add the tuplet note value row.
            var exportRow = header.insertRow();
            var exportLabel = exportRow.insertCell();
            exportLabel.innerHTML = _('note value');
            var noteValueRow = docById('ptmTupletNoteValueRow');
            for (var i = 0; i < noteValueRow.cells.length; i++) {
                var exportCell = exportRow.insertCell();
                var col = noteValueRow.cells[i];
                exportCell.style.backgroundColor = col.style.backgroundColor;
                exportCell.innerHTML = col.innerHTML;
                exportCell.width = col.width;
                if (exportCell.width == '') {
                    exportCell.width = col.style.width;
                }
                exportCell.colSpan = col.colSpan;
                exportCell.style.minWidth = col.style.width;
                exportCell.style.maxWidth = col.style.width;
                exportCell.style.fontSize = 14 + 'px';
                exportCell.style.padding = 1 + 'px';
            }

            // Add the tuplet value row.
            var exportRow = header.insertRow();
            var exportLabel = exportRow.insertCell();
            exportLabel.innerHTML = _('tuplet value');
            var noteValueRow = docById('ptmTupletValueRow');
            for (var i = 0; i < noteValueRow.cells.length; i++) {
                var exportCell = exportRow.insertCell();
                var col = noteValueRow.cells[i];
                exportCell.style.backgroundColor = col.style.backgroundColor;
                exportCell.innerHTML = col.innerHTML;
                exportCell.width = col.width;
                if (exportCell.width == '') {
                    exportCell.width = col.style.width;
                }
                exportCell.colSpan = col.colSpan;
                exportCell.style.minWidth = col.style.width;
                exportCell.style.maxWidth = col.style.width;
                exportCell.style.fontSize = 14 + 'px';
                exportCell.style.padding = 1 + 'px';
            }
        }

        // Add the note value row.
        var exportRow = header.insertRow();
        var exportLabel = exportRow.insertCell();
        exportLabel.innerHTML = _('note value');
        var noteValueRow = docById('ptmNoteValueRow');
        for (var i = 0; i < noteValueRow.cells.length; i++) {
            var exportCell = exportRow.insertCell();
            var col = noteValueRow.cells[i];
            exportCell.style.backgroundColor = col.style.backgroundColor;
            exportCell.innerHTML = col.innerHTML;
            exportCell.width = col.width;
            if (exportCell.width == '') {
                exportCell.width = col.style.width;
            }
            exportCell.colSpan = col.colSpan;
            exportCell.style.minWidth = col.style.width;
            exportCell.style.maxWidth = col.style.width;
            exportCell.style.fontSize = 14 + 'px';
            exportCell.style.padding = 1 + 'px';
        }

        var saveDocument = exportDocument;
        var uriData = saveDocument.documentElement.outerHTML;
        exportDocument.body.innerHTML+='<br><a id="downloadb1" style="background:#C374E9;' + 'border-radius:5%;' + 'padding:0.3em;' + 'text-decoration:none;' + 'margin:0.5em;' + 'color:white;" ' + 'download>Download Matrix</a>';
        exportDocument.getElementById("downloadb1").download = "MusicMatrix";
        exportDocument.getElementById("downloadb1").href = this._generateDataURI(uriData);
        exportDocument.close();
    };

    // Deprecated
    this.note2Solfege = function(note, index) {
        if (['♭', '♯'].indexOf(note[1]) === -1) {
            var octave = note[1];
            var newNote = SOLFEGECONVERSIONTABLE[note[0]];
        } else {
            var octave = note[2];
            var newNote = SOLFEGECONVERSIONTABLE[note.substr(0,2)];
        }
        this.rowLabels[index] = newNote;
        this.rowArgs[index] = octave;
    };

    this.addTuplet = function(param) {
        // The first two parameters are the interval for the tuplet,
        // e.g., 1/4; the rest of the parameters are the list of notes
        // to be added to the tuplet, e.g., 1/8, 1/8, 1/8.

        var tupletTimeFactor = param[0][0] / param[0][1];
        var numberOfNotes = param[1].length;
        var totalNoteInterval = 0;
        var ptmTable = docById('ptmTable');

        for (var i = 0; i < numberOfNotes; i++) {
            if (i === 0) {
                var lcd = param[1][0];
            } else {
                var lcd = LCD(lcd, param[1][i]);
            }

            totalNoteInterval += 32 / param[1][i];
        }

        var tupletValue = 0;
        for (var i = 0; i < numberOfNotes; i++) {
            if (param[1][i] > 0) {
                tupletValue += lcd / param[1][i];
            }
        }

        var rowCount = this.rowLabels.length;
        var firstRow = docById('ptm' + 0);
        var colCount = firstRow.cells.length;

        var noteValue = param[0][1] / param[0][0];
        // The tuplet is note value is calculated as #notes x note value
        var noteValueToDisplay = calcNoteValueToDisplay(param[0][1], param[0][0], this._cellScale);

        // Set the cells to "rest"
        for (var i = 0; i < numberOfNotes; i++) {
            // The tuplet time factor * percentage of the tuplet that
            // is dedicated to this note
            this._notesToPlay.push([['R'], (totalNoteInterval * param[0][1]) / (32 / param[1][i])]);
            this._outputAsTuplet.push([numberOfNotes, noteValue]);
        }

        // First, ensure that the matrix is set up for tuplets.
        if (!this._matrixHasTuplets) {
            // Add more room to the outerDiv to hold the extra rows.
            var n = Math.max(Math.floor((window.innerHeight * 0.5) / 100), 8);
            var outerDiv = docById('ptmOuterDiv');
            if (this.rowLabels.length > n) {
                outerDiv.style.height = this._cellScale * MATRIXSOLFEHEIGHT * (n + 6) + 'px';
                var w = Math.max(Math.min(window.innerWidth, this._cellScale * OUTERWINDOWWIDTH), BUTTONDIVWIDTH);
                outerDiv.style.width = w + 'px';
            } else {
                outerDiv.style.height = this._cellScale * MATRIXSOLFEHEIGHT * (this.rowLabels.length + 6) + 'px';
                var w = Math.max(Math.min(window.innerWidth, this._cellScale * OUTERWINDOWWIDTH - 20), BUTTONDIVWIDTH);
                outerDiv.style.width = w + 'px';
            }

            var firstRow = docById('ptm' + 0);

            // Load the labels
            var labelCell = docById('ptmTupletNoteLabel');
            labelCell.innerHTML = _('note value');
            labelCell.style.fontSize = this._cellScale * 75 + '%';
            labelCell.style.height = Math.floor(1.5 * MATRIXSOLFEHEIGHT * this._cellScale) + 'px';
            labelCell.style.width = Math.floor(2 * MATRIXSOLFEWIDTH * this._cellScale) + 'px';
            labelCell.style.minWidth = labelCell.style.width;
            labelCell.style.maxWidth = labelCell.style.width;
            labelCell.style.backgroundColor = platformColor.labelColor;

            var labelCell = docById('ptmTupletValueLabel');
            labelCell.innerHTML = _('tuplet value');
            labelCell.style.fontSize = this._cellScale * 75 + '%';
            labelCell.style.height = Math.floor(1.5 * MATRIXSOLFEHEIGHT * this._cellScale) + 'px';
            labelCell.style.width = Math.floor(2 * MATRIXSOLFEWIDTH * this._cellScale) + 'px';
            labelCell.style.minWidth = labelCell.style.width;
            labelCell.style.maxWidth = labelCell.style.width;
            labelCell.style.backgroundColor = platformColor.labelColor;

            // Fill in the columns in the tuplet note value row up to
            // where the tuplet begins.
            var noteRow = docById('ptmTupletNoteValueRow');
            var valueRow = docById('ptmTupletValueRow');
            for (var i = 0; i < firstRow.cells.length; i++) {
                var cell = noteRow.insertCell();
                cell.style.backgroundColor = platformColor.tupletBackground;
                cell.style.width = firstRow.cells[i].style.width;
                cell.style.minWidth = firstRow.cells[i].style.minWidth;
                cell.style.maxWidth = firstRow.cells[i].style.maxWidth;
                cell.style.height = Math.floor(MATRIXSOLFEHEIGHT * this._cellScale) + 'px';

                var cell = valueRow.insertCell();
                cell.style.backgroundColor = platformColor.tupletBackground;
                cell.style.width = firstRow.cells[i].style.width;
                cell.style.minWidth = firstRow.cells[i].style.minWidth;
                cell.style.maxWidth = firstRow.cells[i].style.maxWidth;
                cell.style.height = Math.floor(MATRIXSOLFEHEIGHT * this._cellScale) + 'px';
            }
        }

        // Now add the tuplet to the matrix.
        var tupletNoteValue = noteValue * tupletValue;

        // Add the tuplet notes
        for (var i = 0; i < numberOfNotes; i++) {
            // Add the notes to the tuplet notes row too.
            // Add cell for tuplet note values
            var noteRow = docById('ptmTupletNoteValueRow');
            var cell = noteRow.insertCell(-1);
            var numerator = 32 / param[1][i];
            var thisNoteValue = 1 / (numerator / (totalNoteInterval / tupletTimeFactor));
            cell.style.backgroundColor = platformColor.tupletBackground;
            cell.style.width = this._noteWidth(thisNoteValue) + 'px';
            cell.style.minWidth = cell.style.width;
            cell.style.maxWidth = cell.style.width;
            cell.style.height = Math.floor(1.5 * MATRIXSOLFEHEIGHT * this._cellScale) + 'px';
            cell.setAttribute('id', 1 / tupletNoteValue);
            cell.style.lineHeight = 60 + '%';
            cell.style.fontSize = this._cellScale * 75 + '%';
            cell.style.textAlign = 'center';
            var obj = toFraction(numerator / (totalNoteInterval / tupletTimeFactor));
            if (NOTESYMBOLS != undefined && obj[1] in NOTESYMBOLS) {
                cell.innerHTML = obj[0] + '<br>&mdash;<br>' + obj[1] + '<br>' + '<img src="' + NOTESYMBOLS[obj[1]] + '" height=' + (MATRIXSOLFEHEIGHT / 2) * this._cellScale + '>';
            } else {
                cell.innerHTML = obj[0] + '<br>&mdash;<br>' + obj[1] + '<br><br>';
            }

            var cellWidth = cell.style.width;

            // Add the notes to the matrix a la addNote.
            for (var j = 0; j < this.rowLabels.length; j++) {
                // Depending on the row, we choose a different background color.
                if (MATRIXGRAPHICS.indexOf(this.rowLabels[j]) != -1) {
                    cellColor = platformColor.graphicsBackground;
                } else {
                    var drumName = getDrumName(this.rowLabels[j]);
                    if (drumName === null) {
                        cellColor = platformColor.pitchBackground;
                    } else {
                        cellColor = platformColor.drumBackground;
                    }
                }

                var ptmRow = docById('ptm' + j);
                var cell = ptmRow.insertCell();

                cell.setAttribute('cellColor', cellColor);

                cell.style.height = Math.floor(MATRIXSOLFEHEIGHT * this._cellScale) + 'px';
                // Using the alt attribute to store the note value
                cell.setAttribute('alt', 1 / tupletNoteValue);
                cell.style.width = cellWidth;
                cell.style.minWidth = cell.style.width;
                cell.style.maxWidth = cell.style.width;
                cell.style.backgroundColor = cellColor;

                cell.onmouseover=function () {
                    if (this.style.backgroundColor !== 'black') {
                        this.style.backgroundColor = platformColor.selectorSelected;
                    }
                }

                cell.onmouseout=function () {
                    if (this.style.backgroundColor !== 'black') {
                        this.style.backgroundColor = this.getAttribute('cellColor');
                    }
                }
            }
        }

        // Add the tuplet value as a span
        var valueRow = docById('ptmTupletValueRow');
        var cell = valueRow.insertCell();
        cell.colSpan = numberOfNotes;
        cell.style.fontSize = Math.floor(this._cellScale * 75) + '%';
        cell.style.lineHeight = 60 + '%';
        cell.style.width = this._noteWidth(noteValue)  + 'px';
        cell.style.minWidth = cell.style.width;
        cell.style.maxWidth = cell.style.width;
        cell.style.height = Math.floor(1.5 * MATRIXSOLFEHEIGHT * this._cellScale) + 'px';
        cell.style.textAlign = 'center';
        cell.innerHTML = tupletValue;
        cell.style.backgroundColor = platformColor.tupletBackground;

        // And a span in the note value column too.
        var noteValueRow = docById('ptmNoteValueRow');
        var cell = noteValueRow.insertCell();
        cell.colSpan = numberOfNotes;
        cell.style.fontSize = Math.floor(this._cellScale * 75) + '%';
        cell.style.lineHeight = 60 + '%';
        cell.style.width = this._noteWidth(noteValue) + 'px';
        cell.style.minWidth = cell.style.width;
        cell.style.maxWidth = cell.style.width;
        cell.style.height = Math.floor(1.5 * MATRIXSOLFEHEIGHT * this._cellScale) + 'px';
        cell.style.textAlign = 'center';
        cell.innerHTML = noteValueToDisplay;
        cell.style.backgroundColor = platformColor.rhythmcellcolor;
        this._matrixHasTuplets = true;
    };

    this._noteWidth = function (noteValue) {
        return Math.max(Math.floor(EIGHTHNOTEWIDTH * (8 / noteValue) * this._cellScale), 15);
    };

    this.addNotes = function(numBeats, noteValue) {
        var ptmTable = docById('ptmTable');
        var noteValueToDisplay = calcNoteValueToDisplay(noteValue, 1, this._cellScale);

        for (var i = 0; i < numBeats; i++) {
            this._notesToPlay.push([['R'], noteValue]);
            this._outputAsTuplet.push([numBeats, noteValue]);
        }

        var rowCount = this.rowLabels.length - this._rests;

        for (var j = 0; j < numBeats; j++) {
            for (var i = 0; i < rowCount; i++) {
                // Depending on the row, we choose a different background color.
                if ((MATRIXGRAPHICS.indexOf(this.rowLabels[i]) != -1) || (MATRIXGRAPHICS2.indexOf(this.rowLabels[i]) != -1)) {
                    cellColor = platformColor.graphicsBackground;
                } else {
                    var drumName = getDrumName(this.rowLabels[i]);
                    if (drumName === null) {
                        cellColor = platformColor.pitchBackground;
                    } else {
                        cellColor = platformColor.drumBackground;
                    }
                }

                // the buttons get add to the embedded table
                var row = docById('ptm' + i);
                var cell = row.insertCell();

                cell.setAttribute('cellColor', cellColor);

                cell.style.height = Math.floor(MATRIXSOLFEHEIGHT * this._cellScale) + 'px';
                cell.style.width = this._noteWidth(noteValue) + 'px';
                cell.style.minWidth = cell.style.width;
                cell.style.maxWidth = cell.style.width;
                cell.style.backgroundColor = cellColor;
                // Using the alt attribute to store the note value
                cell.setAttribute('alt', 1 / noteValue);

                cell.onmouseover=function () {
                    if (this.style.backgroundColor !== 'black') {
                        this.style.backgroundColor = platformColor.selectorSelected;
                    }
                }

                cell.onmouseout=function () {
                    if (this.style.backgroundColor !== 'black') {
                        this.style.backgroundColor = this.getAttribute('cellColor');
                    }
                }
            }

            // Add a note value.
            var row = docById('ptmNoteValueRow');
            var cell = row.insertCell();
            cell.style.width = this._noteWidth(noteValue) + 'px';
            cell.style.minWidth = cell.style.width;
            cell.style.maxWidth = cell.style.width;
            cell.style.height = Math.floor(1.5 * MATRIXSOLFEHEIGHT * this._cellScale) + 'px';
            cell.style.fontSize = Math.floor(this._cellScale * 75) + '%';
            cell.style.lineHeight = 60 + '%';
            cell.style.textAlign = 'center';
            cell.innerHTML = noteValueToDisplay;
            cell.style.backgroundColor = platformColor.rhythmcellcolor;
            cell.setAttribute('alt', noteValue);

            if (this._matrixHasTuplets) {
                // We may need to insert some blank cells in the extra rows
                // added by tuplets.
                var row = docById('ptmTupletNoteValueRow');
                var cell = row.insertCell();
                cell.style.width = this._noteWidth(noteValue) + 'px';
                cell.style.minWidth = cell.style.width;
                cell.style.maxWidth = cell.style.width;
                cell.height = Math.floor(1.5 * MATRIXSOLFEHEIGHT * this._cellScale) + 'px';
                cell.style.height = Math.floor(1.5 * MATRIXSOLFEHEIGHT * this._cellScale) + 'px';
                cell.style.backgroundColor = platformColor.tupletBackground;

                var row = docById('ptmTupletValueRow');
                var cell = row.insertCell();
                cell.style.width = this._noteWidth(noteValue) + 'px';
                cell.style.minWidth = cell.style.width;
                cell.style.maxWidth = cell.style.width;
                cell.height = Math.floor(1.5 * MATRIXSOLFEHEIGHT * this._cellScale) + 'px';
                cell.style.height = Math.floor(1.5 * MATRIXSOLFEHEIGHT * this._cellScale) + 'px';
                cell.style.backgroundColor = platformColor.tupletBackground;
            }
        }
    };

    this._lookForNoteBlocks = function () {
        this._noteBlocks = false;
        for (var i = 0; i < this._blockMap.length; i++) {
            var blk = this._blockMap[i][1][0];
            if (this._logo.blocks.blockList[blk] === null) {
                continue;
            }

            if (this._logo.blocks.blockList[blk] === undefined) {
                console.log('block ' + blk + ' is undefined');
                continue;
            }

            // console.log(this._logo.blocks.blockList[blk].name);
            if (this._logo.blocks.blockList[blk].name === 'newnote') {
                console.log('FOUND A NOTE BLOCK.');
                this._noteBlocks = true;
                break;
            }
        }
    };

    this._syncMarkedBlocks = function () {
        var newBlockMap = []
        for (var i = 0; i < this._blockMap.length; i++) {
            if (this._blockMap[i][0] === -1) {
                continue;
            }
            for (var j = 0; j < this._blockMapHelper.length; j++) {
                if (JSON.stringify(this._blockMap[i][1]) === JSON.stringify(this._blockMapHelper[j][0])) {
                    for (var k =0; k < this._blockMapHelper[j][1].length; k++) {
                        newBlockMap.push([this._blockMap[i][0],this._colBlocks[this._blockMapHelper[j][1][k]],this._blockMap[i][2]])
                    }
                }
            }
        }
        this._blockMap = newBlockMap.filter((el,i) => {
            return i === newBlockMap.findIndex(ele => {
                return JSON.stringify(ele) === JSON.stringify(el)
            })
        });
    }

    this.blockConnection = function (len, bottomOfClamp) {
        var n = this._logo.blocks.blockList.length - len;
        if (bottomOfClamp == null) {
            this._logo.blocks.blockList[this.blockNo].connections[2] = n;
            this._logo.blocks.blockList[n].connections[0] = this.blockNo;
        } else {
            var c = this._logo.blocks.blockList[bottomOfClamp].connections.length - 1;
            this._logo.blocks.blockList[bottomOfClamp].connections[c] = n;
            this._logo.blocks.blockList[n].connections[0] = bottomOfClamp;
        }

        this._logo.blocks.clampBlocksToCheck.push([this.blockNo, 0]);
        this._logo.blocks.adjustDocks(this.blockNo, true);
    };

    this._deleteRhythmBlock = function(blockToDelete) {
        if (last(this._logo.blocks.blockList[blockToDelete].connections) !== null) {
            this._logo.blocks.sendStackToTrash(this._logo.blocks.blockList[last(this._logo.blocks.blockList[blockToDelete].connections)]);
        }
        this._logo.blocks.sendStackToTrash(this._logo.blocks.blockList[blockToDelete]);
        this._logo.blocks.adjustDocks(this.blockNo, true);
        this._logo.blocks.refreshCanvas();
    }

    this._addRhythmBlock = function(value, times) {
        var RHYTHMOBJ = [];
        value = toFraction(value);
        var topOfClamp = this._logo.blocks.blockList[this.blockNo].connections[1];
        var bottomOfClamp = this._logo.blocks.findBottomBlock(topOfClamp);
        if (this._logo.blocks.blockList[bottomOfClamp].name === 'vspace') {
            RHYTHMOBJ = [[0,["rhythm2",{}],0,0,[null,1,2,5]],[1,["number",{"value":times}],0,0,[0]],[2,["divide",{}],0,0,[0,3,4]],[3,["number",{"value":value[1]}],0,0,[2]],[4,["number",{"value":value[0]}],0,0,[2]],[5,["vspace",{}],0,0,[0,null]]];
        } else {
            RHYTHMOBJ = [[0, 'vspace', 0, 0, [null, 1]],[1,["rhythm2",{}],0,0,[0,2,3,6]],[2,["number",{"value":times}],0,0,[1]],[3,["divide",{}],0,0,[1,4,5]],[4,["number",{"value":value[1]}],0,0,[3]],[5,["number",{"value":value[0]}],0,0,[3]],[6,["vspace",{}],0,0,[1,null]]];
        }
        this._logo.blocks.loadNewBlocks(RHYTHMOBJ);
        var that = this;
        if (this._logo.blocks.blockList[bottomOfClamp].name === 'vspace') {
            setTimeout(that.blockConnection(6, bottomOfClamp), 500);
        } else {
            setTimeout(that.blockConnection(7, bottomOfClamp), 500);
        }
        this._logo.blocks.refreshCanvas();
    };


    this._update = function (i, value, k, noteCase) {
        var updates = [];
        value = toFraction(value);
        if (noteCase === 'tupletnote') {
            updates.push(this._logo.blocks.blockList[this._logo.blocks.blockList[i].connections[1]].connections[1]);
            updates.push(this._logo.blocks.blockList[this._logo.blocks.blockList[i].connections[1]].connections[2]);
        }else{
            updates.push(this._logo.blocks.blockList[this._logo.blocks.blockList[i].connections[2]].connections[1]);
            updates.push(this._logo.blocks.blockList[this._logo.blocks.blockList[i].connections[2]].connections[2]);
        }
        if (noteCase === 'rhythm' || noteCase==='stupletvalue') {
            updates.push(this._logo.blocks.blockList[i].connections[1]);
            this._logo.blocks.blockList[updates[2]].value = parseFloat(k);
            this._logo.blocks.blockList[updates[2]].text.text = k.toString();
            this._logo.blocks.blockList[updates[2]].updateCache();
        } 
        if (noteCase === 'rhythm' || (noteCase === 'stuplet' || noteCase === 'tupletnote' && value!== null)) {
            this._logo.blocks.blockList[updates[0]].value = parseFloat(value[1]);
            this._logo.blocks.blockList[updates[0]].text.text = value[1].toString();
            this._logo.blocks.blockList[updates[0]].updateCache();
            this._logo.blocks.blockList[updates[1]].value = parseFloat(value[0]);
            this._logo.blocks.blockList[updates[1]].text.text = value[0].toString();
            this._logo.blocks.blockList[updates[1]].updateCache();
            this._logo.refreshCanvas();
        }
        saveLocally();
    }


    this._mapNotesBlocks = function(blockName, withName) {
        var notesBlockMap = [];
        var blk = this._logo.blocks.blockList[this.blockNo].connections[1];
        var myBlock = this._logo.blocks.blockList[blk];


        var bottomBlockLoop = 0;
        if (myBlock.name === blockName || (blockName === 'all' && myBlock.name!=='hidden' && myBlock.name!=='vspace' && myBlock.name!=='hiddennoflow')) {
            if (withName) {
                notesBlockMap.push([blk,myBlock.name]);
            } else {
                notesBlockMap.push(blk);
            }
        }
        while (last(myBlock.connections) != null) {
            bottomBlockLoop += 1;
            if (bottomBlockLoop > 2 * this._logo.blocks.blockList) {
                // Could happen if the block data is malformed.
                console.log('infinite loop finding bottomBlock?');
                break;
            }

            blk = last(myBlock.connections);
            myBlock = this._logo.blocks.blockList[blk];
            if (myBlock.name === blockName || (blockName === 'all' && myBlock.name!=='hidden' && myBlock.name!=='vspace' && myBlock.name!=='hiddennoflow')) {
                if (withName) {
                    notesBlockMap.push([blk,myBlock.name]);
                } else {
                    notesBlockMap.push(blk);
                }
            }
        }
        return notesBlockMap
    }

    this.recalculateBlocks = function () {
        var adjustedNotes = [];
        adjustedNotes.push([this._logo.tupletRhythms[0][2], 1])
        var startidx = 1;
        for (var i = 1; i < this._logo.tupletRhythms.length; i++) {
            if (this._logo.tupletRhythms[i][2] === last(adjustedNotes)[0]) {
                startidx  += 1;
            } else {
                adjustedNotes[adjustedNotes.length-1][1] = startidx;
                adjustedNotes.push([this._logo.tupletRhythms[i][2], 1]);
                startidx = 1;
            }
        }
        if (startidx > 1) {
            adjustedNotes[adjustedNotes.length-1][1] = startidx;
        }
        return adjustedNotes;
    };

    this._readjustNotesBlocks = function () {
        var notesBlockMap = this._mapNotesBlocks('rhythm2');
        var adjustedNotes = this.recalculateBlocks();
        
        var colBlocks = [];
        var n = adjustedNotes.length - notesBlockMap.length;
        if (n>=0) {
            for (var i = 0; i < notesBlockMap.length; i++) {
                this._update(notesBlockMap[i], adjustedNotes[i][0], adjustedNotes[i][1], 'rhythm');
            }
        } else {
            for (var i = 0; i < adjustedNotes.length; i++) {
                this._update(notesBlockMap[i], adjustedNotes[i][0], adjustedNotes[i][1], 'rhythm');
            }
        }
        
        for (var i = 0; i < n; i++) {
            this._addRhythmBlock(adjustedNotes[notesBlockMap.length+i][0], adjustedNotes[notesBlockMap.length+i][1])
        }
        for (var i = n; i < 0; i++) {
            this._deleteRhythmBlock(notesBlockMap[notesBlockMap.length+i]);
        }
        notesBlockMap =  this._mapNotesBlocks('rhythm2');
        for (var i = 0; i < notesBlockMap.length; i++) {
            for (var j =0 ; j < adjustedNotes[i][1];  j++) {
                colBlocks.push([notesBlockMap[i], j])
            }
        }
        this._colBlocks = colBlocks;
    }

    this._restartGrid = function(that) {
        this._matrixHasTuplets = false;  // Force regeneration of tuplet rows.
        this.sorted = true;
        this.init(this._logo);
        this.sorted = false;

        for (var i = 0; i < this._logo.tupletRhythms.length; i++) {
            switch (this._logo.tupletRhythms[i][0]) {
            case 'simple':
            case 'notes':
                var tupletParam = [this._logo.tupletParams[i]];
                tupletParam.push([]);
                for (var j = 2; j < this._logo.tupletRhythms[i].length; j++) {
                    tupletParam[1].push(this._logo.tupletRhythms[i][j]);
                }

                this.addTuplet(tupletParam);
                break;
            default:
                this.addNotes(this._logo.tupletRhythms[i][1], this._logo.tupletRhythms[i][2]);
                break;
            }
        }

        this.makeClickable();
        docById('wheelDivptm').style.display = 'none';
        that._menuWheel.removeWheel();
        that._exitWheel.removeWheel();
    };

    this._addNotes = function(that, noteToDivide, notesToAdd) {
        noteToDivide = parseInt(noteToDivide);
        this._blockMapHelper = [];
        for (var i = 0; i <= noteToDivide; i++) {
            this._blockMapHelper.push([this._colBlocks[i], [i]]);
        }
        for (var i = noteToDivide + 1; i < this._logo.tupletRhythms.length; i++) {
            this._blockMapHelper.push([this._colBlocks[i], [i+parseInt(notesToAdd)]]);
        }
        for (var i = 0;i < parseInt(notesToAdd);i++) {
            this._logo.tupletRhythms = this._logo.tupletRhythms.slice(0, noteToDivide + i + 1).concat(this._logo.tupletRhythms.slice(noteToDivide + i));
        }
        this._readjustNotesBlocks();
        this._syncMarkedBlocks();
        this._restartGrid(that);
    };

    this._deleteNotes = function(that, noteToDivide) {
        if (this._logo.tupletRhythms.length === 1) {
            return;
        }
        noteToDivide = parseInt(noteToDivide);
        this._blockMapHelper = [];
        for (var i = 0; i < noteToDivide; i++) {
            this._blockMapHelper.push([this._colBlocks[i], [i]]);
        }
        for (var i = noteToDivide + 1; i < this._logo.tupletRhythms.length; i++) {
            this._blockMapHelper.push([this._colBlocks[i],[i-1]]);
        }
        this._logo.tupletRhythms = this._logo.tupletRhythms.slice(0, noteToDivide).concat(this._logo.tupletRhythms.slice(noteToDivide + 1));
        this._readjustNotesBlocks();
        this._syncMarkedBlocks();
        this._restartGrid(that);
    };

    this._divideNotes = function(that, noteToDivide, divideNoteBy) {
        noteToDivide = parseInt(noteToDivide);
        this._blockMapHelper = [];
        for (var i = 0; i < noteToDivide; i++) {
            this._blockMapHelper.push([this._colBlocks[i], [i]]);
        }
        this._logo.tupletRhythms = this._logo.tupletRhythms.slice(0,noteToDivide).concat([[this._logo.tupletRhythms[noteToDivide][0], this._logo.tupletRhythms[noteToDivide][1], this._logo.tupletRhythms[noteToDivide][2] * divideNoteBy]]).concat(this._logo.tupletRhythms.slice(noteToDivide + 1));
        this._blockMapHelper.push([this._colBlocks[noteToDivide], []]);
        var j = 0;

        for (var i = 0; i < divideNoteBy - 1; i++) {
            this._logo.tupletRhythms = this._logo.tupletRhythms.slice(0, noteToDivide + i + 1).concat(this._logo.tupletRhythms.slice(noteToDivide + i));
            j=noteToDivide+i;
            this._blockMapHelper[noteToDivide][1].push(j);
        }
        j++;
        this._blockMapHelper[noteToDivide][1].push(j);
        for (var i = noteToDivide+1; i < this._colBlocks.length; i++) {
            j++;
            this._blockMapHelper.push([this._colBlocks[i], [j]]);
        }
        this._readjustNotesBlocks();
        this._syncMarkedBlocks();
        this._restartGrid(that);
    };

    this._tieNotes = function(mouseDownCell,mouseUpCell) {
        var downCellId = null; 
        var upCellId = null;
        if (mouseDownCell.id<mouseUpCell.id) {
            downCellId = mouseDownCell.id; 
            upCellId = mouseUpCell.id;
        } else {
            downCellId = mouseUpCell.id; 
            upCellId = mouseDownCell.id;
        }

        this._blockMapHelper = [];
        for(var i = 0; i < downCellId; i++) {
            this._blockMapHelper.push([this._colBlocks[i],[i]]);
        }
        var j = i;
        for(var i = downCellId; i <= upCellId; i++) {
            this._blockMapHelper.push([this._colBlocks[i],[j]]);
        }
        j++;
        for(var i = parseInt(upCellId) + 1; i < this._logo.tupletRhythms.length; i++) {
            this._blockMapHelper.push([this._colBlocks[i],[j]]);
            j++;
        }

        var newNote = 0;
        for (var i = downCellId; i <= upCellId; i++) {
            newNote = newNote+(1/parseFloat(this._logo.tupletRhythms[i][2]));
        }
        
        this._logo.tupletRhythms = this._logo.tupletRhythms.slice(0,downCellId).concat([[this._logo.tupletRhythms[downCellId][0], this._logo.tupletRhythms[downCellId][1], 1 / newNote]]).concat(this._logo.tupletRhythms.slice(parseInt(upCellId) + 1))
        
        this._readjustNotesBlocks();
        this._syncMarkedBlocks();
        this._restartGrid(that);
    }

    this._updateTuplet = function (that,noteToDivide, newNoteValue, condition) {
        this._logo.tupletParams[noteToDivide][1] = newNoteValue
        this._restartGrid(that);
        if (condition === 'simpletupletnote') {
            var notesBlockMap =  this._mapNotesBlocks('stuplet');
            this._update(notesBlockMap[noteToDivide], newNoteValue, 0, 'stuplet');
        } else {
            var notesBlockMap =  this._mapNotesBlocks('tuplet4');
            this._update(notesBlockMap[noteToDivide], newNoteValue, 0, 'tupletnote');
        }
    }
    
    this._updateTupletValue = function (that, noteToDivide, oldTupletValue, newTupletValue) {
        noteToDivide = parseInt(noteToDivide);
        oldTupletValue = parseInt(oldTupletValue);
        newTupletValue = parseInt(newTupletValue);
        this._blockMapHelper = [];
        if (oldTupletValue < newTupletValue) {
            var k=0;
            for (var i = 0; i <= this._logo.tupletRhythms.length; i++) {
                if (i == noteToDivide) {
                    break;
                }
                for (var j =0; j < this._logo.tupletRhythms[i].length-2; j++) {
                    this._blockMapHelper.push([this._colBlocks[k], [k]]);
                    k++;
                }
            }
            for (var j =0; j < this._logo.tupletRhythms[noteToDivide].length-2; j++) {
                this._blockMapHelper.push([this._colBlocks[k], [k]]);
                k++;
            }
            var l = k;
            k = k + newTupletValue - oldTupletValue;
            for (var i = noteToDivide + 1; i < this._logo.tupletRhythms.length; i++) {
                for (var j = 0; j<this._logo.tupletRhythms[i].length-2; j++) {
                    this._blockMapHelper.push([this._colBlocks[l], [k]]);
                    l++
                    k++;
                }
            }
            for (var i = oldTupletValue; i < newTupletValue; i++) {
                this._logo.tupletRhythms[noteToDivide] = this._logo.tupletRhythms[noteToDivide].slice(0, this._logo.tupletRhythms[noteToDivide].length ).concat(this._logo.tupletRhythms[noteToDivide].slice(this._logo.tupletRhythms[noteToDivide].length - 1));
            }
        }else {
            var k=0;
            for (var i = 0; i <= this._logo.tupletRhythms.length; i++) {
                if (i == noteToDivide) {
                    break;
                }
                for (var j = 0; j < this._logo.tupletRhythms[i].length-2; j++) {
                    this._blockMapHelper.push([this._colBlocks[k], [k]]);
                    k++;
                }
            }
            
            for (var i = oldTupletValue; i > newTupletValue; i--) {
                this._logo.tupletRhythms[noteToDivide] = this._logo.tupletRhythms[noteToDivide].slice(0, this._logo.tupletRhythms[noteToDivide].length -1);
            }
            for (var j =0; j < this._logo.tupletRhythms[noteToDivide].length-2; j++) {
                this._blockMapHelper.push([this._colBlocks[k], [k]]);
                k++;
            }
            var l = k+ oldTupletValue - newTupletValue;
            for (var i = noteToDivide + 1; i < this._logo.tupletRhythms.length; i++) {
                for(var j =0; j < this._logo.tupletRhythms[i].length-2; j++) {
                    this._blockMapHelper.push([this._colBlocks[l], [k]]);
                    l++
                    k++;
                }
            }
        }
        var notesBlockMap =  this._mapNotesBlocks('stuplet');
        var colBlocks = [];
        for (var i = 0; i < this._logo.tupletRhythms.length; i++) {
            for (var j =0 ; j < this._logo.tupletRhythms[i].length-2;  j++) {
                colBlocks.push([notesBlockMap[i], j]);
            }
        }
        this._colBlocks = colBlocks;
        this._restartGrid(that);
        this._syncMarkedBlocks();
        this._update(notesBlockMap[noteToDivide], null, newTupletValue, 'stupletvalue');
    }

    this._createpiesubmenu = function (noteToDivide, tupletValue, condition) {
        docById('wheelDivptm').style.display = '';

        this._menuWheel = new wheelnav('wheelDivptm', null, 600, 600);
        this._exitWheel = new wheelnav('_exitWheel', this._menuWheel.raphael);

        if (condition === 'tupletvalue') {
            var mainTabsLabels = ['1', '2', '3', '-', '4', '5', '6', '7', '8', '+', '9', '10'];
            this.newNoteValue = String(tupletValue);
        } else if (condition === 'simpletupletnote' || condition === 'tupletnote') {
            mainTabsLabels = ['<-', 'Enter', '1', '2', '3', '4', '5', '6', '7', '8', '9', '10'];
            this.newNoteValue = '/';
        } else if (condition === 'rhythmnote') {
            this._tabsWheel = new wheelnav('_tabsWheel', this._menuWheel.raphael);
            this.newNoteValue = 2;
            mainTabsLabels = ['divide', 'delete', 'add', String(this.newNoteValue)];
        }

        wheelnav.cssMode = true;
        this._menuWheel.keynavigateEnabled = false;
        this._menuWheel.clickModeRotate = false;
        this._menuWheel.colors = platformColor.pitchWheelcolors;
        this._menuWheel.slicePathFunction = slicePath().DonutSlice;
        this._menuWheel.slicePathCustom = slicePath().DonutSliceCustomization();
        this._menuWheel.sliceSelectedPathCustom = this._menuWheel.slicePathCustom;
        this._menuWheel.sliceInitPathCustom = this._menuWheel.slicePathCustom;
        this._menuWheel.animatetime = 0; // 300;

        this._exitWheel.colors = platformColor.exitWheelcolors;
        this._exitWheel.keynavigateEnabled = false;
        this._exitWheel.clickModeRotate = false;
        this._exitWheel.slicePathFunction = slicePath().DonutSlice;
        this._exitWheel.slicePathCustom = slicePath().DonutSliceCustomization();
        this._exitWheel.sliceSelectedPathCustom = this._exitWheel.slicePathCustom;
        this._exitWheel.sliceInitPathCustom = this._exitWheel.slicePathCustom;
        var exitTabLabel = [];

        if (condition === 'tupletvalue') {
            exitTabLabel = ['x', this.newNoteValue];
            this._menuWheel.slicePathCustom.minRadiusPercent = 0.4;
            this._menuWheel.slicePathCustom.maxRadiusPercent = 1;

            this._exitWheel.slicePathCustom.minRadiusPercent = 0.0;
            this._exitWheel.slicePathCustom.maxRadiusPercent = 0.4;
        } else if (condition === 'simpletupletnote' || condition === 'tupletnote') {
            exitTabLabel = ['x', this.newNoteValue];

            this._menuWheel.slicePathCustom.minRadiusPercent = 0.5;
            this._menuWheel.slicePathCustom.maxRadiusPercent = 1;

            this._exitWheel.slicePathCustom.minRadiusPercent = 0.0;
            this._exitWheel.slicePathCustom.maxRadiusPercent = 0.5;

        } else if (condition === 'rhythmnote') {
            exitTabLabel = ['x', ' '];
            var tabsLabels = ['', '', '', '', '', '', '', '', '', '', '', '', '1', '2', '3', '4', '5', '6', '7', ''];
            this._menuWheel.slicePathCustom.minRadiusPercent = 0.2;
            this._menuWheel.slicePathCustom.maxRadiusPercent = 0.7;

            this._exitWheel.slicePathCustom.minRadiusPercent = 0.0;
            this._exitWheel.slicePathCustom.maxRadiusPercent = 0.2;

            this._tabsWheel.colors = platformColor.pitchWheelcolors;
            this._tabsWheel.slicePathFunction = slicePath().DonutSlice;
            this._tabsWheel.slicePathCustom = slicePath().DonutSliceCustomization();
            this._tabsWheel.slicePathCustom.minRadiusPercent = 0.7;
            this._tabsWheel.slicePathCustom.maxRadiusPercent = 1;
            this._tabsWheel.sliceSelectedPathCustom = this._tabsWheel.slicePathCustom;
            this._tabsWheel.sliceInitPathCustom = this._tabsWheel.slicePathCustom;
            this._tabsWheel.clickModeRotate = false;
            this._tabsWheel.createWheel(tabsLabels);

            for(var i = 0; i < tabsLabels.length;i++) {
                this._tabsWheel.navItems[i].navItem.hide();
            }

        }


        this._menuWheel.createWheel(mainTabsLabels);
        this._exitWheel.createWheel(exitTabLabel);
        
        docById('wheelDivptm').style.position = 'absolute';
        docById('wheelDivptm').style.height = '250px';
        docById('wheelDivptm').style.width = '250px';
        
        var x = docById(noteToDivide).getBoundingClientRect().x;
        var y = docById(noteToDivide).getBoundingClientRect().y;
        
        docById('wheelDivptm').style.left = Math.min(this._logo.blocks.turtles._canvas.width - 200, Math.max(0, x * this._logo.blocks.getStageScale())) + 'px';
        docById('wheelDivptm').style.top = Math.min(this._logo.blocks.turtles._canvas.height - 250, Math.max(0, y * this._logo.blocks.getStageScale())) + 'px';

        var that = this;
        this._exitWheel.navItems[0].navigateFunction = function () {
            docById('wheelDivptm').style.display = 'none';
            that._menuWheel.removeWheel();
            that._exitWheel.removeWheel();
        };

        if (condition === 'tupletvalue') {
            var __enterValue = function () {
                var i = that._menuWheel.selectedNavItemIndex;
                var value = mainTabsLabels[i];
                
                that.newNoteValue = String(value);
                docById('wheelnav-_exitWheel-title-1').children[0].textContent = that.newNoteValue;
                that._updateTupletValue(that,noteToDivide, tupletValue,that.newNoteValue);
            };

            this._menuWheel.navItems[3].navigateFunction = function () {
                if (that.newNoteValue > 1) {
                that.newNoteValue = String(parseInt(that.newNoteValue) - 1);
                docById('wheelnav-_exitWheel-title-1').children[0].textContent = that.newNoteValue;
                that._updateTupletValue(that,noteToDivide, tupletValue,that.newNoteValue);    }       
            };

            this._menuWheel.navItems[9].navigateFunction = function () {
                that.newNoteValue = String(parseInt(that.newNoteValue) + 1);
                docById('wheelnav-_exitWheel-title-1').children[0].textContent = that.newNoteValue;
                that._updateTupletValue(that,noteToDivide, tupletValue,that.newNoteValue);
            };

            for (var i = 0; i < mainTabsLabels.length; i++) {
                if (i === 9 || i == 3) {
                    continue;
                }

                this._menuWheel.navItems[i].navigateFunction = __enterValue;
            }
        } else if (condition === 'simpletupletnote' || condition === 'tupletnote') {
            var first = false;
            var second = false;
            
            var __enterValue = function () {
                var i = that._menuWheel.selectedNavItemIndex;
                var value = mainTabsLabels[i];
                if (!first) {
                    that.newNoteValue = String(value) + '/';
                    docById('wheelnav-_exitWheel-title-1').children[0].textContent = that.newNoteValue;
                    first = true;
                } else{
                    if (!second) {
                        that.newNoteValue = that.newNoteValue+String(value);
                        docById('wheelnav-_exitWheel-title-1').children[0].textContent = that.newNoteValue;
                        second = true;
                    }
                }
            };

            this._menuWheel.navItems[0].navigateFunction = function () {
                if (second && first) {
                    var word = that.newNoteValue.split('/');
                    that.newNoteValue = word[0] + '/';
                    docById('wheelnav-_exitWheel-title-1').children[0].textContent = that.newNoteValue;
                    second = false;
                } else if (first) {
                    that.newNoteValue = '/';
                    docById('wheelnav-_exitWheel-title-1').children[0].textContent = that.newNoteValue;
                    first = false;
                }
            };

            this._menuWheel.navItems[1].navigateFunction = function () {
                if (second && first) {
                    var word = that.newNoteValue.split('/');
                    that._updateTuplet(that,noteToDivide, parseInt(word[1])/parseInt(word[0]), condition);
                }
            };

            for (var i = 2; i < mainTabsLabels.length; i++) {
                this._menuWheel.navItems[i].navigateFunction = __enterValue;
            }

        } else if (condition === 'rhythmnote') {
            var flag = 0;
            this._menuWheel.navItems[0].navigateFunction = function () {
                that._divideNotes(that, noteToDivide, that.newNoteValue);
            };

            this._menuWheel.navItems[1].navigateFunction = function () {
                that._deleteNotes(that, noteToDivide);
            };

            this._menuWheel.navItems[2].navigateFunction = function () {
                that._addNotes(that, noteToDivide, that.newNoteValue);
            };

            this._menuWheel.navItems[3].navigateFunction = function () {
                if (!flag) {
                    for(var i = 12; i < 19; i++) {
                        docById('wheelnav-wheelDivptm-title-3').children[0].textContent = that.newNoteValue;
                        that._tabsWheel.navItems[i].navItem.show();
                    }

                    flag = 1;
                } else {
                    for (var i = 12; i < 19; i++) {
                        docById('wheelnav-wheelDivptm-title-3').children[0].textContent = that.newNoteValue;
                        that._tabsWheel.navItems[i].navItem.hide();
                    }

                    flag = 0;
                }
            };

            for (var i = 12; i < 19; i++) {
                this._tabsWheel.navItems[i].navigateFunction = function () {
                    var j = that._tabsWheel.selectedNavItemIndex;
                    that.newNoteValue = tabsLabels[j];
                    docById('wheelnav-wheelDivptm-title-3').children[0].textContent = tabsLabels[j];
                }
            }
        }
    };

    this.makeClickable = function () {
        // Once the entire matrix is generated, this function makes it
        // clickable.
        var rowNote = docById('ptmNoteValueRow');
        var rowTuplet = docById('ptmTupletValueRow');
        for (var j = 0; j < rowNote.cells.length; j++) {
            var cell = rowNote.cells[j];
            cell.setAttribute('id',  j);

            var cellTuplet = rowTuplet.cells[j];
            if (cellTuplet !== undefined) {
                cellTuplet.setAttribute('id',  j);
            }

            var that = this;

            __mouseDownHandler = function(event) {
                var cell = event.target;
                that._mouseDownCell = cell;
            }

            __mouseUpHandler = function(event) {
                var cell = event.target;
                that._mouseUpCell = cell;
                if (that._mouseDownCell !== that._mouseUpCell) {
                    that._tieNotes(that._mouseDownCell, that._mouseUpCell);
                } else {
                    that._createpiesubmenu(this.getAttribute('id'), this.getAttribute('alt'),'rhythmnote');
                }
            }

            if (cellTuplet !== undefined) {
                if (this._logo.tupletRhythms[0][0] === 'notes') {
                    cell.onclick = function () {
                        that._createpiesubmenu(this.getAttribute('id'),null,'tupletnote');
                    }
                } else {
                    cell.onclick = function () {
                        that._createpiesubmenu(this.getAttribute('id'),null,'simpletupletnote');
                    }
                    cellTuplet.onclick = function () {
                        that._createpiesubmenu(this.getAttribute('id'),this.getAttribute('colspan'),'tupletvalue');
                    }
                }
            } else {
                cell.removeEventListener('mousedown', __mouseDownHandler);
                cell.addEventListener('mousedown', __mouseDownHandler);

                cell.removeEventListener('mouseup', __mouseUpHandler);
                cell.addEventListener('mouseup', __mouseUpHandler);
            }
        }
        
        var rowCount = this.rowLabels.length;

        for (var i = 0; i < rowCount; i++) {
            var row = docById('ptm' + i);
            for (var j = 0; j < row.cells.length; j++) {
                var cell = row.cells[j];
                if (cell.style.backgroundColor === 'black') {
                    cell.style.backgroundColor = cell.getAttribute('cellColor');
                    this._setNotes(j, i, false);
                }
            }
        }

        for (var i = 0; i < rowCount; i++) {
            // The buttons get added to the embedded table.
            var row = docById('ptm' + i);
            for (var j = 0; j < row.cells.length; j++) {
                var cell = row.cells[j];
                // Give each clickable cell a unique id
                cell.setAttribute('id', i + ':' + j);

                var that = this;
                var isMouseDown = false;

                cell.onmousedown = function () {
                    isMouseDown = true;
                    var obj = this.id.split(':');
                    var i = Number(obj[0]);
                    var j = Number(obj[1]);
                    if (this.style.backgroundColor === 'black') {
                        this.style.backgroundColor = this.getAttribute('cellColor');
                        that._notesToPlay[j][0] = ['R'];
                        that._setNotes(j, i, false);
                    } else {
                        this.style.backgroundColor = 'black';
                        that._setNotes(j, i, true);
                    }
                }

                cell.onmouseover = function () {
                    var obj = this.id.split(':');
                    var i = Number(obj[0]);
                    var j = Number(obj[1]);
                    if (isMouseDown) {
                        if (this.style.backgroundColor === 'black') {
                            this.style.backgroundColor = this.getAttribute('cellColor');
                            that._notesToPlay[j][0] = ['R'];
                            that._setNotes(j, i, false);
                        } else {
                            this.style.backgroundColor = 'black';
                            that._setNotes(j, i, true);
                        }
                    }
                }

                cell.onmouseup = function () {
                     isMouseDown = false;
                }
            }
        }

        this._lookForNoteBlocks();

        // Mark any cells found in the blockMap from previous
        // instances of the matrix.

        // If we have sorted the rows, we can simply restore the
        // marked blocks.
        if (this.sorted) {
            for (var i = 0; i < this._rowMapper.length; i++) {
                var ii = this._rowMapper[i];
                var r = this._sortedRowMap[i];
                var row = docById('ptm' + r);
                for (var j = 0; j < this._markedColsInRow[ii].length; j++) {
                    var c = this._markedColsInRow[ii][j];
                    var cell = row.cells[c];
                    cell.style.backgroundColor = 'black';
                    if (this._notesToPlay[c][0][0] === 'R') {
                        this._notesToPlay[c][0] = [];
                    }

                    this._setNoteCell(r, c, cell, false, null);
                }
            }
        } else {
            // otherwise, we need to look at the blockMap.
            for (var i = 0; i < this._blockMap.length; i++) {
                var obj = this._blockMap[i];
                if (obj[0] !== -1) {
                    var n = obj[2];
                    var c = 0;
                    var rIdx = null;
                    // Look in the rowBlocks for the nth match
                    for (var j = 0; j < this._rowBlocks.length; j++) {
                        if (this._rowBlocks[j] === obj[0]) {
                            if (c === n) {
                                var rIdx = j;
                                break;
                            }

                            c += 1;
                        }
                    }

                    if (rIdx === null) {
                        console.log('Could not find a row match.');
                        continue;
                    }

                    var r = this._rowMap[rIdx] + this._rowOffset[this._rowMap[rIdx]];

                    var c = -1;
                    for (var j = 0; j < this._colBlocks.length; j++) {
                        if (this._noteBlocks) {
                            if (this._colBlocks[j][0] === obj[1][0] && this._colBlocks[j][1] === n) {
                                c = j;
                                break;
                            }
                        } else {
                            if (this._colBlocks[j][0] === obj[1][0] && this._colBlocks[j][1] === obj[1][1]) {
                                c = j;
                                break;
                            }
                        }
                    }

                    if (c == -1) {
                        continue;
                    }

                    // If we found a match, mark this cell and add this
                    // note to the play list.
                    var row = docById('ptm' + r);
                    if (row === null) {
                        console.log('COULD NOT FIND ROW ' + r);
                    } else {
                        var cell = row.cells[c];
                        if (cell != undefined) {
                            cell.style.backgroundColor = 'black';
                            if (this._notesToPlay[c][0][0] === 'R') {
                                this._notesToPlay[c][0] = [];
                            }

                            this._setNoteCell(r, c, cell, false, null);
                        }
                    }
                }
            }
        }
    };

    this.playAll = function(row) {
        // Play all of the notes in the matrix.
        this.playingNow = !this.playingNow;

        var playButtonCell = row.cells[1];

        if (this.playingNow) {
            playButtonCell.innerHTML = '&nbsp;&nbsp;<img src="header-icons/' + 'stop-button.svg' + '" title="' + _('stop') + '" alt="' + _('stop') + '" height="' + ICONSIZE + '" width="' + ICONSIZE + '" vertical-align="middle" align-content="center">&nbsp;&nbsp;';

            this._logo.synth.stop();

            var notes = [];

            for (var i in this._notesToPlay) {
                notes.push(this._notesToPlay[i]);
            }

            this._notesToPlay = notes;

            this._notesCounter = 0;

            // We have an array of pitches and note values.
            var note = this._notesToPlay[this._notesCounter][0];
            var pitchNotes = [];
            var synthNotes = [];
            var drumNotes = [];

            // Note can be a chord, hence it is an array.
            for (var i = 0; i < note.length; i++) {
                if (typeof(note[i]) === 'number') {
                    var drumName = null;
                } else {
                    var drumName = getDrumName(note[i]);
                }

                if (typeof(note[i]) === 'number') {
                    synthNotes.push(note[i]);
                } else if (drumName != null) {
                    drumNotes.push(drumName);
                } else if (note[i].slice(0, 4) === 'http') {
                    drumNotes.push(note[i]);
                } else {
                    var obj = note[i].split(':');
                    if (obj.length > 1) {
                        // Deprecated
                        if (MATRIXSYNTHS.indexOf(obj[0]) !== -1) {
                            synthNotes.push(note[i]);
                        } else {
                            this._processGraphics(obj);
                        }
                    } else {
                        pitchNotes.push(note[i].replace(/♭/g, 'b').replace(/♯/g, '#'));
                    }
                }

                this._stopOrCloseClicked = false;
            }

            var noteValue = this._notesToPlay[this._notesCounter][1];

            this._notesCounter += 1;

            this._colIndex = 0;

            // We highlight the note-value cells (bottom row).
            var row = docById('ptmNoteValueRow');

            // Highlight first note.
            var cell = row.cells[this._colIndex];
            cell.style.backgroundColor = platformColor.selectorBackground;

            // If we are in a tuplet, we don't update the column until
            // we've played all of the notes in the column span.
            if (cell.colSpan > 1) {
                this._spanCounter = 1;
                var row = docById('ptmTupletNoteValueRow');
                var tupletCell = row.cells[this._colIndex];
                tupletCell.style.backgroundColor = platformColor.selectorBackground;
            } else {
                this._spanCounter = 0;
                this._colIndex += 1;
            }

            if (note[0] !== 'R' && pitchNotes.length > 0) {
                this._playChord(pitchNotes, this._logo.defaultBPMFactor / noteValue);
                // this._logo.synth.trigger(0, pitchNotes[0], this._logo.defaultBPMFactor / noteValue, this._instrumentName, null, null);
            }

            for (var i = 0; i < synthNotes.length; i++) {
                this._logo.synth.trigger(0, [Number(synthNotes[i])], this._logo.defaultBPMFactor / noteValue, this._instrumentName, null, null);
            }

            for (var i = 0; i < drumNotes.length; i++) {
                this._logo.synth.trigger(0, 'C2', this._logo.defaultBPMFactor / noteValue, drumNotes[i], null, null);
            }

            this.__playNote(0, 0, playButtonCell);
        } else {
            this._stopOrCloseClicked = true;
            playButtonCell.innerHTML = '&nbsp;&nbsp;<img src="header-icons/' + 'play-button.svg' + '" title="' + _('Play') + '" alt="' + _('Play') + '" height="' + ICONSIZE + '" width="' + ICONSIZE + '" vertical-align="middle" align-content="center">&nbsp;&nbsp;';
        }
    };

    this._resetMatrix = function () {
        var row = docById('ptmNoteValueRow');
        for (var i = 0; i < row.cells.length; i++) {
            var cell = row.cells[i];
            cell.style.backgroundColor = platformColor.rhythmcellcolor;
        }

        if (that._matrixHasTuplets) {
            var row = docById('ptmTupletNoteValueRow');
            for (var i = 0; i < row.cells.length; i++) {
                var cell = row.cells[i];
                cell.style.backgroundColor = platformColor.tupletBackground;
            }
        }
    };

    this.__playNote = function(time, noteCounter, playButtonCell) {
        // If the widget is closed, stop playing.
        if (docById('ptmDiv').style.visibility === 'hidden') {
            return;
        }

        noteValue = this._notesToPlay[noteCounter][1];
        time = 1 / noteValue;
        var that = this;

        setTimeout(function () {
            // Did we just play the last note?
            if (noteCounter === that._notesToPlay.length - 1) {
                that._resetMatrix();

                playButtonCell.innerHTML = '&nbsp;&nbsp;<img src="header-icons/' + 'play-button.svg' + '" title="' + _('Play') + '" alt="' + _('Play') + '" height="' + ICONSIZE + '" width="' + ICONSIZE + '" vertical-align="middle" align-content="center">&nbsp;&nbsp;';
                that.playingNow = false;
            } else {
                var row = docById('ptmNoteValueRow');
                var cell = row.cells[that._colIndex];

                if (cell != undefined) {
                    cell.style.backgroundColor = platformColor.selectorBackground;
                    if (cell.colSpan > 1) {
                        var row = docById('ptmTupletNoteValueRow');
                        var tupletCell = row.cells[that._notesCounter];
                        tupletCell.style.backgroundColor = platformColor.selectorBackground;
                    }
                }

                if (that._notesCounter >= that._notesToPlay.length) {
                    that._notesCounter = 1;
                    that._logo.synth.stop()
                }

                note = that._notesToPlay[that._notesCounter][0];
                noteValue = that._notesToPlay[that._notesCounter][1];
                that._notesCounter += 1;

                var pitchNotes = [];
                var synthNotes = [];
                var drumNotes = [];

                // Note can be a chord, hence it is an array.
                if (!that._stopOrCloseClicked) {
                    for (var i = 0; i < note.length; i++) {
                        if (typeof(note[i]) === 'number') {
                            var drumName = null;
                        } else {
                            var drumName = getDrumName(note[i]);
                        }

                        if (typeof(note[i]) === 'number') {
                            synthNotes.push(note[i]);
                        } else if (drumName != null) {
                            drumNotes.push(drumName);
                        } else if (note[i].slice(0, 4) === 'http') {
                            drumNotes.push(note[i]);
                        } else {
                            var obj = note[i].split(':');
                            // Deprecated
                            if (MATRIXSYNTHS.indexOf(obj[0]) !== -1) {
                                synthNotes.push(note[i]);
                                continue;
                            } else if (MATRIXGRAPHICS.indexOf(obj[0]) !== -1) {
                                that._processGraphics(obj);
                            } else if (MATRIXGRAPHICS2.indexOf(obj[0]) !== -1) {
                                that._processGraphics(obj);
                            } else {
                                pitchNotes.push(note[i].replace(/♭/g, 'b').replace(/♯/g, '#'));
                            }
                        }
                    }
                }

                if (note[0] !== 'R' && pitchNotes.length > 0) {
                    that._playChord(pitchNotes, that._logo.defaultBPMFactor / noteValue);
                    // that._logo.synth.trigger(0, pitchNotes[0], that._logo.defaultBPMFactor / noteValue, that._instrumentName, null, null);
                }

                for (var i = 0; i < synthNotes.length; i++) {
                    that._logo.synth.trigger(0, [Number(synthNotes[i])], that._logo.defaultBPMFactor / noteValue, that._instrumentName, null, null);
                }

                for (var i = 0; i < drumNotes.length; i++) {
                    that._logo.synth.trigger(0, ['C2'], that._logo.defaultBPMFactor / noteValue, drumNotes[i], null, null);
                }
            }

            var row = docById('ptmNoteValueRow');
            var cell = row.cells[that._colIndex];
            if (cell != undefined) {
                if (cell.colSpan > 1) {
                    that._spanCounter += 1;
                    if (that._spanCounter === cell.colSpan) {
                        that._spanCounter = 0;
                        that._colIndex += 1;
                    }
                } else {
                    that._spanCounter = 0;
                    that._colIndex += 1;
                }

                noteCounter += 1;

                if (noteCounter < that._notesToPlay.length && that.playingNow) {
                    that.__playNote(time, noteCounter, playButtonCell);
                } else {
                    that._resetMatrix();
                    playButtonCell.innerHTML = '&nbsp;&nbsp;<img src="header-icons/' + 'play-button.svg' + '" title="' + _('Play') + '" alt="' + _('Play') + '" height="' + ICONSIZE + '" width="' + ICONSIZE + '" vertical-align="middle" align-content="center">&nbsp;&nbsp;';
                }
            }
        }, that._logo.defaultBPMFactor * 1000 * time + that._logo.turtleDelay);
    };

    this._playChord = function (notes, noteValue) {
        var that = this;
        setTimeout(function () {
            that._logo.synth.trigger(0, notes[0], noteValue, that._instrumentName, null, null);
        }, 1);

        if (notes.length > 1) {
            setTimeout(function () {
                that._logo.synth.trigger(0, notes[1], noteValue, that._instrumentName, null, null);
            }, 1);
        }

        if (notes.length > 2) {
            setTimeout(function () {
                that._logo.synth.trigger(0, notes[2], noteValue, that._instrumentName, null, null);
            }, 1);
        }

        if (notes.length > 3) {
            setTimeout(function () {
                that._logo.synth.trigger(0, notes[3], noteValue, that._instrumentName, null, null);
            }, 1);
        }
    };

    this._processGraphics = function (obj) {
        switch(obj[0]) {
        case 'forward':
            this._logo.turtles.turtleList[0].doForward(obj[1]);
            break;
        case 'back':
            this._logo.turtles.turtleList[0].doForward(-obj[1]);
            break;
        case 'right':
            this._logo.turtles.turtleList[0].doRight(obj[1]);
            break;
        case 'left':
            this._logo.turtles.turtleList[0].doRight(-obj[1]);
            break;
        case 'setcolor':
            this._logo.turtles.turtleList[0].doSetColor(obj[1]);
            break;
        case 'sethue':
            this._logo.turtles.turtleList[0].doSetHue(obj[1]);
            break;
        case 'setshade':
            this._logo.turtles.turtleList[0].doSetValue(obj[1]);
            break;
        case 'setgrey':
            this._logo.turtles.turtleList[0].doSetChroma(obj[1]);
            break;
        case 'settranslucency':
            var alpha = 1.0 - (obj[1] / 100);
            this._logo.turtles.turtleList[0].doSetPenAlpha(alpha);
            break;
        case 'setpensize':
            this._logo.turtles.turtleList[0].doSetPensize(obj[1]);
            break;
        case 'setheading':
            this._logo.turtles.turtleList[0].doSetHeading(obj[1]);
            break;
        case 'arc':
            this._logo.turtles.turtleList[0].doArc(obj[1], obj[2]);
            break;
        case 'setxy':
            this._logo.turtles.turtleList[0].doSetXY(obj[1], obj[2]);
            break;
        default:
            console.log('unknown graphics command ' + obj[0]);
            break;
        }
    };

    this._setNotes = function(colIndex, rowIndex, playNote) {
        // Sets corresponding note when user clicks on any cell and
        // plays that note
        var rowBlock = this._rowBlocks[this._rowMap.indexOf(rowIndex - this._rowOffset[rowIndex])];
        var rhythmBlockObj = this._colBlocks[colIndex ];

        if (playNote) {
            this.addNode(rowBlock, rhythmBlockObj[0], rhythmBlockObj[1]);
        } else {
            this.removeNode(rowBlock, rhythmBlockObj[0], rhythmBlockObj[1]);
        }

        this._notesToPlay[colIndex][0] = [];
        for (var j = 0; j < this.rowLabels.length; j++) {
            var row = docById('ptm' + j);
            var cell = row.cells[colIndex];
            if (cell.style.backgroundColor === 'black') {
                this._setNoteCell(j, colIndex, cell, playNote);
            }
        }
    };

    this._setNoteCell = function(j, colIndex, cell, playNote) {
        var note = this._noteStored[j];
        if (this.rowLabels[j] === 'hertz') {
            var drumName = null;
            var graphicsBlock = false;
            var obj = [note];
        } else {
            var drumName = getDrumName(note);
            var graphicsBlock = false;
            graphicNote = note.split(':');
            if (MATRIXGRAPHICS.indexOf(graphicNote[0]) != -1 && MATRIXGRAPHICS2.indexOf(graphicNote[0]) != -1) {
                var graphicsBlock = true;
            }

            var obj = note.split(':');
        }

        var row = docById('ptm' + j);
        var cell = row.cells[colIndex];

        // Using the alt attribute to store the note value
        var noteValue = cell.getAttribute('alt');

        this._notesToPlay[parseInt(colIndex)][0].push(note);

        if (obj.length === 1) {
            if (playNote) {
                if (drumName != null) {
                    this._logo.synth.trigger(0, 'C2', noteValue, drumName, null, null);
                } else if (this.rowLabels[j] === 'hertz') {
                    this._logo.synth.trigger(0, Number(note), noteValue, this._instrumentName, null, null);
                } else if (graphicsBlock !== true) {
                    if (typeof(note) === 'string') {
                        this._logo.synth.trigger(0, note.replace(/♭/g, 'b').replace(/♯/g, '#'), noteValue, this._instrumentName, null, null);
                    } else {
                        this._logo.synth.trigger(0, note, noteValue, this._instrumentName, null, null);
                    }
                } else {
                    console.log('Cannot parse note object: ' + obj);
                }
            }
        } else if (MATRIXSYNTHS.indexOf(obj[0]) !== -1) {
            this._logo.synth.trigger(0, [Number(obj[1])], noteValue, obj[0], null, null);
        }
    };

    this._clear = function () {
        // "Unclick" every entry in the matrix.
        for (var i = 0; i < this.rowLabels.length; i++) {
            var row = docById('ptm' + i);
            for (var j = 0; j < row.cells.length; j++) {
                var cell = row.cells[j];
                if (cell.style.backgroundColor === 'black') {
                    cell.style.backgroundColor = cell.getAttribute('cellColor');
                    this._notesToPlay[j][0] = ['R'];
                    this._setNotes(j, i, false);
                }
            }
        }
    };

    this._save = function () {
        /* Saves the current matrix as an action stack consisting of
         * note and pitch blocks (saving as chunks is deprecated). */

        // First, hide the palettes as they will need updating.
        for (var name in this._logo.blocks.palettes.dict) {
            this._logo.blocks.palettes.dict[name].hideMenu(true);
        }
        this._logo.refreshCanvas();

        var newStack = [[0, ['action', {'collapsed': true}], 100, 100, [null, 1, null, null]], [1, ['text', {'value': _('action')}], 0, 0, [0]]];
        var endOfStackIdx = 0;

        for (var i = 0; i < this._notesToPlay.length; i++)
        {
            // We want all of the notes in a column.
            var note = this._notesToPlay[i].slice(0);
            if (note[0] === '') {
                note[0] = 'R';
            }

            // Add the Note block and its value
            var idx = newStack.length;
            newStack.push([idx, 'newnote', 0, 0, [endOfStackIdx, idx + 1, idx + 2, null]]);
            var n = newStack[idx][4].length;
            if (i === 0) {  // the action block
                newStack[endOfStackIdx][4][n - 2] = idx;
            } else { // the previous note block
                newStack[endOfStackIdx][4][n - 1] = idx;
            }

            var endOfStackIdx = idx;

            // The note block might be generated from a tuplet in
            // which case we output 1 / (3 x 4) instead of 1 / 12.
            if (this._outputAsTuplet[i][0] !== 1 && parseInt(this._outputAsTuplet[i][1]) === this._outputAsTuplet[i][1]) {
                // We don't reformat dotted tuplets since they are too complicated.
                // We are adding 6 blocks: vspace, divide, number, multiply, number, number
                var delta = 7;

                // Add a vspace to prevent divide block from obscuring the pitch block.
                newStack.push([idx + 1, 'vspace', 0, 0, [idx, idx + delta]]);

                // note value is saved as a fraction
                newStack.push([idx + 2, 'divide', 0, 0, [idx, idx + 3, idx + 4]]);

                newStack.push([idx + 3, ['number', {'value': 1}], 0, 0, [idx + 2]]);
                newStack.push([idx + 4, 'multiply', 0, 0, [idx + 2, idx + 5, idx + 6]]);
                newStack.push([idx + 5, ['number', {'value': this._outputAsTuplet[i][0]}], 0, 0, [idx + 4]]);
                newStack.push([idx + 6, ['number', {'value': this._outputAsTuplet[i][1]}], 0, 0, [idx + 4]]);
            } else {
                // We are adding 4 blocks: vspace, divide, number, number
                var delta = 5;

                // Add a vspace to prevent divide block from obscuring the pitch block.
                newStack.push([idx + 1, 'vspace', 0, 0, [idx, idx + delta]]);

                // note value is saved as a fraction
                newStack.push([idx + 2, 'divide', 0, 0, [idx, idx + 3, idx + 4]]);

                if (parseInt(note[1]) < note[1]) {
                    // dotted note
                    var obj = toFraction(note[1]);
                    newStack.push([idx + 3, ['number', {'value': obj[1]}], 0, 0, [idx + 2]]);
                    newStack.push([idx + 4, ['number', {'value': obj[0]}], 0, 0, [idx + 2]]);
                } else {
                    newStack.push([idx + 3, ['number', {'value': 1}], 0, 0, [idx + 2]]);
                    newStack.push([idx + 4, ['number', {'value': note[1]}], 0, 0, [idx + 2]]);
                }
            }

            // Connect the Note block flow to the divide and vspace blocks.
            newStack[idx][4][1] = idx + 2;  // divide block
            newStack[idx][4][2] = idx + 1;  // vspace block

            var x = idx + delta;

            if (note[0][0] === 'R' || note[0][0] == undefined) {
                // The last connection in last pitch block is null.
                var lastConnection = null;
                if (delta === 5 || delta === 7) {
                    var previousBlock = idx + 1;  // Vspace block
                } else {
                    var previousBlock = idx;  // Note block
                }

                delta -= 2;
                var thisBlock = idx + delta;
                newStack.push([thisBlock + 1, 'rest2', 0, 0, [previousBlock, lastConnection]]);
                previousBlock += delta;
            } else {
                // Add the pitch and/or playdrum blocks to the Note block
                var thisBlock = idx + delta;
                for (var j = 0; j < note[0].length; j++) {

                    // We need to point to the previous note or pitch block.
                    if (j === 0) {
                        if (delta === 5 || delta === 7) {
                            var previousBlock = idx + 1;  // Vspace block
                        } else {
                            var previousBlock = idx;  // Note block
                        }
                    }

                    if (typeof(note[0][j]) === 'number') {
                        var obj = null;
                        var drumName = null;
                    } else {
                       var obj = note[0][j].split(':');
                       var drumName = getDrumName(note[0][j]);
                    }

                    if (obj == null) {
                        // add a hertz block
                        // The last connection in last pitch block is null.
                        if (note[0].length === 1 || j === note[0].length - 1) {
                            var lastConnection = null;
                        } else {
                            var lastConnection = thisBlock + 2;
                        }

                        newStack.push([thisBlock, 'hertz', 0, 0, [previousBlock, thisBlock + 1, lastConnection]]);
                        newStack.push([thisBlock + 1, ['number', {'value': note[0][j]}], 0, 0, [thisBlock]]);
                        thisBlock += 2;
                        previousBlock = thisBlock - 2;
                    } else if (drumName != null) {
                        // add a playdrum block
                        // The last connection in last pitch block is null.
                        if (note[0].length === 1 || j === note[0].length - 1) {
                            var lastConnection = null;
                        } else {
                            var lastConnection = thisBlock + 2;
                        }

                        newStack.push([thisBlock, 'playdrum', 0, 0, [previousBlock, thisBlock + 1, lastConnection]]);
                        newStack.push([thisBlock + 1, ['drumname', {'value': drumName}], 0, 0, [thisBlock]]);
                        thisBlock += 2;
                        previousBlock = thisBlock - 2;
                    } else if (note[0][j].slice(0, 4) === 'http') {
                        // add a playdrum block with URL
                        // The last connection in last pitch block is null.
                        if (note[0].length === 1 || j === note[0].length - 1) {
                            var lastConnection = null;
                        } else {
                            var lastConnection = thisBlock + 2;
                        }

                        newStack.push([thisBlock, 'playdrum', 0, 0, [previousBlock, thisBlock + 1, lastConnection]]);
                        newStack.push([thisBlock + 1, ['text', {'value': note[0][j]}], 0, 0, [thisBlock]]);
                        thisBlock += 2;
                        previousBlock = thisBlock - 2;
                    } else if (obj.length > 2) {
                        // add a 2-arg graphics block
                        // The last connection in last pitch block is null.
                        if (note[0].length === 1 || j === note[0].length - 1) {
                            var lastConnection = null;
                        } else {
                            var lastConnection = thisBlock + 3;
                        }

                        newStack.push([thisBlock, obj[0], 0, 0, [previousBlock, thisBlock + 1, thisBlock + 2, lastConnection]]);
                        newStack.push([thisBlock + 1, ['number', {'value': Number(obj[1])}], 0, 0, [thisBlock]]);
                        newStack.push([thisBlock + 2, ['number', {'value': Number(obj[2])}], 0, 0, [thisBlock]]);
                        thisBlock += 3;
                        previousBlock = thisBlock - 3;
                    } else if (obj.length > 1) {
                        // add a 1-arg graphics block
                        // The last connection in last pitch block is null.
                        if (note[0].length === 1 || j === note[0].length - 1) {
                            var lastConnection = null;
                        } else {
                            var lastConnection = thisBlock + 2;
                        }

                        newStack.push([thisBlock, obj[0], 0, 0, [previousBlock, thisBlock + 1, lastConnection]]);
                        newStack.push([thisBlock + 1, ['number', {'value': Number(obj[1])}], 0, 0, [thisBlock]]);
                        thisBlock += 2;
                        previousBlock = thisBlock - 2;
                    } else {
                        // add a pitch block
                        // The last connection in last pitch block is null.
                        if (note[0].length === 1 || j === note[0].length - 1) {
                            var lastConnection = null;
                        } else {
                            var lastConnection = thisBlock + 3;
                        }

                        if (note[0][j][1] === '♯') {
                            if (this._logo.synth.inTemperament == 'custom') {
                                newStack.push([thisBlock, 'pitch', 0, 0, [previousBlock, thisBlock + 1, thisBlock + 2, lastConnection]]);
                                newStack.push([thisBlock + 1, ['customNote', {'value': note[0][j].substring(0, note[0][j].length - 1)}], 0, 0, [thisBlock]]);
                                newStack.push([thisBlock + 2, ['number', {'value': note[0][j].slice(-1)}], 0, 0, [thisBlock]]);
                                previousBlock = thisBlock;
                                thisBlock += 3;
                            } else {
                                // Accidental block is deprecated
                                /*
                                newStack.push([thisBlock, 'accidental', 0, 0, [previousBlock, thisBlock + 1, thisBlock + 2, thisBlock + 5]]);
                                newStack.push([thisBlock + 1, ['accidentalname', {value: _('sharp') + ' ♯'}], 0, 0, [thisBlock]]);
                                newStack.push([thisBlock + 2, 'pitch', 0, 0, [thisBlock, thisBlock + 3, thisBlock + 4, null]]);
                                newStack.push([thisBlock + 3, ['solfege', {'value': SOLFEGECONVERSIONTABLE[note[0][j][0]]}], 0, 0, [thisBlock + 2]]);
                                newStack.push([thisBlock + 4, ['number', {'value': note[0][j][2]}], 0, 0, [thisBlock + 2]]);
                                if (lastConnection != null) {
                                    lastConnection += 3;
                                }
                                newStack.push([thisBlock + 5, 'hidden', 0, 0, [thisBlock, lastConnection]]);
                                previousBlock = thisBlock + 5;
                                thisBlock += 6;
                                */
                                newStack.push([thisBlock, 'pitch', 0, 0, [previousBlock, thisBlock + 1, thisBlock + 2, lastConnection]]);
                                newStack.push([thisBlock + 1, ['solfege', {'value': SOLFEGECONVERSIONTABLE[note[0][j][0] + '♯']}], 0, 0, [thisBlock]]);
                                newStack.push([thisBlock + 2, ['number', {'value': note[0][j][2]}], 0, 0, [thisBlock]]);
                                previousBlock = thisBlock;
                                thisBlock += 3;
                            }
                        } else if (note[0][j][1] === '♭') {
                            if (this._logo.synth.inTemperament == 'custom') {
                                newStack.push([thisBlock, 'pitch', 0, 0, [previousBlock, thisBlock + 1, thisBlock + 2, lastConnection]]);
                                newStack.push([thisBlock + 1, ['customNote', {'value': note[0][j].substring(0, note[0][j].length - 1)}], 0, 0, [thisBlock]]);
                                newStack.push([thisBlock + 2, ['number', {'value': note[0][j].slice(-1)}], 0, 0, [thisBlock]]);
                                previousBlock = thisBlock;
                                thisBlock += 3;
                            } else {
                                // Accidental block is deprecated
                                /*
                                newStack.push([thisBlock, 'accidental', 0, 0, [previousBlock, thisBlock + 1, thisBlock + 2, thisBlock + 5]]);
                                newStack.push([thisBlock + 1, ['accidentalname', {value: _('flat') + ' ♭'}], 0, 0, [thisBlock]]);
                                newStack.push([thisBlock + 2, 'pitch', 0, 0, [thisBlock, thisBlock + 3, thisBlock + 4, null]]);    
                                newStack.push([thisBlock + 3, ['solfege', {'value': SOLFEGECONVERSIONTABLE[note[0][j][0]]}], 0, 0, [thisBlock + 2]]);
                                newStack.push([thisBlock + 4, ['number', {'value': note[0][j][2]}], 0, 0, [thisBlock + 2]]);
                                if (lastConnection != null) {
                                    lastConnection += 3;
                                }
                                newStack.push([thisBlock + 5, 'hidden', 0, 0, [thisBlock, lastConnection]]);
                                previousBlock = thisBlock + 5;
                                thisBlock += 6;
                                */
                                newStack.push([thisBlock, 'pitch', 0, 0, [previousBlock, thisBlock + 1, thisBlock + 2, lastConnection]]);
                                newStack.push([thisBlock + 1, ['solfege', {'value': SOLFEGECONVERSIONTABLE[note[0][j][0] + '♭']}], 0, 0, [thisBlock]]);
                                newStack.push([thisBlock + 2, ['number', {'value': note[0][j][2]}], 0, 0, [thisBlock]]);
                                previousBlock = thisBlock;
                                thisBlock += 3;
                            }    
                        } else {
                            newStack.push([thisBlock, 'pitch', 0, 0, [previousBlock, thisBlock + 1, thisBlock + 2, lastConnection]]);
                            if (this._logo.synth.inTemperament == 'custom') {
                                newStack.push([thisBlock + 1, ['customNote', {'value': note[0][j].substring(0, note[0][j].length - 1)}], 0, 0, [thisBlock]]);
                                newStack.push([thisBlock + 2, ['number', {'value': note[0][j].slice(-1)}], 0, 0, [thisBlock]]);
                            } else {
                                newStack.push([thisBlock + 1, ['solfege', {'value': SOLFEGECONVERSIONTABLE[note[0][j][0]]}], 0, 0, [thisBlock]]);
                                newStack.push([thisBlock + 2, ['number', {'value': note[0][j][1]}], 0, 0, [thisBlock]]);
                            }
                            previousBlock = thisBlock;
                            thisBlock += 3;
                        }
                    }
                }
            }
        }

        // Create a new stack for the chunk.
        this._logo.blocks.loadNewBlocks(newStack);
    };
};<|MERGE_RESOLUTION|>--- conflicted
+++ resolved
@@ -577,12 +577,6 @@
 
     this._createaddcolumnpiesubmenu = function() {
         docById('wheelDivptm').style.display = '';
-<<<<<<< HEAD
-        var valueLabel = ['pitch', 'hertz', 'drum', 'graphics'];
-        var drumLabels = DRUMS;
-        var graphicLabels = MATRIXGRAPHICS2.concat(MATRIXGRAPHICS);
-        this._pitchWheel = new wheelnav('wheelDivptm', null, 900, 900);
-=======
         const VALUES = ['pitch', 'hertz', 'drum', 'graphics'];
         var valueLabel = [];
         for (var i = 0; i < VALUES.length; i++) {
@@ -609,7 +603,6 @@
             }
         }
         this._pitchWheel = new wheelnav('wheelDivptm', null, 800, 800);
->>>>>>> e2628581
         this._exitWheel = new wheelnav('_exitWheel', this._pitchWheel.raphael);
         this._drumWheel = new wheelnav('_drumWheel', this._pitchWheel.raphael);
         this._graphicWheel = new wheelnav('_graphicWheel', this._pitchWheel.raphael);
@@ -651,11 +644,6 @@
         this._drumWheel.sliceInitPathCustom = this._drumWheel.slicePathCustom;
         this._drumWheel.clickModeRotate = false;
         this._drumWheel.titleRotateAngle = 0;
-<<<<<<< HEAD
-=======
-
->>>>>>> e2628581
-
         this._drumWheel.createWheel(drumLabels);
 
         for(var i = 0; i < drumLabels.length;i++) {
