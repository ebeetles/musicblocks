--- conflicted
+++ resolved
@@ -1,40 +1,22 @@
 {
-<<<<<<< HEAD
-    "name": "TurtleJS",
+    "name": "MusicBlocks",
     "version": "1.1",
     "manifest_version": 2,
-    "description": "Learn to program with snap-together blocks!",
-    "launch_path": "/index.html",
-    "browser_action": {
-	"default_icon": "/images/planetgraphic.png"
-    },
+    "author": "Sugar Labs",
+    "description": "Learn to program music with snap-together blocks.",
     "icons": {
 	"512": "/activity/activity-icon-color-512.png",
 	"128": "/activity/activity-icon-color-128.png"
     },
-    "developer": {
-	"name": "Sugarlabs",
-	"url": "https://sugarlabs.org"
-    }
-=======
-  "name": "MusicBlocks",
-  "version": "1.0",
-  "author": "Sugar Labs",
-  "description": "Learn to program with snap-together blocks!",
-  "icons": {
-    "512": "/activity/activity-icon-color-512.png",
-    "128": "/activity/activity-icon-color-128.png"
-  },
-  "app": {
-    "background": {
-      "scripts": ["js/launch.js"]
-    }
-  },
-  "permissions": [
-    "storage",
+    "app": {
+	"background": {
+	    "scripts": ["js/launch.js"]
+	}
+    },
+    "permissions": [
+	"storage",
 	"unlimitedStorage",
 	"audioCapture",
 	"videoCapture"
-  ]  
->>>>>>> 6cd0344e
+    ]
 }