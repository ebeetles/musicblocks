"Project-Id-Version: PACKAGE VERSION\n"
"Report-Msgid-Bugs-To: \n"
"POT-Creation-Date: 2013-05-17 00:31-0400\n"
"PO-Revision-Date: 2018-09-27 07:25+0200\n"
"Last-Translator: Devin Ulibarri <devin@devinulibarri.com>\n"
"Contributing-Editor: Sachiko Nakajima <zadigouniverse@yahoo.co.jp>\n"
"Language-Team: LANGUAGE <walter@sugarlabs.org>\n"
"Language: ja\n"
"MIME-Version: 1.0\n"
"Content-Type: text/plain; charset=UTF-8\n"
"Content-Transfer-Encoding: 8bit\n"
"Plural-Forms: nplurals=1; plural=0;\n"
"X-Generator: Pootle 2.0.1\n"

#: js/block.js:1046
#: js/block.js:5109
#: js/block.js:5118
#: js/block.js:5129
#: js/activity.js:3147
#: js/palette.js:766
#: js/palette.js:775
#: js/palette.js:784
#: js/palette.js:793
#: js/palette.js:2076
#: js/palette.js:2087
#: js/palette.js:2098
#: js/palette.js:2109
#: js/palette.js:2119
#: js/turtledefs.js:25
#: js/basicblocks.js:1504
#: js/basicblocks.js:1524
#: js/basicblocks.js:1538
#: js/basicblocks.js:3894
#: js/basicblocks.js:3934
#: js/basicblocks.js:3944
#: js/basicblocks.js:3992
#: js/basicblocks.js:4005
#: js/basicblocks.js:4052
#: js/basicblocks.js:4107
#: js/basicblocks.js:4112
#: js/basicblocks.js:4117
#: js/rubrics.js:478
#: js/macros.js:45
#: js/blocks.js:816
#: js/blocks.js:2437
#: js/blocks.js:2438
#: js/blocks.js:2630
#: js/blocks.js:2874
#: js/blocks.js:3030
#: js/blocks.js:3940
#: js/blocks.js:4793
#: js/rhythmruler.js:1162
#: js/rhythmruler.js:1164
#: js/rhythmruler.js:1272
#: js/rhythmruler.js:1274
#.TRANS: a stack of blocks to run (an action to take)
msgid "action"
msgstr "アクション"

#: js/block.js:1049
#: js/logo.js:1402
#: js/logo.js:11231
#: js/turtle.js:664
#: js/turtle.js:665
#: js/basicblocks.js:4098
#: js/lilypond.js:586
#: js/lilypond.js:737
#: js/lilypond.js:775
msgid "start"
msgstr "スタート"

#: js/block.js:1052
msgid "matrix"
msgstr "フレーズメーカー"

#: js/block.js:1055
#: js/basicblocks.js:928
#: plugins/rodi.rtp:328
msgid "status"
msgstr "実行じょうきょう"

#: js/block.js:1058
msgid "drum mapper"
msgstr "ドラム・ピッチ行列"

#: js/block.js:1061
msgid "ruler"
msgstr "リズムメーカー"

#: js/block.js:1064
#: js/basicblocks.js:748
#.TRANS: timbre is the character or quality of a musical sound
## ひらがな＝ねいろ
msgid "timbre"
msgstr "音色"

#: js/block.js:1067
## I put a word that translates to "staircase"
msgid "stair"
msgstr "階段"

#: js/block.js:1070
#: js/basicblocks.js:776
#.TRANS: the speed at music is should be played.
msgid "tempo"
msgstr "メトロノーム"

#: js/block.js:1073
#: js/basicblocks.js:2662
#.TRANS: mode, e.g., Major in C Major
## 旋法＝せんぽう；https://ja.wikipedia.org/wiki/%E3%83%A2%E3%83%BC%E3%83%89_(%E6%97%8B%E6%B3%95)
msgid "mode"
msgstr "モード（音階）"

#: js/block.js:1076
msgid "slider"
msgstr "スライダー"

#: js/block.js:1079
#: js/basicblocks.js:5122
msgid "keyboard"
msgstr "キーボード"

#: js/block.js:1082
#: js/block.js:1697
#: js/palette.js:814
#: js/turtle.js:483
#: js/turtledefs.js:25
#: js/basicblocks.js:1284
#: js/basicblocks.js:2997
#: js/basicblocks.js:5482
#: js/lilypond.js:569
#: js/lilypond.js:727
#: js/lilypond.js:765
msgid "drum"
msgstr "ドラム"

#: js/block.js:1085
#: js/basicblocks.js:868
#: js/basicblocks.js:880
#.TRANS: widget for subdividing a measure into distinct rhythmic elements
#.TRANS: widget for subdividing a measure into distinct rhythmic elements
msgid "rhythm maker"
msgstr "リズムメーカー"

#: js/block.js:1088
#: js/block.js:1617
#: js/basicblocks.js:1022
#: js/basicblocks.js:1035
#: js/basicblocks.js:1048
#: js/basicblocks.js:1094
#: js/basicblocks.js:1109
#: js/basicblocks.js:1124
#: js/basicblocks.js:1140
#: js/basicblocks.js:1197
#: js/basicblocks.js:1284
#: js/basicblocks.js:1295
#: js/basicblocks.js:1306
#: js/basicblocks.js:1317
#: js/basicblocks.js:1328
#: js/basicblocks.js:1339
#: js/basicblocks.js:1350
#: js/basicblocks.js:1630
#: js/basicblocks.js:1749
#: js/basicblocks.js:1767
#: js/pitchtimematrix.js:446
#: js/pitchtimematrix.js:710
#: js/pitchtimematrix.js:753
#: js/pitchtimematrix.js:854
#.TRANS: the value (e.g., 1/4 note) of the note being played.
msgid "note value"
msgstr "音の長さ"

#: js/block.js:1091
#: js/block.js:1554
#: js/block.js:1576
#: js/basicblocks.js:1767
#: js/basicblocks.js:2574
#.TRANS: calculate a relative step between notes based on the current musical scale
## https://ja.wikibooks.org/wiki/%E9%9F%B3%E7%A8%8B#%E5%85%A8%E9%9F%B3%E9%9A%8E%E7%9A%84%E9%9F%B3%E7%A8%8B
msgid "scalar interval"
msgstr "音階の上下（+/-）"

#: js/block.js:1094
#: js/palette.js:836
#: js/basicblocks.js:734
#: js/basicblocks.js:1977
msgid "temperament"
msgstr "音律"

#: js/block.js:1615
#: js/block.js:1700
#: js/logo.js:11235
#: js/basicblocks.js:1273
#: js/rhythmruler.js:312
#: js/rhythmruler.js:425
msgid "silence"
msgstr "休符"

#: js/block.js:1641
#: js/block.js:2355
#: js/block.js:2365
#: js/musicutils.js:1776
#: js/musicutils.js:2201
#.TRANS: the note names must be separated by single spaces
#.TRANS: the note names must be separated by single spaces
#.TRANS: the note names must be separated by single spaces
## The spaces must not be "Japanese" spaces
msgid "ti la sol fa mi re do"
msgstr "シ ラ ソ ファ ミ レ ド"

#: js/block.js:1685
#.TRANS: scalar step
msgid "down"
msgstr "下"

#: js/block.js:1687
msgid "up"
msgstr "上"

#: js/block.js:1693
#: js/turtledefs.js:25
#: js/basicblocks.js:620
#: js/basicblocks.js:631
#: js/basicblocks.js:1978
#: js/basicblocks.js:4997
#: js/rubrics.js:478
#.TRANS: pitch number
#.TRANS: we specify pitch in terms of a name and an octave. The name can be CDEFGAB or Do Re Mi Fa Sol La Ti. Octave is a number between 1 and 8.
msgid "pitch"
msgstr "音の高さ"

#: js/block.js:2654
#: js/logo.js:740
#: js/logo.js:9627
#: js/palette.js:849
#: js/blocks.js:1749
#: js/blocks.js:2204
## http://jisho.org/word/%E7%9C%9F 
msgid "true"
msgstr "真"

#: js/block.js:2654
#: js/logo.js:742
#: js/blocks.js:1751
#: js/blocks.js:2206
## https://ja.wikipedia.org/wiki/If%E6%96%87#.E7.9C.9F.E5.81.BD.E5.80.A4
msgid "false"
msgstr "偽"

#: js/block.js:3122
#: js/musicutils.js:320
#: js/musicutils.js:323
#.TRANS: double sharp is a music term related to pitch
msgid "double sharp"
msgstr "重嬰"

#: js/block.js:3122
#: js/logo.js:6439
#: js/basicblocks.js:550
#: js/pitchtimematrix.js:1792
#: js/musicutils.js:318
#: js/musicutils.js:323
#.TRANS: sharp is a half-step up in pitch
#.TRANS: sharp is a music term related to pitch
## ♯は日本語で嬰（えい）、♭は変（へん）と言います|http://musical-grammar.com/scale003.html
msgid "sharp"
msgstr "シャープ(嬰)"

#: js/block.js:3122
#: js/musicutils.js:316
#: js/musicutils.js:323
#.TRANS: natural is a music term related to pitch
msgid "natural"
msgstr "ナチュラル(本位)"

#: js/block.js:3122
#: js/logo.js:6442
#: js/basicblocks.js:538
#: js/pitchtimematrix.js:1820
#: js/musicutils.js:314
#: js/musicutils.js:323
#.TRANS: flat is a half-step down in pitch
#.TRANS: flat is a music term related to pitch
## ♯は日本語で嬰（えい）、♭は変（へん）と言います|http://musical-grammar.com/scale003.html
msgid "flat"
msgstr "フラット(変)"

#: js/block.js:3122
#: js/musicutils.js:312
#: js/musicutils.js:323
#.TRANS: double flat is a music term related to pitch
msgid "double flat"
msgstr "重変"

#: js/block.js:4532
#: js/basicblocks.js:500
#: js/basicblocks.js:2562
#: js/musicutils.js:147
#.TRANS: unison means the note is the same as the current note
#.TRANS: unison means the note is the same as the current note
#.TRANS: unison is a music term related to intervals
msgid "unison"
msgstr "ユニゾン（同度）"

#: js/block.js:4659
#: js/block.js:4733
#: js/basicblocks.js:2372
#: js/basicblocks.js:2383
#: js/basicblocks.js:2394
#: js/basicblocks.js:2405
#: js/musicutils.js:155
#: js/musicutils.js:334
#.TRANS: major is a music term related to intervals and mode
msgid "major"
msgstr "メジャー"

#: js/block.js:4659
#: js/block.js:4733
#: js/musicutils.js:173
#.TRANS: modal scale for music
msgid "ionian"
msgstr "アイオニアン音階"

#: js/block.js:4661
#: js/block.js:4737
#: js/basicblocks.js:2306
#: js/basicblocks.js:2317
#: js/basicblocks.js:2328
#: js/basicblocks.js:2339
#: js/musicutils.js:153
#: js/musicutils.js:331
#.TRANS: minor is a music term related to intervals and mode
## 短=たん；http://jisho.org/word/%E7%9F%AD 
msgid "minor"
msgstr "マイナー（短）"

#: js/block.js:4661
#: js/block.js:4737
#: js/musicutils.js:183
#.TRANS: modal scale for music
msgid "aeolian"
msgstr "エオリアン音階"

#: js/activity.js:902
msgid "Refresh your browser to change to advanced mode."
msgstr "高度モードを設定するため、ブラウザを再起動して下さい。"

#: js/activity.js:907
msgid "Refresh your browser to change to beginner mode."
msgstr "簡単モードを設定するため、ブラウザを再起動して下さい。"

#: js/activity.js:955
#: js/activity.js:5104
#: js/StringHelper.js:54
msgid "Close"
msgstr "閉じる"

#: js/activity.js:1844
#: js/activity.js:1885
#: js/activity.js:1911
#: js/activity.js:1957
msgid "Cannot load project from the file. Please check the file type."
msgstr "プロジェクトを読みこめません。ファイルの種類をかくにんしてください。"

#: js/activity.js:2149
#: js/activity.js:2162
#: js/activity.js:2165
#: js/turtle.js:1897
#: js/turtledefs.js:143
#: js/turtledefs.js:187
#.TRANS: show Cartesian coordinate overlay grid
msgid "Cartesian"
msgstr "うがん（ざひょう）を表示"

#: js/activity.js:2158
#.TRANS: hide Polar coordinate overlay grid
## need to verify
msgid "Hide grid"
msgstr "中心の角度をかくす"

#: js/activity.js:2165
#: js/activity.js:2169
#: js/turtledefs.js:143
#: js/turtledefs.js:187
#: js/turtledefs.js:188
#.TRANS: show Polar coordinate overlay grid
## ひらがな＝きょくいき；http://jisho.org/word/%E6%A5%B5%E5%9F%9F；http://jisho.org/word/%E6%A5%B5%E7%B7%9A
msgid "Polar"
msgstr "中心の角度を表示"

#: js/activity.js:2523
msgid "This block is deprecated."
msgstr "このブロックはもうありません。"

#: js/activity.js:2525
msgid "Block cannot be found."
msgstr "ブロックが見つかりません。"

#: js/activity.js:3388
#: js/SaveInterface.js:30
#: js/SaveInterface.js:90
#: js/SaveInterface.js:118
#: js/SaveInterface.js:183
#: js/SaveInterface.js:215
#: js/ProjectStorage.js:13
#: js/GlobalPlanet.js:370
msgid "My Project"
msgstr "私のプロジェクト"

#: js/activity.js:3596
## check verb
msgid "Please set browser zoom level to 100%"
msgstr "ブラウザ表示を100%に設定してください。"

#: js/activity.js:4110
#: js/toolbar.js:314
#: js/toolbar.js:362
msgid "About Music Blocks"
msgstr "ミュージック・ブロックスの説明"

#: js/activity.js:4112
msgid "Turtle Blocks"
msgstr ""

#: js/activity.js:4178
#: js/turtledefs.js:130
#: js/toolbar.js:315
#: js/toolbar.js:363
msgid "Play"
msgstr "再生"

#: js/activity.js:4190
#: js/activity.js:4194
#: js/turtledefs.js:131
#: js/turtledefs.js:171
#: js/toolbar.js:316
#: js/toolbar.js:364
msgid "Stop"
msgstr "停止"

#: js/activity.js:4199
#: js/toolbar.js:325
#: js/toolbar.js:373
msgid "Run slowly"
msgstr "ゆっくり実行する"

#: js/activity.js:4202
#: js/turtledefs.js:139
#: js/turtledefs.js:169
#: js/toolbar.js:326
#: js/toolbar.js:374
msgid "Run step by step"
msgstr "ブロックを１つずつ実行する"

#: js/activity.js:4209
#: js/turtledefs.js:132
#: js/turtledefs.js:180
msgid "New Project"
msgstr "新しいプロジェクト"

#: js/activity.js:4215
#: js/turtledefs.js:133
#: js/turtledefs.js:181
#: js/toolbar.js:318
#: js/toolbar.js:366
msgid "Load project from file"
msgstr "プロジェクトを読みこむ"

#: js/activity.js:4221
msgid "Save Project"
msgstr "プロジェクトをほぞん"

#: js/activity.js:4228
#: js/turtledefs.js:135
#: js/toolbar.js:321
#: js/toolbar.js:369
msgid "Find and share projects"
msgstr "みんなの作品"

#: js/activity.js:4235
#: js/toolbar.js:322
#: js/toolbar.js:370
msgid "Offline. Sharing is unavailable"
msgstr "オフライン。シェア機能が使えません"

#: js/activity.js:4243
#: js/activity.js:5110
#: js/turtledefs.js:137
#: js/turtledefs.js:173
#: js/toolbar.js:324
#: js/toolbar.js:372
msgid "Help"
msgstr "説明"

#: js/activity.js:4288
#: js/turtledefs.js:134
#: js/turtledefs.js:182
#: js/toolbar.js:319
#: js/toolbar.js:320
#: js/toolbar.js:367
#: js/toolbar.js:368
msgid "Save project"
msgstr "プロジェクトをほぞんする"

#: js/activity.js:4293
#: js/GlobalCard.js:34
#: js/LocalCard.js:34
msgid "Share project"
msgstr "プロジェクトをシェアする"

#: js/activity.js:4297
msgid "Offline. Sharing is unavailable."
msgstr "オフライン。シェア機能が使えません"

#: js/activity.js:4303
<<<<<<< HEAD
msgid "Save as SVG"
msgstr "SVGで保存"

#: js/activity.js:4307
msgid "Save as PNG"
msgstr "PNGで保存"

#: js/activity.js:4312
msgid "Save as WAV"
msgstr "WAVで保存"
=======
msgid "Save as .svg"
msgstr ".svgでほぞん"

#: js/activity.js:4307
msgid "Save as .png"
msgstr ".pngでほぞん"

#: js/activity.js:4312
msgid "Save as .wav"
msgstr ".wavでほぞん"
>>>>>>> dc3e4c3b

#: js/activity.js:4316
#: js/turtledefs.js:184
#: js/toolbar.js:341
#: js/toolbar.js:389
msgid "Save sheet music"
msgstr "がくふ(Lilypondのフォーマット)でほぞん"

#: js/activity.js:4320
<<<<<<< HEAD
msgid "Save as ABC"
msgstr "ABCのフォーマットで保存"
=======
msgid "Save as .abc"
msgstr ".abcのフォーマットでほぞん"
>>>>>>> dc3e4c3b

#: js/activity.js:4325
#: js/toolbar.js:343
#: js/toolbar.js:391
msgid "Save block artwork"
msgstr "ブロックのアートをほぞん"

#: js/activity.js:4335
msgid "confirm"
msgstr "確認する"

#: js/activity.js:4356
#: js/toolbar.js:323
#: js/toolbar.js:371
msgid "Auxilary menu"
msgstr "サブメニュー"

#: js/activity.js:4367
#: js/turtledefs.js:194
#: js/toolbar.js:327
#: js/toolbar.js:375
## ひらがな＝とうけいじょうほう|Display is literal, but maybe not best word choice
msgid "Display statistics"
msgstr "とうけいを表示する"

#: js/activity.js:4374
msgid "Load plugin from file"
msgstr "プラグインを読みこむ"

#: js/activity.js:4381
#: js/turtledefs.js:195
#: js/toolbar.js:329
#: js/toolbar.js:377
msgid "Delete plugin"
msgstr "プラグインを消す"

#: js/activity.js:4404
#: js/toolbar.js:330
#: js/toolbar.js:378
msgid "Enable horizontal scrolling"
msgstr "自由な方向にスクロール"

#: js/activity.js:4408
#: js/toolbar.js:331
#: js/toolbar.js:379
msgid "Disable horizontal scrolling"
msgstr "たて方向にスクロール"

#: js/activity.js:4421
#: js/toolbar.js:332
#: js/toolbar.js:380
#: js/LocalCard.js:52
msgid "Merge with current project"
msgstr "プロジェクトを組みあわせる"

#: js/activity.js:4428
#: js/turtledefs.js:145
#: js/turtledefs.js:197
#: js/toolbar.js:333
#: js/toolbar.js:381
msgid "Restore"
msgstr "すてたブロックをもどす"

#: js/activity.js:4436
#: js/toolbar.js:335
#: js/toolbar.js:383
msgid "Switch to advanced mode"
msgstr "はってんモードにする"

#: js/activity.js:4441
#: js/toolbar.js:334
#: js/toolbar.js:382
msgid "Switch to beginner mode"
msgstr "かんたんモードにする"

#: js/activity.js:4449
#: js/turtledefs.js:147
#: js/turtledefs.js:196
#: js/toolbar.js:336
#: js/toolbar.js:384
#: js/toolbar.js:393
msgid "Select language"
msgstr "言語を選ぶ"

#: js/activity.js:4480
#: js/activity.js:4483
#: js/turtledefs.js:142
#: js/turtledefs.js:178
msgid "Home"
msgstr "ホーム"

#: js/activity.js:4493
msgid "Show/hide block"
msgstr "ブロックを表示する/かくす"

#: js/activity.js:4498
msgid "Expand/collapse blocks"
msgstr "ブロックを広げる/折りたたむ"

#: js/activity.js:4503
#: js/turtledefs.js:148
#: js/turtledefs.js:192
msgid "Decrease block size"
msgstr "ブロックの表示を小さくする"

#: js/activity.js:4506
msgid "Cannot be further decreased"
msgstr "これより小さくできない"

#: js/activity.js:4511
#: js/turtledefs.js:149
#: js/turtledefs.js:193
msgid "Increase block size"
msgstr "ブロックの表示を大きくする"

#: js/activity.js:4514
msgid "Cannot be further increased"
msgstr "これより大きくできない"

#: js/activity.js:4531
#: js/turtledefs.js:154
#: js/turtledefs.js:200
#: js/help.js:230
msgid "About"
msgstr ""

#: js/activity.js:4886
msgid "Could not parse JSON input."
msgstr "JSONのインプットのパースができません。"

#: js/activity.js:5100
#: js/turtledefs.js:185
#: js/LocalCard.js:17
msgid "Copy"
msgstr "コピー"

#: js/activity.js:5101
#: js/turtledefs.js:186
msgid "Paste"
msgstr "貼り付け"

#: js/activity.js:5102
msgid "Extract"
msgstr "取り出す"

#: js/activity.js:5103
msgid "Move to trash"
msgstr "すてる"

#: js/activity.js:5106
msgid "Save stack"
msgstr "スタックをほぞん"

#: js/logo.js:31
## http://jisho.org/word/%E5%A6%A5%E5%BD%93 ; 妥当=だとう; maybe just ヴァリッド(http://jisho.org/word/%E3%83%B4%E3%82%A1%E3%83%AA%E3%83%83%E3%83%89 )
msgid "Not a valid pitch name"
msgstr "選ばれた音名が適切ではありません。"

#: js/logo.js:374
msgid "Turning off mouse blink; setting FPS to 10."
msgstr "ネズミの点滅をオフにされ、FPSを１０にされている"

#: js/logo.js:379
msgid "Turning on mouse blink; setting FPS to 30."
msgstr "ネズミの点滅をオンにされ、FPSを３０にされている；"

#: js/logo.js:1566
msgid "Block does not support incrementing."
msgstr "ブロックは、増殖をサポートできません"

#: js/logo.js:1961
#: js/logo.js:2546
#: js/logo.js:2571
#: js/logo.js:2613
#: js/logo.js:2635
#: js/logo.js:7350
#: js/logo.js:10265
#: js/logo.js:10431
#: js/logo.js:10491
#: js/logo.js:10641
#: js/logo.js:10669
msgid "Cannot find mouse"
msgstr "ネズミが見つかりません。"

#: js/logo.js:1963
#: js/logo.js:2548
#: js/logo.js:2573
#: js/logo.js:2615
#: js/logo.js:2637
#: js/logo.js:7352
#: js/logo.js:10267
#: js/logo.js:10433
#: js/logo.js:10493
#: js/logo.js:10643
#: js/logo.js:10671
msgid "Cannot find turtle"
msgstr "タートルが見つかりません。"

#: js/logo.js:2578
msgid "Mouse is already running."
msgstr "ネズミは既に動いています。"

#: js/logo.js:2580
msgid "Turtle is already running."
msgstr "タートルは既に動いています。"

#: js/logo.js:2600
msgid "Cannot find start block"
msgstr "「スタート」ブロックが見つかりません。"

#: js/logo.js:2962
msgid "Please enter a valid URL."
msgstr "正しい URL をいれて下さい。"

#: js/logo.js:3067
#: js/logo.js:9504
msgid "You must select a file."
msgstr "ファイルを選ぶ必要があります。"

#: js/logo.js:3076
#: plugins/heap.rtp:96
msgid "The file you selected does not contain a valid heap."
msgstr "選んだファイルには、正しいヒープが含まれません。"

#: js/logo.js:3080
#: plugins/heap.rtp:102
msgid "The loadHeap block needs a loadFile block."
msgstr "ロードヒープのブロックには、ロードファイルブロックが必要です。"

#: js/logo.js:3101
msgid "Error parsing JSON data:"
msgstr "JSON データの構文エラーです。"

#: js/logo.js:3106
msgid "404: Page not found"
msgstr "404: このページが見つかりません"

#: js/logo.js:3135
## To be verified
msgid "Cannot find a valid heap for"
msgstr "正しいヒープが見つかりません。"

#: js/logo.js:3155
#: js/logo.js:10900
msgid "Index must be > 0."
msgstr "インデクス番号は 0 より大きい必要があります。"

#: js/logo.js:3160
#: js/logo.js:10905
msgid "Maximum heap size is 1000."
msgstr "ヒープの最大値は1000です。"

#: js/logo.js:3183
#: js/logo.js:3214
#: js/logo.js:3245
#: js/timbre.js:607
msgid "Unable to use synth due to existing oscillator"
msgstr "オシレーターがあるため、シンセが使えません。"

#: js/logo.js:3195
#: js/logo.js:3226
msgid "The input cannot be negative."
msgstr "マイナスの数値をいれることはできません。"

#: js/logo.js:3338
msgid "Adding missing pitch number 0."
msgstr "ピッチ数値「0」を加える"

#: js/logo.js:3348
msgid "Ignoring pitch numbers less than zero or greater than eleven."
msgstr "ピッチ数値の数のうち、0未満あるいは11より大きい数は無視します。"

#: js/logo.js:3353
## check verb
msgid "Ignoring duplicate pitch numbers."
msgstr "重複しているピッチ数値は無視します"

#: js/logo.js:3509
msgid "You must have at least one pitch block and one drum block in the matrix."
msgstr "フレーズメーカーには、音の高さブロックとドラムブロックを組み合わせてください。"

#: js/logo.js:3633
#: js/logo.js:3655
#: js/logo.js:3683
#: js/logo.js:3706
#: js/logo.js:3729
msgid "Beats per minute must be > 30."
msgstr "BPM(一分あたりの拍数)は30より大きい必要があります。"

#: js/logo.js:3636
#: js/logo.js:3658
#: js/logo.js:3686
#: js/logo.js:3709
#: js/logo.js:3732
msgid "Maximum beats per minute is 1000."
msgstr "BPM(一分あたりの拍数)は最大1000とします。"

#: js/logo.js:3802
msgid "You must have at least one pitch block and one rhythm block in the matrix."
msgstr "フレーズメーカーには、音の高さブロックとドラムブロックを組み合わせてください。"

#: js/logo.js:3839
msgid "Attack value should be from 0 to 100."
msgstr "アタック値には 0 以上100以下の数字をいれて下さい。"

#: js/logo.js:3842
msgid "Decay value should be from 0 to 100."
msgstr "減衰値には 0 以上100以下の数字をいれて下さい。"

#: js/logo.js:3845
msgid "Sustain value should be from 0 to 100."
msgstr "サステイン値には 0 以上100以下の数字をいれて下さい。"

#: js/logo.js:3848
msgid "Release value should be from 0-100."
msgstr "リリース値には 0 以上100以下の数字をいれて下さい。"

#: js/logo.js:3864
msgid "You are adding multiple envelope blocks."
msgstr "封筒ブロックを複数追加しています。"

#: js/logo.js:3893
#.TRANS: rolloff is the steepness of a change in frequency.
msgid "Rolloff value should be either -12, -24, -48, or -96 decibels/octave."
msgstr "ロールオフ値は -12, -24, -48, -98 デシベル / オクターヴである必要があります。"

#: js/logo.js:3931
msgid "You are adding multiple oscillator blocks."
msgstr "複数のオシレーターブロックを追加しています。"

#: js/logo.js:3977
#: js/basicblocks.js:307
#: js/basicblocks.js:314
#: js/musicutils.js:250
#: js/musicutils.js:327
#.TRANS: invert based on even or odd number or musical scale
#.TRANS: even numbers
## 偶数＝ぐうすう；page 170 Collins Shubun
msgid "even"
msgstr "偶数"

#: js/logo.js:3979
#: js/basicblocks.js:307
#: js/musicutils.js:252
#: js/musicutils.js:327
#.TRANS: odd numbers
## 奇数＝きすう；page 343 Collins Shubun
msgid "odd"
msgstr "奇数"

#: js/logo.js:3981
#: js/basicblocks.js:307
#: js/musicutils.js:253
#: js/musicutils.js:327
## check
msgid "scalar"
msgstr "音階的"

#: js/logo.js:4048
msgid "The Case Block must be used inside of a Switch Block."
msgstr "ケースブロックはスイッチブロックの中にある必要があります。"

#: js/logo.js:4118
msgid "The Scalar Step Block must be used inside of a Note Block."
msgstr "音階ステップブロックは音符ブロックの中にある必要があります。"

#: js/logo.js:4248
msgid "Noise Block: Did you mean to use a Note block?"
msgstr "ノイズ・ブロック：音符ブロックと一緒に使いますか？"

#: js/logo.js:4328
msgid "Drum Block: Did you mean to use a Note block?"
msgstr "ドラムブロック：音符ブロックと一緒に使いますか？"

#: js/logo.js:4800
msgid "Pitch Block: Did you mean to use a Note block2?"
msgstr "ピッチ・ブロック：音符ブロックと一緒に使いますか？"

#: js/logo.js:4840
msgid "polyphonic rhythm"
msgstr "ポリリズム"

#: js/logo.js:5172
#.TRANS: Note value is the note duration.
msgid "Note value must be greater than 0."
msgstr "音価の数値は０より大きい必要があります"

#: js/logo.js:5248
msgid "An argument of -1 results in a note value of 0."
msgstr "ー１は０の音価にします"

#: js/logo.js:5492
msgid "Vibrato intensity must be between 1 and 100."
msgstr "ビブラートの「強度」は０と100の間である必要があります。"

#: js/logo.js:5497
msgid "Vibrato rate must be greater than 0."
msgstr "ビブラートの「レート」数字は０より大きい必要があります。"

#: js/logo.js:5529
msgid "Distortion must be from 0 to 100."
msgstr "ディストーションの数字は０と100の間である必要があります。"

#: js/logo.js:5559
#: js/logo.js:5627
#.TRANS: Depth is the intesity of the tremolo effect.
#.TRANS: Depth is the intesity of the chorus effect.
## http://jisho.org/word/%E5%A4%89%E5%9F%9F ; 変域＝へんいき
msgid "Depth is out of range."
msgstr "（エフェクタの）深さの数字が変域外です。"

#: js/logo.js:5663
#.TRANS: partials components in a harmonic series
msgid "Partial must be greater than or equal to 0."
msgstr "倍音が０以上である必要があります。"

#: js/logo.js:5713
#.TRANS: partials are weighted components in a harmonic series
msgid "Partial weight must be between 0 and 1."
msgstr "倍音のウェートは０と１の間である必要があります。"

#: js/logo.js:5723
#.TRANS: partials are weighted components in a harmonic series
msgid "Partial block should be used inside of a Weighted-partials block."
msgstr "倍音ブロックが「倍音ウェートブロック」の中にある必要があります。"

#: js/logo.js:6551
#: js/logo.js:6598
#: js/logo.js:6648
#: js/logo.js:6735
msgid "Setting volume to 0."
msgstr "音量を「0」に設定しています。"

#: js/logo.js:6654
#: js/logo.js:6741
#: js/basicblocks.js:4571
#: js/synthutils.js:55
#: js/musicutils.js:265
#.TRANS: the default case used in a switch statement in programming
#.TRANS: polytone synthesizer
msgid "default"
msgstr "ひょうじゅん"

#: js/logo.js:6656
#: js/logo.js:6743
#: js/basicblocks.js:753
#: js/basicblocks.js:1968
#: js/basicblocks.js:2592
#: js/macros.js:218
#: js/modewidget.js:816
#: js/synthutils.js:73
#: js/musicutils.js:224
#: js/musicutils.js:273
#: js/musicutils.js:310
#: js/musicutils.js:479
#.TRANS: user-defined
#.TRANS: customize voice
## Literally "my own"
msgid "custom"
msgstr "オリジナル"

#: js/logo.js:6939
msgid "Hertz Block: Did you mean to use a Note block?"
msgstr "ヘルツ・ブロック：音符ブロックを使いますか？"

#: js/logo.js:7535
msgid "Playback is ready."
msgstr "コンパイル完了"

#: js/logo.js:7793
#.TRANS: partials are weighted components in a harmonic series
msgid "You must have at least one Partial block inside of a Weighted-partial block"
msgstr "「倍音ウェート」ブロックの中に一つ以上の倍音ブロックが入っている必要があります。"

#: js/logo.js:7924
msgid "You can only tie notes of the same pitch. Did you mean to use slur?"
msgstr "同じ高さの音だけタイで繋げることが可能です。"

#: js/logo.js:8397
msgid "synth cannot play chords."
msgstr "このシンセでは和音ができません"

#: js/logo.js:10849
msgid "Note name must be one of A, A♯, B♭, B, C, C♯, D♭, D, D♯, E♭, E, F, F♯, G♭, G, G♯ or A♭."
msgstr "音名はA, A♯, B♭, B, C, C♯, D♭, D, D♯, E♭, E, F, F♯, G♭, G, G♯ or A♭の中から必要があります。"

#: js/logo.js:10881
#: js/basicblocks.js:4194
#: plugins/heap.rtp:42
#: plugins/heap.rtp:142
#.TRANS: empty the heap
msgid "empty heap"
msgstr "空のヒープ"

#: js/logo.js:10990
#: js/logo.js:11065
msgid "You must use two pitch blocks when measuring an interval."
msgstr "音程を計る際は、２つの音符を使う必要があります。"

#: js/logo.js:11204
#: js/basicblocks.js:328
#: js/basicblocks.js:345
#: js/basicblocks.js:1372
#: js/basicblocks.js:4849
#: js/status.js:211
#: plugins/rodi.rtp:196
#.TRANS: a musical note consisting of pitch and duration
msgid "note"
msgstr "音符"

#: js/logo.js:11244
msgid "Cannot find block"
msgstr "ブロックが見つかりません"

#: js/logo.js:11252
#: js/logo.js:11257
msgid "Warning: block argument type mismatch"
msgstr "注意：ブロックとタイプが合っていません。"

#: js/logo.js:11854
msgid "Lilypond cannot process tempo of "
msgstr "Lilypondではこのテンポを対応できません："

#: js/logo.js:11875
msgid "Lilypond cannot process pickup of "
msgstr "Lilypondではこのピックアップを対応できません："

#: js/palette.js:748
#: js/palette.js:866
#: js/palette.js:2053
#: js/basicblocks.js:3769
#: js/basicblocks.js:3773
#: js/basicblocks.js:3785
#: js/basicblocks.js:3819
#: js/blocks.js:866
#: js/blocks.js:2403
#: js/blocks.js:2709
#: js/blocks.js:2732
#: js/blocks.js:2766
#: js/blocks.js:2787
#: js/blocks.js:4813
#.TRANS: a container into which to put something
## Maybe へんすう, which is "variable"
msgid "box"
msgstr "箱"

#: js/palette.js:811
#: js/basicblocks.js:4491
#: js/blocks.js:2236
msgid "text"
msgstr "文字そざい"

#: js/palette.js:817
msgid "effect"
msgstr ""

#: js/palette.js:826
## To be checked
msgid "mode name"
msgstr "モード名"

#: js/palette.js:829
msgid "invert mode"
msgstr "モードを反転させる"

#: js/palette.js:832
msgid "voice name"
msgstr "音名"

#: js/palette.js:840
#: js/basicblocks.js:525
#.TRANS: An accidental is a modification to a pitch, e.g., sharp or flat.
msgid "accidental"
msgstr "変化記号"

#: js/palette.js:846
##  
msgid "interval name"
msgstr "音程名"

#: js/palette.js:867
#: js/palette.js:872
#: js/palette.js:1716
#: js/basicblocks.js:3810
#: js/blocks.js:2907
#.TRANS: put something into a container for later reference
## ほうぞん means "to save"; put に before the word for "in"
msgid "store in"
msgstr "ほぞん"

#: js/palette.js:869
#: js/palette.js:870
#: js/basicblocks.js:3797
#: js/blocks.js:2402
msgid "store in box"
msgstr "箱にほぞん"

#: js/palette.js:881
#: js/blocks.js:1694
msgid "open file"
msgstr "ファイルを開く"

#: js/palette.js:987
msgid "Click to select a block."
msgstr "クリックしてブロックを選んで下さい"

#: js/palette.js:987
#: js/basicblocks.js:3184
#: plugins/rodi.rtp:71
#: plugins/rodi.rtp:391
#.TRANS: move backward (in the opposite direction of the current heading)
msgid "back"
msgstr "後ろへ進む"

#: js/palette.js:995
#: js/palette.js:996
#.TRANS: popout: to detach as a separate window
msgid "hide"
msgstr "隠す"

#: js/palette.js:998
#: js/palette.js:999
#: js/basicblocks.js:4487
#.TRANS: a media object
## Uncertain. Maybe 展示する。Or Maybe 現らす
msgid "show"
msgstr "表示する"

msgid "show1"
msgstr "スタンプ"

msgid "show2"
msgstr "表示する"

#: js/palette.js:1001
#: js/palette.js:1002
msgid "popout"
msgstr "ポップアップ"

#: js/turtle.js:482
#: js/turtle.js:660
#: js/turtle.js:661
#: js/basicblocks.js:4077
#: js/basicblocks.js:4089
#: js/lilypond.js:586
#: js/lilypond.js:737
#: js/lilypond.js:775
#.TRANS: start block with an embedded set drum block
msgid "start drum"
msgstr "ドラム・スタート"

#: js/turtle.js:1622
msgid "Expand"
msgstr "膨らむ"

#: js/turtle.js:1737
#: js/turtledefs.js:151
#: js/turtledefs.js:175
msgid "Collapse"
msgstr "縮む"

#: js/turtle.js:1816
#: js/turtledefs.js:150
#: js/turtledefs.js:174
msgid "Clean"
msgstr "ネズミとペンをもどす"

#: js/turtledefs.js:17
msgid "Music Blocks is a collection of tools for exploring musical concepts."
msgstr "ミュージック・ブロックス：音楽と算数とコーディングの関係を発見するツール"

#: js/turtledefs.js:25
msgid "search"
msgstr "検索"

#: js/turtledefs.js:25
#: js/basicblocks.js:1108
#: js/basicblocks.js:1123
#: js/rubrics.js:478
#: js/rhythmruler.js:1008
#: js/rhythmruler.js:1010
#: js/rhythmruler.js:1064
#: js/rhythmruler.js:1066
#.TRANS: an arrangement of notes based on duration
#.TRANS: an arrangement of notes based on duration
msgid "rhythm"
msgstr "連符（かけ算）"

#: js/turtledefs.js:25
#: js/basicblocks.js:1629
#.TRANS: musical meter (time signature)
msgid "meter"
msgstr "拍子"

#: js/turtledefs.js:25
msgid "intervals"
msgstr "音程"

#: js/turtledefs.js:25
#: js/rubrics.js:478
msgid "tone"
msgstr "音色"

#: js/turtledefs.js:25
## 装飾音=そうしょくおん
msgid "ornament"
msgstr "そうしょく"

#: js/turtledefs.js:25
#: js/basicblocks.js:5469
#: js/basicblocks.js:5482
#: js/basicblocks.js:5497
msgid "volume"
msgstr "音量"

#: js/turtledefs.js:25
#: js/rubrics.js:478
## Could also be 流動 りゅうどう
msgid "flow"
msgstr "実行手順"

#: js/turtledefs.js:25
msgid "boxes"
msgstr "数の箱"

#: js/turtledefs.js:25
msgid "widgets"
msgstr "ツール"

#: js/turtledefs.js:25
msgid "graphics"
msgstr "ネズミの動き"

#: js/turtledefs.js:25
#: js/rubrics.js:478
msgid "pen"
msgstr "ペン"

#: js/turtledefs.js:25
#: js/basicblocks.js:592
#: js/rubrics.js:478
msgid "number"
msgstr "数値"

#: js/turtledefs.js:25
msgid "boolean"
msgstr "くらべる"

#: js/turtledefs.js:25
#: js/rubrics.js:478
msgid "media"
msgstr "他のメディア"

#: js/turtledefs.js:25
#: js/rubrics.js:478
msgid "sensors"
msgstr "センサー"

#: js/turtledefs.js:25
msgid "heap"
msgstr "ヒープ"

#: js/turtledefs.js:25
## 合奏=がっそう
msgid "ensemble"
msgstr "合奏"

#: js/turtledefs.js:25
## May be いろいろ
msgid "extras"
msgstr "その他"

#: js/turtledefs.js:35
msgid "music"
msgstr "音楽"

#: js/turtledefs.js:35
msgid "logic"
msgstr "論理"

#: js/turtledefs.js:35
msgid "artwork"
msgstr "アート"

#: js/turtledefs.js:127
#: js/turtledefs.js:159
## Maybe just have "Music Blocks" in roman. Otherwise, ミュージック・ブロックス
msgid "Welcome to Music Blocks"
msgstr "ミュージック・ブロックスへようこそ"

#: js/turtledefs.js:127
#: js/turtledefs.js:159
## Need to refine this
msgid "Music Blocks is a collection of manipulative tools for exploring fundamental musical concepts in an integrative and fun way."
msgstr "音楽と算数とプログラミングをむすびつけ、深く楽しむことができるツール。それが、ミュージック・ブロックスだ。"

#: js/turtledefs.js:128
#: js/turtledefs.js:160
## Literally ネズミさんに会います but I think that context suggests "introduction"
msgid "Meet Mr. Mouse!"
msgstr "ミスター・マウスに会おう！"

#: js/turtledefs.js:128
#: js/turtledefs.js:160
## 指揮＝しき　https://ja.wikipedia.org/wiki/%E6%8C%87%E6%8F%AE_%28%E9%9F%B3%E6%A5%BD%29
msgid "Mr Mouse is our Music Blocks conductor."
msgstr "ミスター・マウスは、ミュージック・ブロックスの指揮者。"

#: js/turtledefs.js:128
#: js/turtledefs.js:160
## I took some artistic liberty: Says "together with Mouse-san, discover music/math/coding
msgid "Mr Mouse encourages you to explore Music Blocks."
msgstr "ミスター・マウスと一緒に、ミュージック・ブロックスの世界をたんきゅうしよう。"

#: js/turtledefs.js:128
#: js/turtledefs.js:160
msgid "Let us start our tour!"
msgstr "では、ツアーを始めよう。"

#: js/turtledefs.js:129
#: js/turtledefs.js:162
#.TRANS: the buttons used to open various palettes of blocks
msgid "Palette buttons"
msgstr "パレットボタン"

#: js/turtledefs.js:129
#: js/turtledefs.js:164
#.TRANS: Please add commas to list: Rhythm, Pitch, Tone, Action, and more.
msgid "This toolbar contains the palette buttons, including Rhythm Pitch Tone Action and more."
msgstr "ミュージック・ブロックスの左側には、プログラミングに使うさまざまなブロックをグループ分けした「パレットボタン」がある。"

#: js/turtledefs.js:129
#: js/turtledefs.js:164
msgid "Click to show the palettes of blocks and drag blocks from the palettes onto the canvas to use them."
msgstr "それぞれのパレットボタンをクリックし、「音符（おんぷ）」「アクション」「ペン」などから好きなブロックを選んで、カンバス上にドラッグして置いてみよう。"

#: js/turtledefs.js:130
#: js/turtledefs.js:166
msgid "Click the run button to run the project in fast mode."
msgstr "クリックをすると、ふつうのスピードでプログラムを実行することができる。"

#: js/turtledefs.js:131
#: js/turtledefs.js:171
msgid "Stop the music (and the mice)."
msgstr "実行しているプログラムを止める。"

#: js/turtledefs.js:131
#: js/turtledefs.js:171
msgid "You can also type Alt-S to stop."
msgstr "プログラムは、このボタンをおすかわりに、キーボードで「Altキーと Sキーの同時おし」でも止めることができる。"

#: js/turtledefs.js:132
msgid "Initialise a new project."
msgstr "新プロジェクトを初期化します"

#: js/turtledefs.js:133
#: js/turtledefs.js:181
msgid "You can also load projects from the file system."
msgstr "コンピューターに保存してあるファイルから、ミュージック・ブロックスのプロジェクトを読み込んで開く。"

#: js/turtledefs.js:134
#: js/turtledefs.js:182
msgid "Save your project to a file."
msgstr "げんざい開いているプロジェクトをほぞんする。"

#: js/turtledefs.js:135
msgid "This button opens a viewer for sharing projects and for finding example projects."
msgstr "このボタンをクリックするとプロジェクトを見つけたりシェアしたりウィンドーが開きます。"

#: js/turtledefs.js:136
#: js/turtledefs.js:172
#: js/turtledefs.js:179
msgid "Expand/collapse option toolbar"
msgstr "オプションツールバーを表示"

#: js/turtledefs.js:136
msgid "Click this button to expand or collapse the auxillary toolbar."
msgstr "このボタンをクリックすると「サブメニュー」を開いたり、折りたたんだりすることができる。"

#: js/turtledefs.js:137
#: js/turtledefs.js:173
msgid "Show these messages."
msgstr "ミスター・マウスによる、ミュージック・ブロックスの説明を表示する。"

#: js/turtledefs.js:138
#: js/turtledefs.js:167
msgid "Run slow"
msgstr "スローさ再生"

#: js/turtledefs.js:138
#: js/turtledefs.js:167
msgid "Click to run the project in slow mode."
msgstr "クリックをすると、ゆっくりとしたスピードでプログラムを実行することができる。"

#: js/turtledefs.js:139
#: js/turtledefs.js:169
msgid "Click to run the project step by step."
msgstr "クリックをすると、とてもゆっくり、ブロックを１つずつ実行する。プログラムがうまくはたらかず、どのブロックが原因なのかを調べたいときなどに便利だ。"

#: js/turtledefs.js:140
#: js/turtledefs.js:176
msgid "Show/hide blocks"
msgstr "ブロックの表示"

#: js/turtledefs.js:140
#: js/turtledefs.js:176
msgid "Hide or show the blocks and the palettes."
msgstr "クリックすると、パレットボタンとプログラムのブロックを画面上に表示させたり、かくしたりすることができる。"

#: js/turtledefs.js:141
msgid "Expand/collapse collapsable blocks"
msgstr "ブロックを広げる/折りたたむ"

#: js/turtledefs.js:141
#: js/turtledefs.js:177
msgid "Expand or collapse start and action stacks."
msgstr "クリックすると、「スタート」と「アクション」に使われているブロックを、広げて表示したり、折りたたんでかくしたりすることができる。"

#: js/turtledefs.js:142
#: js/turtledefs.js:178
## 整理＝せいり; literally "organize"
msgid "Return all blocks to the center of the screen."
msgstr "すべてのブロックを、カンバスのまんなかに配置する。"

#: js/turtledefs.js:143
#: js/turtledefs.js:187
msgid "Show or hide a coordinate grid."
msgstr "グリッドを表示する/隠す"

#: js/turtledefs.js:144
#: js/turtledefs.js:189
msgid "Settings"
msgstr "せってい"

#: js/turtledefs.js:144
#: js/turtledefs.js:189
msgid "Open a panel for configuring Music Blocks."
msgstr "ミュージック・ブロックスの設定メニューを開く。"

#: js/turtledefs.js:145
#: js/turtledefs.js:197
msgid "Restore blocks from the trash."
msgstr "ゴミ箱にすててしまったブロックを取り出してもどす。ふくすうのブロックをすててあるときは新しい順に、ゴミ箱が空になるまでブロックを拾いもどすことができる。"

#: js/turtledefs.js:146
#: js/turtledefs.js:190
msgid "Switch mode"
msgstr "はってんモード／かんたんモードにする"

#: js/turtledefs.js:146
#: js/turtledefs.js:190
msgid "Switch between beginner and advance modes."
msgstr "ミュージック・ブロックスをかんたんモード／はってんモードに切りかえる。モードによって使えるきのうやブロックの種類が変わる。"

#: js/turtledefs.js:147
#: js/turtledefs.js:196
msgid "Select your language preference."
msgstr "ブロックの名前などに表示される言語を選ぶ。"

#: js/turtledefs.js:148
#: js/turtledefs.js:192
msgid "Decrease the size of the blocks."
msgstr "画面に表示されるブロックのサイズを小さくする。"

#: js/turtledefs.js:149
#: js/turtledefs.js:193
msgid "Increase the size of the blocks."
msgstr "画面に表示されるブロックのサイズを大きくする。"

#: js/turtledefs.js:150
#: js/turtledefs.js:174
msgid "Clear the screen and return the mice to their initial positions."
msgstr "ネズミを元の位置にもどし、ペンでえがいた線をすべて消す。"

#: js/turtledefs.js:151
#: js/turtledefs.js:175
msgid "Collapse the graphics window."
msgstr "ネズミがいどうしたり、ペンで線をえがいたりできる「カンバス」の表示サイズを　しゅくしょう／かくだいする。<br>カンバスをしゅくしょうした場合は、プログラムをふつうのそくどで実行しても、ブロックがかくれない。ふつうの実行そくどでプログラムの動作かくにんをしたいときなどに便利だ。"

#: js/turtledefs.js:152
#: js/turtledefs.js:198
msgid "Keyboard shortcuts"
msgstr "キーボードのショートカット"

#: js/turtledefs.js:152
#: js/turtledefs.js:198
msgid "You can type \"d\" to create a \"do\" block, \"r\" to create a \"re\" block, etc."
msgstr "キーボードを使うと、パレットボタンからブロックをドラッグして配置するだけでなく、ボタンをおすだけでちょくせつブロックを置くことができる。<br><br>★ショートカットキー<br>d ……　「ド」（４分音符、４オクターヴ）<br>r ……　「レ」（４分音符、４オクターヴ）<br>m ……　「ミ」（４分音符、４オクターヴ）<br>f ……　「ファ」（４分音符、４オクターヴ）<br>s ……　「ソ」（４分音符、４オクターヴ）<br>l ……　「ラ」（４分音符、４オクターヴ）<br>t ……　「シ」（４分音符、４オクターヴ）<br>"

#: js/turtledefs.js:153
#: js/turtledefs.js:199
msgid "Guide"
msgstr "もっとくわしく知るには"

#: js/turtledefs.js:153
#: js/turtledefs.js:199
## しょうさい＝詳細
msgid "A detailed guide to Music Blocks is available."
msgstr "インターネットから、ミュージック・ブロックスのさらにくわしいガイドページを見ることができる。次のリンク先を開いてみよう。<br><a href="https://github.com/sugarlabs/musicblocks/tree/master/guide-ja">https://github.com/sugarlabs/musicblocks/tree/master/guide-ja</a>"

#: js/turtledefs.js:153
#: js/turtledefs.js:199
msgid "Music Blocks Guide"
msgstr "ミュージック・ブロックスガイド"

#: js/turtledefs.js:154
#: js/turtledefs.js:200
msgid "Music Blocks is an open source collection of tools for exploring musical concepts. A full list of contributors can be found in the Music Blocks GitHub repository. Music Blocks is licensed under the AGPL. The current version is:"
msgstr "ミュージック・ブロックスは、音楽のコンセプトをたんきゅうするためにつくられた、オープンソースのツールだ。ミュージック・ブロックスにかかわってきた人のいちらんは、GitHub（ギットハブ）のリポジトリで見ることができる。ミュージック・ブロックスのプログラムは、だれでも自由にみることができる。ミュージック・ブロックスの最新バージョンは"

#: js/turtledefs.js:154
#: js/turtledefs.js:200
msgid "Music Blocks GitHub repository"
msgstr "ミュージック・ブロックスのリポジトリ"

#: js/turtledefs.js:155
#: js/turtledefs.js:201
msgid "Congratulations."
msgstr "おめでとうございます！"

#: js/turtledefs.js:155
#: js/turtledefs.js:201
msgid "You have finished the tour. Please enjoy Music Blocks!"
msgstr "ミスター・マウスのツアーはここで終わり。ミュージック・ブロックスを自由に楽しもう。"

#: js/turtledefs.js:165
msgid "Play music"
msgstr "音楽を再生"

#: js/turtledefs.js:165
#: js/turtledefs.js:170
msgid "Click to run the music note by note."
msgstr "音符を一つずつ再生するにはここをクリック。"

#: js/turtledefs.js:165
msgid "Alternatively, you can hit the ENTER or RETURN key."
msgstr "ENTERまたRETURNでも可能です"

#: js/turtledefs.js:166
msgid "Run fast"
msgstr "速いスピードで再生"

#: js/turtledefs.js:168
msgid "Run music slow"
msgstr "音楽をスロー再生"

#: js/turtledefs.js:168
msgid "Extra-long press the run button to run the music in slow mode."
msgstr "より長押しすると、よりスロー再生となります。"

#: js/turtledefs.js:170
msgid "Run note by note"
msgstr "音符を一つずつ再生"

#: js/turtledefs.js:172
#: js/turtledefs.js:179
msgid "Click this button to expand or collapse the auxiliary toolbar."
msgstr "このボタンをクリックするとオプションツールバーを表示/非表示"

#: js/turtledefs.js:177
msgid "Expand/collapse collapsible blocks"
msgstr "膨らむブロックを 表示/非表示"

#: js/turtledefs.js:180
msgid "Initialize a new project."
msgstr "新しいプロジェクトを作る。"

#: js/turtledefs.js:183
msgid "Load samples from server"
msgstr "インターネットの「プラネット（わくせい）」というページから、ほかの人が作ったプロジェクトを選んで、読みこむことができる。"

#: js/turtledefs.js:183
msgid "This button opens a viewer for loading example projects."
msgstr "このボタンをクリックすると、プロジェクト例をダウンロードするための画面を開きます。"

#: js/turtledefs.js:184
msgid "Save your project to as a Lilypond file."
msgstr "作成した音楽を、コンピューター上でがくふをえがくファイル（Lilypondファイル）に変えてほぞんする。"

#: js/turtledefs.js:185
msgid "To copy a stack to the clipboard, right-click on the stack."
msgstr "コードスタックをコピーするため、右クリック"

#: js/turtledefs.js:185
msgid "You can also use Alt+C to copy a stack of blocks."
msgstr "Alt+Cでブロックスをコピーすることもできます。"

#: js/turtledefs.js:185
msgid "The Paste Button will highlight."
msgstr "ペーストボタンが光ります。"

#: js/turtledefs.js:186
msgid "The paste button is enabled when there are blocks copied onto the clipboard."
msgstr "ブロックスがクリップボードにコピーされると、ペーストボタンが使えるようになります。"

#: js/turtledefs.js:186
msgid "You can also use Alt+V to paste a stack of blocks. "
msgstr "Alt+Vでブロックスを貼り付けることもできます。"

#: js/turtledefs.js:188
msgid "Show or hide a polar-coordinate grid."
msgstr "カンバス上にほうがん（ざひょう）や中心の角度を表示したり、かくしたりできる。"

#: js/turtledefs.js:191
msgid "Enable scrolling"
msgstr "自由な方向に／たて方向にスクロール"

#: js/turtledefs.js:191
msgid "You can scroll the blocks on the canvas."
msgstr "カンバス上をドラッグそうさしたときに、画面をスクロールさせることができる方向を上下だけと上下左右に変える。"

#: js/turtledefs.js:194
msgid "Display statistics about your Music project."
msgstr "プロジェクトに含まれているブロックの種類、わりあいなど、とうけいてきなじょうほうを表示する。"

#: js/turtledefs.js:195
msgid "Delete a selected plugin."
msgstr "せんたくしたプラグインを消す。"

#: js/turtledefs.js:207
msgid "The Note block is a container for one or more Pitch blocks."
msgstr "<h2>音符（おんぷ）ブロック</h2><br>音の長さと高さをせっていする。長さを決め、「音の高さブロック」を入れて使う。"

#: js/turtledefs.js:207
msgid "The Note block specifies the duration (note value) of its contents."
msgstr "<br><br>「音の高さブロック」を２つ以上入れると、音を同時に出すことができる。"

#: js/turtledefs.js:208
msgid "You can use multiple Drum blocks within a Note block."
msgstr "「音符」ブロックはピッチの長さがどのぐらいか決めます。"

#: js/turtledefs.js:209
msgid "A rest of the specified note value duration can be constructed using a Silence block."
msgstr "<h2>休符（きゅうふ）ブロック</h2><br>音がない部分に使われる。<br><br>★休符（きゅうふ）とは<br>休みの長さ。"

#: js/turtledefs.js:210
msgid "The Note value block is the value of the duration of the note currently being played."
msgstr "<h2>音の長さブロック</h2><br>音の長さを表示する。<br>"

#: js/turtledefs.js:212
msgid "The beat of the music is determined by the Meter block (by default, 4 1/4 notes per measure)."
msgstr "<h2>拍子（ひょうし）ブロック</h2><br>拍子（ひょうし）をせっていする。ひょうじゅんは４分の４拍子（びょうし）。<br><br>★拍子（ひょうし）とは<br>拍がいくつかまとまったもの。<br>★４分の４拍子（びょうし）とは<br>４分音符（おんぷ）が４つでひとまとまりになった拍子（ひょうし）。<br>★拍（はく）とは<br>くり返されるリズムのこと。"

#: js/turtledefs.js:213
msgid "The Master beats per minute block sets the number of 1/4 notes per minute for every voice."
msgstr ""

#: js/turtledefs.js:214
msgid "The Beats per minute block sets the number of 1/4 notes per minute."
msgstr "<h2>スピードを決めるブロック</h2><br>１分あたりの拍（はく）の数をせっていすることで、曲のスピードを決める。ひょうじゅんは４分音符（おんぷ）９０こ。<br><br>★拍（はく）とは<br>くり返されるリズムのこと。"

#: js/turtledefs.js:215
msgid "The On-every-note block let you specify actions to take on every note."
msgstr "<h2>全部の音符（おんぷ）に～するブロック</h2><br>すべての音符（おんぷ）にせっていするときに使う。<br><br>"

#: js/turtledefs.js:216
msgid "The Beat count block is the number of the current beat,"
msgstr "<h2>拍（はく）の位置ブロック</h2><br>小節の中で何拍（はく）目かをあらわす数。たとえば、各小節の３拍（はく）めに何かアクション・イベントを起こしたいときなどに使う。"

#: js/turtledefs.js:216
msgid "e.g., 1, 2, 3, or 4."
msgstr "<br>図の例では、それぞれの小節の１拍（ぱく）目に、特定のアクション・イベントを起こしている。"

#: js/turtledefs.js:216
msgid "In the figure, it is used to take an action on the first beat of each measure."
msgstr "<br><br>★拍（はく）とは<br>くり返されるリズムのこと。<br>★小節（しょうせつ）とは<br>楽譜（がくふ）の、たての線で区切られた部分。小節（しょうせつ）の中の拍（はく）は、拍子（ひょうし）と同じ数になる。"

#: js/turtledefs.js:217
msgid "The Notes played block is the number of notes that have been played."
msgstr "<h2>全体の拍（はく）の数ブロック</h2><br>全体の拍（はく）の数を表示する。ひょうじゅんは拍（はく）は４分音符（おんぷ）を意味するため、げんそくは、曲全体の４分音符（おんぷ）の数を表す。"

#: js/turtledefs.js:217
msgid "(By default, it counts quarter notes.)"
msgstr "<br><br>★拍（はく）とは<br>くり返されるリズムのこと。"

#: js/turtledefs.js:219
msgid "The Pitch block specifies the pitch name and octave of a note that together determine the frequency of the note."
msgstr "<h2>音の高さブロック</h2><br>音の高さをせっていする。名前とオクターヴの高さを決めて使う。音の周波数も同時に決まる。<br><br>★周波数とは<br>音が１秒間に何回しんどうするかを表すすうち。周波数が高い（すうちが大きい）ほど、音が高くなる。<br>★オクターヴの高さとは<br>同じ名前でも高さがちがう音を表すすうち。<br><br>"

#: js/turtledefs.js:220
msgid "Pitch can be specified in terms of do re mi fa sol la ti."
msgstr ""

#: js/turtledefs.js:221
msgid "Pitch can be specified in terms of C D E F G A B."
msgstr ""

#: js/turtledefs.js:222
msgid "The Pitch Number block will play a pitch associated by its number, e.g, 1 for C, 7 for G."
msgstr "<h2>音の高さを数で表示ブロック</h2><br>音の高さを、数で表示する。たとえば、「ド」ならば１、「ソ」ならば７と表示される。"

#: js/turtledefs.js:223
msgid "The Scalar Step block (in combination with a Number block) will play the next pitch in a scale,"
msgstr "<h2>音階内を上る／下りるブロック</h2><br>音階内を順番に（ある一定のかんかくで）上りながら、または下りながら音をえんそうする。すうちをせっていすることで、次の音は前の音といくつちがうかが決まる。<br>たとえば、すうちを１にせっていした場合、ソの次にはラ（ソの１音上）、ファの次にはソ（ファの１音上）がえんそうされる。<br><br>★音階とは<br>順番に並んだ音のまとまり。"

#: js/turtledefs.js:223
msgid "e.g., if the last note played was sol, Scalar Step 1 will play la."
msgstr "<br><br>たとえば、「ド」を始まりの音にしたときの「ドレミファソラシド」、「ソ」を始まりの音にしたときの「ソラシドレミ（♯ファ）ソ」のこと。<br>"

#: js/turtledefs.js:224
msgid "The Hertz block (in combination with a Number block) will play a sound at the specified frequency."
msgstr "<h2>ヘルツブロック</h2><br>音の高さをヘルツ（周波数の単位）でせっていする。「すうちブロック」を組み合わせて使う。<br><br>★ヘルツとは<br>音の高さを表す周波数。<br>★周波数とは<br>音が１秒間に何回しんどうするかを表すすうち。周波数が高い（すうちが大きい）ほど、音が高くなる。<br><br>"

#: js/turtledefs.js:225
msgid "The Scalar transposition block will shift the pitches contained inside Note blocks up (or down) the scale."
msgstr "<h2>調を変えるブロック</h2><br>「音符ブロック」内の音の高さを、すべて（音階内で、せっていしたすうち分だけ）上げる、または下げる。"

#: js/turtledefs.js:225
msgid "In the example shown above, sol is shifted up to la."
msgstr "<br><br>図の例では、ソがラに、ラがシに、シがドに…と置きかえられている。<br><br>★音階とは<br>順番に並んだ音のまとまり。たとえば、「ド」を始まりの音にしたときの「ドレミファソラシド」、「ソ」を始まりの音にしたときの「ソラシドレミ（♯ファ）ソ」のこと。<br>★調とは<br>中心的な役わりをはたす音と、音階の種類によって決まる、曲の感じ。中心的な役わりをはたす音だけを指すこともある。"

#: js/turtledefs.js:226
msgid "The Pitch in Hertz block is the value in Hertz of the pitch of the note currently being played."
msgstr "<h2>音の高さをヘルツで表示ブロック</h2><br>音の高さをヘルツで表示する。<br>たとえば、オクターヴが４のラの音は、４４０ヘルツというすうちで表すことができる。<br><br>★ヘルツとは<br>音の高さを表す周波数。<br>★周波数とは<br>音が１秒間に何回しんどうするかを表すすうち。周波数が高い（すうちが大きい）ほど、音が高くなる。<br><br>"

#: js/turtledefs.js:227
msgid "The Pitch number block is the value of the pitch of the note currently being played."
msgstr "<h2>音の高さを数で表示ブロック</h2><br>音の高さを数で表示する。<br>"

#: js/turtledefs.js:229
msgid "The Set key block is used to set the key and mode,"
msgstr "<h2>調をせっていブロック</h2><br>調の部分に音の高さ、音階の部分に音階の種類を選び、調をせっていする。<br><br>★調とは<br>中心的な役わりをはたす音と、音階の種類によって決まる、曲の感じ。中心的な役わりをはたす音だけを指すこともある。<br>★音階とは<br>順番に並んだ音のまとまり。"

#: js/turtledefs.js:229
msgid "e.g., C Major"
msgstr "たとえば、「ド」を始まりの音にしたときの「ドレミファソラシド」、「ソ」を始まりの音にしたときの「ソラシドレミ（♯ファ）ソ」のこと。"

#: js/turtledefs.js:230
msgid "The Mode length block is the number of notes in the current scale."
msgstr "<h2>音階の音数ブロック</h2><br>えんそうされている音階の、音の数を表示する。"

#: js/turtledefs.js:230
msgid "Most Western scales have 7 notes."
msgstr "西洋のほとんどの音階は、7つの音をもつ。<br><br>★音階とは<br>順番に並んだ音のまとまり。たとえば、「ド」を始まりの音にしたときの「ドレミファソラシド」、「ソ」を始まりの音にしたときの「ソラシドレミ（♯ファ）ソ」のこと。"

#: js/turtledefs.js:231
msgid "The Scalar interval block calculates a relative interval based on the current mode, skipping all notes outside of the mode."
msgstr "<h2>音階の上下ブロック</h2><br>中に組み入れる「音符（おんぷ）ブロック」の音をきじゅんにして、別の音をつけ加える。"

#: js/turtledefs.js:231
msgid "In the figure, we add la to sol."
msgstr "<br><br>上の図では、ソの「音符（おんぷ）ブロック」をきじゅんにして、「音階の上下ブロック」のすうちを２にせっていしているので、ソと、ソから２音あがったシの音が同時にえんそうされる。<br><br>★音階とは<br>順番に並んだ音のまとまり。たとえば、「ド」を始まりの音にしたときの「ドレミファソラシド」、「ソ」を始まりの音にしたときの「ソラシドレミ（♯ファ）ソ」のこと。"

#: js/turtledefs.js:232
msgid "The Set temperament block is used to choose the tuning system used by Music Blocks."
msgstr "<h2>音律（おんりつ）をせっていブロック</h2><br>ミュージック・ブロックスで用いる音階の調律（ちょうりつ）のしかたをせっていする。<br><br>★音階とは<br>順番に並んだ音のまとまり。たとえば、「ド」を始まりの音にしたときの「ドレミファソラシド」、「ソ」を始まりの音にしたときの「ソラシドレミ（♯ファ）ソ」のこと。<br>★調律（ちょうりつ）とは<br>楽器の音の高さを、音律（おんりつ）にしたがって整えること。<br>★音律（おんりつ）とは<br>音程（おんてい）（音どうしのへだたり）の決め方。同じ音階でも、音律（おんりつ）によって音の高さが変わる。<br>★オクターヴの高さとは<br>同じ名前でも高さがちがう音を表すすうち。<br>"

#: js/turtledefs.js:234
#: js/turtledefs.js:368
msgid "The Set timbre block selects a voice for the synthesizer,"
msgstr "<h2>音色のせっていブロック</h2><br>中に入っている「音符（おんぷ）ブロック」の音色を設定する。音色は、ギターやピアノなどの中から選ぶことができる。<br><br>　"

#: js/turtledefs.js:234
#: js/turtledefs.js:368
msgid "e.g., guitar, piano, violin, or cello."
msgstr "（例えば、ギター、ピアノ、バイオリン、チェロなど）。"

#: js/turtledefs.js:235
msgid "The Staccato block shortens the length of the actual note while maintaining the specified rhythmic value of the notes."
msgstr "<h2>スタッカートブロック</h2><br>音を短かく切る。ただし、「音符（おんぷ）ブロック」でせっていした音の長さは変わらない。<br><br>"

#: js/turtledefs.js:236
msgid "The Slur block lengthens the sustain of notes while maintaining the specified rhythmic value of the notes."
msgstr "<h2>スラーブロック</h2><br>音と次の音をなめらかにつなげる。ただし、「音符（おんぷ）ブロック」でせっていした音の長さは変わらない。<br><br>"

#: js/turtledefs.js:237
msgid "The Vibrato block adds a rapid, slight variation in pitch."
msgstr "<h2>ビブラートブロック</h2><br>音の高さに小きざみな変化をつける。"

#: js/turtledefs.js:238
msgid "The Neighbor block rapidly switches between neighboring pitches."
msgstr "<h2>音を加えるブロック</h2><br>２つの同じ高さの音のあいだに、音を１つ入れることができる。<br>図の例では、ソとソのあいだにラが入り、「ソラソ」とすばやくえんそうされる。<br><br>★音階とは<br>順番に並んだ音のまとまり。たとえば、「ド」を始まりの音にしたときの「ドレミファソラシド」、「ソ」を始まりの音にしたときの「ソラシドレミ（♯ファ）ソ」のこと。"

#: js/turtledefs.js:240
msgid "The Crescendo block will increase the volume of the contained notes by a specified amount for every note played."
msgstr "<h2>クレシェンドブロック</h2><br>音量をだんだん大きくする。"

#: js/turtledefs.js:240
msgid "For example, if you have 7 notes in sequence contained in a Crescendo block with a value of 5, the final note will be at 35% more than the starting volume."
msgstr "<br>たとえば、７つの音に、すうちが５の「クレシェンドブロック」を使うと、１音ごとにさいしょの音の音量の５パーセントずつ音量がふえ、さいごの音はさいしょの音よりも３５パーセント音量が大きくなる。<br><br>　"

#: js/turtledefs.js:241
msgid "The Decrescendo block will decrease the volume of the contained notes by a specified amount for every note played."
msgstr "<h2>デクレシェンドブロック</h2><br>音量をだんだん小さくする。"

#: js/turtledefs.js:241
msgid "For example, if you have 7 notes in sequence contained in a Decrescendo block with a value of 5, the final note will be at 35% less than the starting volume."
msgstr "<br>たとえば、７つの音にすうちが５の「デクレシェンドブロック」を使うと、１音ごとにさいしょの音の音量の５パーセントずつ音量がへり、さいごの音はさいしょの音よりも３５パーセント音量が小さくなる。"

#: js/turtledefs.js:242
msgid "The Set synth volume block will change the volume of a particular synth,"
msgstr "<h2>楽器の音量をせっていブロック</h2><br>ギター、ヴァイオリン、スネアドラムなどの楽器の音量をせっていする。"

#: js/turtledefs.js:242
msgid "e.g., guitar, violin, snare drum, etc."
msgstr "<br><br>例えば、ギター、バイオリン、スネアドラムなど。"

#: js/turtledefs.js:242
msgid "The default volume is 50; the range is 0 (silence) to 100 (full volume)."
msgstr "デフォルトは音量５０。０から１００までのすうちをせっていできる。<br><br>　"

#: js/turtledefs.js:243
msgid "The Set master volume block sets the volume for all synthesizers."
msgstr "<h2>全体の音量をせっていブロック</h2><br>全体の音量をせっていする。"

#: js/turtledefs.js:246
msgid "The Set drum block will select a drum sound to replace the pitch of any contained notes."
msgstr "<h2>ドラムをせっていブロック</h2><br>「音符（おんぷ）ブロック」内の音を、ドラムの音に置きかえる。<br>図の例では、ソの音のかわりに、キックドラムの音がえんそうされる。"

#: js/turtledefs.js:246
msgid "In the example above, a kick drum sound will be played instead of sol."
msgstr "例の画像に<em>ソル</em>の代わりに<em>キックドラム</em>が鳴らします。"

#: js/turtledefs.js:248
msgid "The Status block opens a tool for inspecting the status of Music Blocks as it is running."
msgstr "<h2>実行じょうきょうブロック</h2><br>ブロックの実行じょうきょうをけんさくするテーブルを表示する。<br>"

#: js/turtledefs.js:249
msgid "The Pitch-time Matrix block opens a tool to create musical phrases."
msgstr "<h2>フレーズメーカーブロック</h2><br>フレーズを作るためのテーブルを表示する。作ったフレーズをデータ化することができる。<br><br>★フレーズとは<br>ひとまとまりの音楽。<br><br>"

#: js/turtledefs.js:250
msgid "The Rhythm Maker block opens a tool to create drum machines."
msgstr "<h2>リズムメーカーブロック</h2><br>音の長さでぶんかつしてリズムを作るテーブルを表示する。作ったリズムをデータ化することができる。<br><br>"

#: js/turtledefs.js:251
msgid "The Pitch-slider block opens a tool to generate arbitray pitches."
msgstr "<h2>ヘルツスライダーブロック</h2><br>スライダーを上下にうごかすことで、違う周波数（ヘルツのすうち）の音を聞くことができる。作った音をデータ化することができる。ヘルツの初期せっていちは、自由に変えられる。<br><br>★ヘルツとは<br>音の高さを表す周波数。<br>★周波数とは<br>音が１秒間に何回しんどうするかを表すすうち。周波数が高い（すうちが大きい）ほど、音が高くなる。"

#: js/turtledefs.js:252
msgid "The Rhythm block is used to generate rhythm patterns."
msgstr "<h2>連符（れんぷ）ブロック（かけ算）</h2><br>まとまったいくつかの音符（おんぷ）。一定の長さの音を３つや５つなどくり返して使う。３連符（れんぷ）や５連符（れんぷ）など、２の倍数ではない音符（おんぷ）の数でグループを作りやすくなる。"

#: js/turtledefs.js:253
msgid "Tuplets are a collection of notes that get scaled to a specific duration."
msgstr "<h2>連符（れんぷ）ブロック（わり算）</h2><br>まとまったいくつかの音符（おんぷ）。一定の長さの音を３つや５つに等分して使う。"

#: js/turtledefs.js:253
msgid "Using tuplets makes it easy to create groups of notes that are not based on a power of 2."
msgstr "<br><br>３連符（れんぷ）や５連符（れんぷ）など、２の倍数ではない音符（おんぷ）の数でグループを作りやすくなる。"

#: js/turtledefs.js:254
msgid "The Music keyboard block opens a piano keyboard that can be used to create notes."
msgstr "<h2>キーボードブロック</h2><br>ピアノのキーボードを表示する。作った音をデータ化することができる。<br><br>　"

#: js/turtledefs.js:255
msgid "The Tempo block opens a metronome to visualize the beat."
msgstr "<h2>メトロノームブロック</h2><br>メトロノームを表示する。ボタンをおすと、メトロノームのはやさを変えられる。テーブル（表）には、１分あたりの拍（はく）の数が表示される。<br><br>★拍（はく）とは<br>くり返されるリズムのこと。"

#: js/turtledefs.js:256
msgid "The Custom mode block opens a tool to explore musical mode (the spacing of the notes in a scale)."
msgstr "<h2>モード（音階）ブロック</h2><br>いろいろな音階をさがすツールを表示する。音階は、音と音のかんかくを決めながらさがすことができる。<br><br>★音階とは<br>順番に並んだ音のまとまり。たとえば、「ド」を始まりの音にしたときの「ドレミファソラシド」、「ソ」を始まりの音にしたときの「ソラシドレミ（♯ファ）ソ」のこと。"

#: js/turtledefs.js:258
msgid "The Repeat block will repeat the contained blocks."
msgstr "<h2>実行ブロック（くり返し）</h2><br>はさまれているブロックのプログラムを、入力した回数だけくり返す。"

#: js/turtledefs.js:258
msgid "In this example the note will be played 4 times."
msgstr "<br><br>図の例では、「アクション」が４回実行される。"

#: js/turtledefs.js:259
msgid "The Forever block will repeat the contained blocks forever."
msgstr "<h2>実行ブロック（くり返し）</h2><br>「ずっとくり返す」のブロックは、実行を停止しないかぎり、はさまれているブロックをくり返し実行する。"

#: js/turtledefs.js:259
msgid "In this example, a simple drum machine, a kick drum will play 1/4 notes forever."
msgstr "<br><br>図の例は「アクション」の実行をくり返す。"

#: js/turtledefs.js:260
#: js/turtledefs.js:261
msgid "Conditionals lets your program take different actions depending on the condition."
msgstr "<h2>じょうけんブロック</h2><br>じょうけんブロックを使うと、じょうけんによってちがうはたらきをするプログラムを作ることができる。"

#: js/turtledefs.js:260
#: js/turtledefs.js:261
msgid "In this example, if the mouse button is pressed, a snare drum will play."
msgstr "<br><br>図の例では、もし、パソコンのマウスを長おししていれば「スネアドラム」ブロックを、"

#: js/turtledefs.js:260
#: js/turtledefs.js:261
msgid "Otherwise (else) a kick drum will play."
msgstr "長おししていなければ（そうでなければ）「キックドラム」ブロックをえんそうする。"

#: js/turtledefs.js:262
msgid "The Backward block runs code in reverse order (Musical retrograde)."
msgstr "<h2>実行ブロック（ぎゃく実行）</h2><br>はさまれているブロックを、つうじょうとはぎゃくの順じょで、下から上に向かって実行する。"

#: js/turtledefs.js:264
msgid "The Action block is used to group together blocks so that they can be used more than once."
msgstr "<h2>アクションブロック</h2><br>ふくすうのブロックを１つのグループとしてまとめ、実行する。グループとなったプログラムは、１つの「アクション」として自由に名前をつけることができる。"

#: js/turtledefs.js:264
msgid "It is often used for storing a phrase of music that is repeated."
msgstr "<br><br>何度も実行する音楽のフレーズなどにアクションを作っておくと便利。"

#: js/turtledefs.js:265
msgid "Each Start block is a separate voice."
msgstr "<h2>スタートブロック</h2><br>実行ボタンがおされると、スタートブロックが実行される。"

#: js/turtledefs.js:265
msgid "All of the Start blocks run at the same time when the Play button is pressed."
msgstr "<br><br>プログラムには、少なくとも１つのスタートブロックが置かれていないと実行できない。ふくすうのスタートブロックがあるときは、実行ボタンがおされると、ふくすうのスタートブロックが同時に実行される。１つ１つのスタートブロックは別々のえんそう者と考えることができる。"

#: js/turtledefs.js:266
msgid "The Listen block is used to listen for an event such as a mouse click."
msgstr "<h2>イベントブロック（受け取り）</h2><br>特定のイベントに対して、その発生を受け取るたびに実行するアクションを１つ決めておくことができる。"

#: js/turtledefs.js:266
msgid "When the event happens, an action is taken."
msgstr "<br><br>イベントの発生は、各スクリプトが【イベントのたびにアクション】で指定したアクションの引きがねとしてはたらく。"

#: js/turtledefs.js:267
msgid "The Dispatch block is used to trigger an event."
msgstr "<h2>イベントブロック（発生）</h2><br>指定した名前のイベントをすべてのネズミに送る。<br>イベントの発生は、各スクリプトが【イベントの時にアクション】で指定したアクションの引きがねとしてはたらく。"

#: js/turtledefs.js:268
#: js/turtledefs.js:405
#: js/turtledefs.js:407
msgid "The Do block is used to initiate an action."
msgstr "<h2>アクションブロック（指定）</h2><br>指定したアクションブロックを実行する。"

#: js/turtledefs.js:268
msgid "In the example, it is used with the One of block to choose a random phase."
msgstr "<br><br>図の例は、決まったアクションではなく、２つのうちどちらか１つのアクションをランダムに実行させる。"

#: js/turtledefs.js:270
msgid "The Store in Box 1 block is used to store a value in Box 1."
msgstr "<h2>数の箱（あたいを入れる）</h2><br>箱１に指定したすうちを入れる。"

#: js/turtledefs.js:271
msgid "The Box 1 block returns the value stored in Box 1."
msgstr "<h2>数値ブロック</h2><br>数値ブロックとして、箱１の数値を使う。"

#: js/turtledefs.js:272
msgid "The Store in Box 2 block is used to store a value in Box 2."
msgstr "<h2>数の箱（あたいを入れる）</h2><br>箱２に指定したすうちを入れる。"

#: js/turtledefs.js:273
msgid "The Box 2 block returns the value stored in Box 2."
msgstr "<h2>数値ブロック</h2><br>数値ブロックとして、箱２の数値を使う。"

#: js/turtledefs.js:274
msgid "The Add-to block is used to add to the value stored in a box."
msgstr "<h2>数の箱（あたいを変える）</h2><br>指定した箱に、好きなすうちを足す。マイナスのすうちを使うと引き算になる。"

#: js/turtledefs.js:274
msgid "It can also be used with other blocks, such as Color, Pen-size."
msgstr "<br><br>マイナスの数値を使うと引き算になる。"

#: js/turtledefs.js:274
msgid "etc."
msgstr "<br>"

#: js/turtledefs.js:275
msgid "The Add-1-to block adds one to the value stored in a box."
msgstr "<h2>数の箱（あたいを変える）</h2><br>指定した箱に、１を足す。"

#: js/turtledefs.js:277
msgid "The Number block holds a number."
msgstr "<h2>すうちブロック</h2><br>すうちを指定するブロック。"

#: js/turtledefs.js:278
msgid "The Random block returns a random number."
msgstr "<h2>すうちブロック（ランダム）</h2><br>指定したさいしょうちからさいだいちまでのはんいで、ランダムなすうちになる。<br><br>★ランダムとは<br>サイコロの目のように、何が出るか分からないすうちのこと。ランダム（random）は日本語で「らんすう」「でたらめな」という意味。ランダムを使うと、実行のたびにえんそう順じょが変わる曲などを作ることができる。"

#: js/turtledefs.js:279
msgid "The One-of block returns one of two choices."
msgstr "<h2>特殊ブロック（ランダム）</h2><br>つないだ２つのブロックのうち、1つだけをランダムに選ぶ。「すうち」「アクション名」など、さまざまなブロックをつなぐことができる。<br><br>★ランダムとは<br>サイコロの目のように、何が出るか分からないすうちのこと。ランダム（random）は日本語で「らんすう」「でたらめな」という意味。ランダムを使うと、実行のたびにえんそう順じょが変わる曲などを作ることができる。"

#: js/turtledefs.js:280
msgid "The Plus block is used to add."
msgstr "<h2>すうちブロック（計算）</h2><br>２つのすうちを足し合わせた計算結果を表すすうちブロック。"

#: js/turtledefs.js:281
msgid "The Minus block is used to subtract."
msgstr "<h2>すうちブロック（計算）</h2><br>２つのすうちの引き算した計算結果を表すすうちブロック。上につないだすうちから、下につないだすうちを引く。"

#: js/turtledefs.js:282
msgid "The Multiply block is used to multiply."
msgstr "<h2>すうちブロック（計算）</h2><br>２つのすうちを掛け合わせた計算結果を表すすうちブロック。"

#: js/turtledefs.js:283
msgid "The Divide block is used to divide."
msgstr "<h2>すうちブロック（計算）</h2><br>２つのすうちの割り算した計算結果を表すすうちブロック。上につないだすうちを、下につないだすうちで割る。"

#: js/turtledefs.js:285
msgid "The Greater-than block returns True if the top number is greater than the bottom number."
msgstr "<h2>しんぎブロック（大なり）</h2><br>２つのすうちをくらべて、すうちの大小をはんていする。「</h2>」は上のすうちが下のすうちよりも大きければ「真（しん）」、下のすうちと同じか小さければ「偽（ぎ）」という結果になる。<br><br>★しんぎブロックとは<br>「もし～ならば」などのじょうけんブロックを動かすために必要なブロック。<br>「もし～ならば」は、せいかくに表現すると、「もし～というじょうけんが正しいならば、次のブロックを実行する」という意味である。しんぎブロックは不等式などによるひかくが「正しい（真）」か、「正しくない（偽）」かの結果を表し、「もし～ならば」に続くブロックを実行するかどうか決める。"

#: js/turtledefs.js:286
msgid "The Less-than block returns True if the top number is less than the bottom number."
msgstr "<h2>しんぎブロック（小なり）</h2><br>２つのすうちをくらべて、すうちの大小をはんていする。「<h2>」は上のすうちが下のすうちよりも小さければ「真（しん）」、下のすうちと同じか大きければ「偽（ぎ）」という結果になる。<br><br>★しんぎブロックとは<br>「もし～ならば」などのじょうけんブロックを動かすために必要なブロック。<br>「もし～ならば」は、せいかくに表現すると、「もし～というじょうけんが正しいならば、次のブロックを実行する」という意味である。しんぎブロックは不等式などによるひかくが「正しい（真）」か、「正しくない（偽）」かの結果を表し、「もし～ならば」に続くブロックを実行するかどうか決める。"

#: js/turtledefs.js:287
msgid "The Equal block returns True if the two numbers are equal."
msgstr "<h2>しんぎブロック（等しい）</h2><br>２つのすうちをくらべて、同じすうちであるかどうかはんていする。「＝」は、２つのすうちが同じであれば「真（しん）」、同じでなければ「偽（ぎ）」という結果になる。<br><br>★しんぎブロックとは<br>「もし～ならば」などのじょうけんブロックを動かすために必要なブロック。<br>「もし～ならば」は、せいかくに表現すると、「もし～というじょうけんが正しいならば、次のブロックを実行する」という意味である。しんぎブロックは不等式などによるひかくが「正しい（真）」か、「正しくない（偽）」かの結果を表し、「もし～ならば」に続くブロックを実行するかどうか決める。"

#: js/turtledefs.js:289
msgid "The Forward block moves the mouse forward."
msgstr "<h2>いどうブロック</h2><br>指定したすうち分、ネズミを前に進める。"

#: js/turtledefs.js:290
msgid "The Back block moves the mouse backward."
msgstr "<h2>いどうブロック</h2><br>指定したすうち分、ネズミを後ろにもどす。体の向きは変えない。"

#: js/turtledefs.js:291
msgid "The Left block turns the mouse to the left."
msgstr "<h2>いどうブロック</h2><br>ネズミの向きを、指定したすうちの角度で左回りに回転させる。"

#: js/turtledefs.js:292
msgid "The Right block turns the mouse to the right."
msgstr "<h2>いどうブロック</h2><br>ネズミの向きを、指定したすうちの角度で右回りに回転させる。"

#: js/turtledefs.js:293
msgid "The Arc block moves the mouse in a arc."
msgstr "<h2>いどうブロック</h2><br>ネズミの位置を、指定した大きさと角度の円をえがいていどうさせる。角度のすうちは、プラスだと右回り、マイナスだと左回りになる。"

#: js/turtledefs.js:294
msgid "The Set XY block moves the mouse to a specific position on the screen."
msgstr "<h2>いどうブロック</h2><br>ネズミの位置を、指定したざひょうにいどうさせる。<br><br>★ざひょうとは<br>物の位置を表すためのすうちのこと。ミュージック・ブロックスでは、２つ１組みのすうち（ざひょう）を使う。画面上のネズミの位置は、ほうがん用紙のマス目のように、よこ方向の目もり（xざひょう）とたて方向の目もり（ｙざひょう）を使って表す。"

#: js/turtledefs.js:295
msgid "The Scroll XY block moves the canvas."
msgstr "<h2>いどうブロック（カンバス）</h2><br>カンバスを上下左右にいどうさせる。カンバスだけがいどうするので結果的に、画面上のすべてのネズミが同時にいどうするように見える。カンバスを右（プラス）にいどうするとネズミは左へ、左（マイナス）にいどうするとネズミは右に動いて見える。同じく、カンバスを上（プラス）にいどうするとネズミは下へ、下（マイナス）にいどうするとネズミは上に動いて見える。"

#: js/turtledefs.js:296
msgid "The X block returns the horizontal position of the mouse."
msgstr "<h2>すうちブロック</h2><br>ネズミのｘざひょう（よこ方向の位置）を表すすうちブロック。<br><br>★ざひょうとは<br>物の位置を表すためのすうちのこと。ミュージック・ブロックスでは、２つ１組みのすうち（ざひょう）を使う。画面上のネズミの位置は、ほうがん用紙のマス目のように、よこ方向の目もり（xざひょう）とたて方向の目もり（ｙざひょう）を使って表す。"

#: js/turtledefs.js:297
msgid "The Y block returns the vertical position of the mouse."
msgstr "<h2>すうちブロック</h2><br>ネズミのｙざひょう（たて方向の位置）を表すすうちブロック。<br><br>★ざひょうとは<br>物の位置を表すためのすうちのこと。ミュージック・ブロックスでは、２つ１組みのすうち（ざひょう）を使う。画面上のネズミの位置は、ほうがん用紙のマス目のように、よこ方向の目もり（xざひょう）とたて方向の目もり（ｙざひょう）を使って表す。"

#: js/turtledefs.js:298
msgid "The Heading block returns the orientation of the mouse."
msgstr "<h2>すうちブロック</h2><br>ネズミの向いている角度を表すすうちブロック。向きの値は、０以上で、３６０より小さい値になり、プラスだと右回り、マイナスだと左回りに変化する。"

#: js/turtledefs.js:300
msgid "The Set-pen-size block changes the size of the pen."
msgstr "<h2>ペンブロック</h2><br>ネズミがえがく線の太さをせっていする。太さには、0より大きいあたいを使う。"

#: js/turtledefs.js:301
msgid "The Pen-up block raises the pen so that it does not draw."
msgstr "<h2>ペンブロック</h2><br>ネズミの動きに合わせて線をえがくことをやめる。"

#: js/turtledefs.js:302
msgid "The Pen-down block lowers the pen so that it draws."
msgstr "<h2>ペンブロック</h2><br>ネズミの動きに合わせて線をえがく。"

#: js/turtledefs.js:303
msgid "The Color block returns the current pen color."
msgstr ""

#: js/turtledefs.js:304
msgid "The Set-color block changes the pen color."
msgstr "<h2>ペンブロック</h2><br>ネズミがえがく線の色をせっていする。色は画面上で選ぶほか、それぞれすうちで決めることもできる。色は、0以上で、100より小さいあたいになる。"

#: js/turtledefs.js:305
msgid "The Set-shade block changes the pen color from dark to light."
msgstr ""

#: js/turtledefs.js:307
msgid "The Print block displays text at the top of the screen."
msgstr "<h2>表示ブロック（結果）</h2><br>画面の上部に、指定した実行結果のすうちや文字を表示する。表示したテキストはクリックすると消すことができる。どこでプログラムがまちがっているかをかくにんする際（デバグ）などによく用いられる。"

#: js/turtledefs.js:308
msgid "The Text block holds a text string."
msgstr "<h2>文字ブロック</h2><br>文字を指定するブロック。"

#: js/turtledefs.js:309
msgid "The Media block is used to import an image."
msgstr "<h2>がぞうブロック</h2><br>がぞうのブロック。ブロックのマークをおすと、コンピューター上から画像ファイルを読み込むことができる。"

#: js/turtledefs.js:310
msgid "The Show block is used to display text or images on the canvas."
msgstr "<h2>表示ブロック（スタンプ）</h2><br>スタンプは、実行するとネズミの位置に指定した文字またはがぞうを表示する。ネズミの体の下に表れるので、小さい文字やがぞうだとネズミが移動しないと見えない場合がある。"

#: js/turtledefs.js:311
msgid "The Shell block is used to change the appearance of the mouse."
msgstr "<h2>表示ブロック（ネズミ）</h2><br>ネズミの見た目を、指定したがぞうに変える。"

#: js/turtledefs.js:312
msgid "The Speak block outputs to the text-to-speech synthesizer"
msgstr "<h2>音声ブロック</h2><br>打ち込んだ文字を、機械音声で読み上げる。"

#: js/turtledefs.js:313
msgid "The Height block returns the height of the canvas."
msgstr "<h2>すうちブロック（カンバス）</h2><br>カンバスのたてはばのすうちを表す。カンバスのじょうほうを持つすうちブロックは、カンバスのたてはば、よこはば、ざひょうち（上）、ざひょうち（下）、ざひょうち（左）、ざひょうち（右）などの６種類がある。<br>図の例では、上向きに進み続けるネズミがカンバスの上からはみ出ると、カンバスの下から出てくる。"

#: js/turtledefs.js:314
msgid "The Width block returns the width of the canvas."
msgstr "<h2>すうちブロック（カンバス）</h2><br>カンバスのたてはばのすうちを表す。カンバスのじょうほうを持つすうちブロックは、カンバスのたてはば、よこはば、ざひょうち（上）、ざひょうち（下）、ざひょうち（左）、ざひょうち（右）などの６種類がある。<br>図の例では、上向きに進み続けるネズミがカンバスの上からはみ出ると、カンバスの下から出てくる。"

#: js/turtledefs.js:315
msgid "The Top block returns the position of the top of the canvas."
msgstr "<h2>すうちブロック（カンバス）</h2><br>カンバスの上のｙざひょうち。プラスのすうち。カンバスのじょうほうを持つすうちブロックは、カンバスのたてはば、よこはば、上（y座標）、ざひょうち（下）、ざひょうち（左）、ざひょうち（右）などの６種類がある。<br>図の例では、上向きに進み続けるネズミがカンバスの上からはみ出ると、カンバスの下から出てくる。"

#: js/turtledefs.js:315
#: js/turtledefs.js:316
msgid "In this example, the mouse moves upward until it reaches the top edge of the canvas; then it reappears at the bottom of the canvas."
msgstr ""

#: js/turtledefs.js:316
msgid "The Bottom block returns the position of the bottom of the canvas."
msgstr "<h2>すうちブロック（カンバス）</h2><br>カンバスの下のｙざひょうち。マイナスのすうち。カンバスのじょうほうを持つすうちブロックは、カンバスのたてはば、よこはば、ざひょうち（上）、ざひょうち（下）、ざひょうち（左）、ざひょうち（右）などの６種類がある。<br>図の例では、上向きに進み続けるネズミがカンバスの上からはみ出ると、カンバスの下から出てくる。"

#: js/turtledefs.js:317
msgid "The Left block returns the position of the left of the canvas."
msgstr "<h2>すうちブロック（カンバス）</h2><br>カンバスの左のｘざひょうち。マイナスのすうち。カンバスのじょうほうを持つすうちブロックは、カンバスのたてはば、よこはば、ざひょうち（上））、ざひょうち（下）、ざひょうち（左）、ざひょうち（右）などの６種類がある。<br>図の例では、右向きに進み続けるネズミがカンバスの右からはみ出ると、カンバスの左から出てくる。"

#: js/turtledefs.js:317
#: js/turtledefs.js:318
msgid "In this example, the mouse moves right until it reaches the right edge of the canvas; then it reappears at the left of the canvas."
msgstr ""

#: js/turtledefs.js:318
msgid "The Right block returns the position of the right of the canvas."
msgstr "<h2>すうちブロック（カンバス）</h2><br>カンバスの右のｘざひょうち。プラスのすうち。カンバスのじょうほうを持つすうちブロックは、カンバスのたてはば、よこはば、ざひょうち（上）、ざひょうち（下）、ざひょうち（左）、ざひょうち（右）などの６種類がある。<br>図の例では、右向きに進み続けるネズミがカンバスの右からはみ出ると、カンバスの左から出てくる。"

#: js/turtledefs.js:320
msgid "The Mouse-button block returns True if the mouse button is pressed."
msgstr "<h2>真偽ブロック（マウスボタン）</h2><br>マウスのボタンがおされているかどうかはんていする。マウスボタンがおされていれば「真（しん）」、おされていなければ「偽（ぎ）」という値になる。<br>図の例は、ネズミを使って画面上に自由に線をえがけるプログラム。ネズミがパソコンのマウスカーソルの位置にいどうし続けつつ、マウスをおしているときだけペンをおろし、線をえがく。<br><br>★しんぎブロックとは<br>「もし～ならば」などのじょうけんブロックを動かすために必要なブロック。<br>「もし～ならば」は、せいかくに表現すると、「もし～というじょうけんが正しいならば、次のブロックを実行する」という意味である。しんぎブロックは不等式などによるひかくが「正しい（真）」か、「正しくない（偽）」かの結果を表し、「もし～ならば」に続くブロックを実行するかどうか決める。"

#: js/turtledefs.js:321
msgid "The Cursor X block returns the horizontal position of the mouse."
msgstr "<h2>すうちブロック（カーソル）</h2><br>マウスカーソルの横位置を表すｘざひょうち。<br>図の例は、ネズミを使って画面上に自由に線をえがけるプログラム。ネズミがパソコンのマウスカーソルの位置にいどうし続けつつ、マウスをおしているときだけペンをおろし、線をえがく。"

#: js/turtledefs.js:322
msgid "The Cursor Y block returns the vertical position of the mouse."
msgstr "<h2>すうちブロック（カーソル）</h2><br>マウスカーソルのたて位置を表すｙざひょうち。<br>図の例は、ネズミを使って画面上に自由に線をえがけるプログラム。ネズミがパソコンのマウスカーソルの位置にいどうし続けつつ、マウスをおしているときだけペンをおろし、線をえがく。"

#: js/turtledefs.js:323
msgid "The Click block returns True if a mouse has been clicked."
msgstr "<h2>しんぎブロック（クリック）</h2><br>マウスがクリックされたかどうかはんていする。クリックとはおされたマウスボタンが、離されたときのことを示す。クリックされていれば「真（しん）」、されていなければ「偽（ぎ）」という値になる。"

#: js/turtledefs.js:325
msgid "The Set-name block is used to name a mouse."
msgstr "<h2>文字ブロック</h2><br>ネズミに指定した名前をつけることができる。"

#: js/turtledefs.js:326
msgid "The Mouse-name block returns the name of a mouse."
msgstr "<h2>文字ブロック</h2><br>このプログラムを実行しているネズミの名前（文字列）を表す。"

#: js/turtledefs.js:329
msgid "The Dot block extends the duration of a note by 50%."
msgstr ""

#: js/turtledefs.js:329
msgid "E.g., a dotted quarter note will play for 3/8 (1/4 + 1/8) of a beat."
msgstr ""

#: js/turtledefs.js:330
msgid "The Tie block works on pairs of notes, combining them into one note."
msgstr "<h2>タイブロック</h2><br>２つの音をつなげて１つの音にする。「音の高さブロック」を入れて使う。同じ高さの音だけ、つなぐことができる。"

#: js/turtledefs.js:331
msgid "The Multiply note value block changes the duration of notes by changing their note values."
msgstr ""

#: js/turtledefs.js:332
msgid "The Skip notes block will cause notes to be skipped."
msgstr ""

#: js/turtledefs.js:333
msgid "The Swing block works on pairs of notes (specified by note value), adding some duration (specified by swing value) to the first note and taking the same amount from the second note."
msgstr ""

#: js/turtledefs.js:334
msgid "The Milliseconds block is similar to a Note block except that it uses time (in MS) to specify the note duration."
msgstr ""

#: js/turtledefs.js:336
msgid "The Pickup block is used to accommodate any notes that come in before the beat."
msgstr ""

#: js/turtledefs.js:337
msgid "The Beats per minute block changes the beats per minute of any contained notes."
msgstr ""

#: js/turtledefs.js:338
msgid "The On-strong-beat block let you specify actions to take on specified beats."
msgstr "<em>強拍に</em>ブロックは決められている拍子に対する強拍だけに特定されているアクションをします。"

#: js/turtledefs.js:339
msgid "The On-weak-beat block let you specify actions to take on weak (off) beats."
msgstr "<em>弱拍</em>ブロックは決められている拍子に対する弱拍だけに特定されているアクションをします。"

#: js/turtledefs.js:340
msgid "The No clock block decouples the notes from the master clock."
msgstr "<em>クロックなし</em>ブロックはそれぞれの動作の順番をリズムより優先します。"

#: js/turtledefs.js:341
msgid "The Whole notes played block returns the total number of whole notes played."
msgstr ""

#: js/turtledefs.js:342
msgid "The Note counter block can be used to count the number of contained notes."
msgstr ""

#: js/turtledefs.js:343
msgid "The Measure count block returns the current measure."
msgstr ""

#: js/turtledefs.js:344
msgid "The Beats per minute block returns the current beats per minute."
msgstr ""

#: js/turtledefs.js:345
#: js/turtledefs.js:347
msgid "The Accidental block is used to create sharps and flats"
msgstr "<em>変化記号</em>ブロックは <em>シャープ(嬰)</em>と<em>フラット(変)</em>を決める機能です。"

#: js/turtledefs.js:348
msgid "The Semi-tone transposition block will shift the pitches contained inside Note blocks up (or down) by half steps."
msgstr "<em>半音で移調</em>ブロックは<em>音符</em>の中に入っている音高を上（または下）に、特定されている<em>数字</em>の値によって、半音ずつ移動します。"

#: js/turtledefs.js:348
msgid "In the example shown above, sol is shifted up to sol#."
msgstr "例の画像に<em>ソル</em>が<em>ソル#</em>に上に移動されています。"

#: js/turtledefs.js:349
msgid "The Register block provides an easy way to modify the register (octave) of the notes that follow it."
msgstr ""

#: js/turtledefs.js:350
msgid "The Invert block rotates any contained notes around a target note."
msgstr ""

#: js/turtledefs.js:351
msgid "The Change in pitch block is the difference (in half steps) between the current pitch being played and the previous pitch played."
msgstr "<em>音程の違い</em>ブロックは現在に鳴らされている音高と現在のちょうど前に鳴らされている音高（半音の値で）の違いです。"

#: js/turtledefs.js:354
#.TRANS: 'ni', 'dha', 'pa', 'ma', 'ga', 're', 'sa' are East Indian note names.
msgid "Pitch can be specified in terms of ni dha pa ma ga re sa."
msgstr ""

#: js/turtledefs.js:355
msgid "The Accidental selector block is used to choose between double-sharp, sharp, natural, flat, and double-flat."
msgstr "<em>変化記号セレクター</em>ブロックはダブルシャープ（重嬰）、シャープ(嬰)、ナチュラル(本位)、フラット(変)、ダブルフラット（重変）から選ぶことができます。"

#: js/turtledefs.js:356
msgid "The Number to octave block will convert a pitch number to an octave."
msgstr ""

#: js/turtledefs.js:357
msgid "The Set pitch number offset block is used to set the offset for mapping pitch numbers to pitch and octave."
msgstr ""

#: js/turtledefs.js:358
msgid "The Scalar step up block returns the number of semi-tones up to the next note in the current key and mode."
msgstr ""

#: js/turtledefs.js:359
msgid "The Scalar step down block returns the number of semi-tones down to the previous note in the current key and mode."
msgstr ""

#: js/turtledefs.js:361
msgid "When Moveable do is false, the solfege note names are always tied to specific pitches,"
msgstr ""

#: js/turtledefs.js:361
msgid "e.g. \"do\" is always \"C-natural\"); when Moveable do is true, the solfege note names are assigned to scale degrees (\"do\" is always the first degree of the major scale)."
msgstr ""

#: js/turtledefs.js:362
msgid "The Define mode block allows you define a custom mode by specifiying pitch numbers."
msgstr ""

#: js/turtledefs.js:363
msgid "The Semi-tone interval block calculates a relative interval based on half steps."
msgstr "<em>半音階的音程</em>ブロックは音階を無視、半音で新しい音高を計算して鳴らします。"

#: js/turtledefs.js:363
msgid "In the figure, we add sol# to sol."
msgstr "例の画像には<em>ソル</em>が<em>ソル#</em>になります。"

#: js/turtledefs.js:364
msgid "The Scalar interval block measures the distance between two notes in the current key and mode."
msgstr ""

#: js/turtledefs.js:365
msgid "The Scalar interval block measures the distance between two notes in semi-tones."
msgstr ""

#: js/turtledefs.js:366
msgid "The Doubly block will double the size of an interval."
msgstr ""

#: js/turtledefs.js:369
msgid "The Chorus block adds a chorus effect."
msgstr "<h2>コーラスブロック</h2><br>広がりのある音のひびきにする。はやさとずれで、ひびきが残る感じを調節できる。<br>"

#: js/turtledefs.js:370
msgid "The Phaser block adds a sweeping sound."
msgstr ""

#: js/turtledefs.js:371
msgid "The Distortion block adds distortion to the pitch."
msgstr ""

#: js/turtledefs.js:372
msgid "The Tremolo block adds a wavering effect."
msgstr "<h2>トレモロブロック</h2><br>ゆれるような音のひびきにする。はやさで、ゆれのはやさを調節できる。<br>"

#: js/turtledefs.js:373
msgid "The Harmonic block will add harmonics to the contained notes."
msgstr ""

#: js/turtledefs.js:374
msgid "The Weighted partials block is used to specify the partials associated with a timbre."
msgstr ""

#: js/turtledefs.js:375
msgid "The Partial block is used to specify a weight for a specific partical harmonic."
msgstr ""

#: js/turtledefs.js:376
msgid "The FM synth block is a frequency modulator used to define a timbre."
msgstr ""

#: js/turtledefs.js:377
msgid "The AM synth block is an amplitude modulator used to define a timbre."
msgstr ""

#: js/turtledefs.js:378
msgid "The Duo synth block is a duo-frequency modulator used to define a timbre."
msgstr ""

#: js/turtledefs.js:380
msgid "The Set relative volume block changes the volume of the contained notes."
msgstr ""

#: js/turtledefs.js:381
msgid "The Note volume block returns the current volume of the current synthesizer."
msgstr ""

#: js/turtledefs.js:383
msgid "The Play noise block will generate white, pink, or brown noise."
msgstr ""

#: js/turtledefs.js:384
msgid "The Drum name block is used to select a drum."
msgstr ""

#: js/turtledefs.js:385
msgid "The Noise name block is used to select a noise synthesizer."
msgstr ""

#: js/turtledefs.js:387
msgid "The Pitch staircase tool to is used to generate pitches from a given ratio."
msgstr ""

#: js/turtledefs.js:388
msgid "The Pitch drum matrix is used to map pitches to drum sounds."
msgstr ""

#: js/turtledefs.js:389
msgid "The Temperament tool is used to define custom tuning."
msgstr ""

#: js/turtledefs.js:390
msgid "The Temperament name block is used to select a tuning method."
msgstr ""

#: js/turtledefs.js:391
msgid "The Tuplet block is used to generate a group of notes played in a condensed amount of time."
msgstr ""

#: js/turtledefs.js:393
msgid "The While block will repeat while the condition is true."
msgstr ""

#: js/turtledefs.js:394
msgid "The Until block will repeat until the condition is true."
msgstr ""

#: js/turtledefs.js:395
msgid "The Waitfor block will wait until the condition is true."
msgstr ""

#: js/turtledefs.js:396
msgid "The Stop block will stop a loop"
msgstr ""

#: js/turtledefs.js:396
msgid "Forever, Repeat, While, or Until."
msgstr ""

#: js/turtledefs.js:397
msgid "The Switch block will run the code in the matchin Case."
msgstr ""

#: js/turtledefs.js:398
msgid "The Case block is used inside of a Switch to define matches."
msgstr ""

#: js/turtledefs.js:399
msgid "The Default block is used inside of a Switch to define a default action."
msgstr ""

#: js/turtledefs.js:400
msgid "The Duplicate block will run each block multiple times."
msgstr ""

#: js/turtledefs.js:400
msgid "The output of the example is: Sol, Sol, Sol, Sol, Re, Re, Re, Re, Sol, Sol, Sol, Sol."
msgstr ""

#: js/turtledefs.js:402
#: js/turtledefs.js:403
msgid "The Arg block contains the value of an argument passed to an action."
msgstr ""

#: js/turtledefs.js:404
#: js/turtledefs.js:406
#: js/turtledefs.js:408
#: js/turtledefs.js:409
msgid "The Calculate block returns a value calculated by an action."
msgstr ""

#: js/turtledefs.js:410
msgid "The Return to URL block will return a value to a webpage."
msgstr ""

#: js/turtledefs.js:411
msgid "The Return block will return a value from an action."
msgstr ""

#: js/turtledefs.js:413
#: js/turtledefs.js:414
msgid "The Store in block will store a value in a box."
msgstr "<h2>数の箱（あたいを入れる）</h2><br>指定した箱に、指定したすうちを入れる。"

#: js/turtledefs.js:415
msgid "The Box block returns the value stored in a box."
msgstr "<h2>すうちブロック</h2><br>すうちブロックとして、箱のすうちを使う。"

#: js/turtledefs.js:417
msgid "The Abs block returns the absolute value."
msgstr ""

#: js/turtledefs.js:418
msgid "The Sqrt block returns the square root."
msgstr ""

#: js/turtledefs.js:419
msgid "The Power block calculates a power function."
msgstr ""

#: js/turtledefs.js:420
msgid "The Mod block returns the remainder from a division."
msgstr ""

#: js/turtledefs.js:421
msgid "The Int block returns an integer."
msgstr ""

#: js/turtledefs.js:423
msgid "The Not block is the logical not operator."
msgstr ""

#: js/turtledefs.js:424
msgid "The And block is the logical and operator."
msgstr ""

#: js/turtledefs.js:425
msgid "The Or block is the logical or operator."
msgstr ""

#: js/turtledefs.js:426
msgid "The Boolean block is used to specify true or false."
msgstr ""

#: js/turtledefs.js:428
msgid "The Push block adds a value to the top of the heap."
msgstr ""

#: js/turtledefs.js:429
msgid "The Pop block removes the value at the top of the heap."
msgstr ""

#: js/turtledefs.js:430
msgid "The Setheapentry block sets a value in he heap at the specified location."
msgstr ""

#: js/turtledefs.js:431
msgid "The Indexheap block returns a value in the heap at a specified location."
msgstr ""

#: js/turtledefs.js:432
msgid "The Reverseheap block reverses the order of the heap."
msgstr ""

#: js/turtledefs.js:433
msgid "The Loadheap block loads the heap from a file."
msgstr ""

#: js/turtledefs.js:434
msgid "The Saveheap block saves the heap to a file."
msgstr ""

#: js/turtledefs.js:435
msgid "The Emptyheap block empties the heap."
msgstr ""

#: js/turtledefs.js:436
msgid "The Heap empty? block returns true if the heap is emptry."
msgstr ""

#: js/turtledefs.js:437
msgid "The Heap length block returns the length of the heap."
msgstr ""

#: js/turtledefs.js:438
msgid "The Show heap block displays the contents of the heap at the top of the screen."
msgstr ""

#: js/turtledefs.js:439
msgid "The Save heap to app block saves the heap to a web page."
msgstr ""

#: js/turtledefs.js:440
msgid "The Load heap from app block loads the heap from a web page."
msgstr ""

#: js/turtledefs.js:442
msgid "The Comment block prints a comment at the top of the screen when the program is running in slow mode."
msgstr ""

#: js/turtledefs.js:443
msgid "The Wait block pauses the program for a specified number of seconds."
msgstr ""

#: js/turtledefs.js:444
#: js/turtledefs.js:445
msgid "The Space block is used to add space between blocks."
msgstr ""

#: js/turtledefs.js:446
msgid "The Open project block is used to open a project from a web page."
msgstr ""

#: js/turtledefs.js:447
msgid "The Hide blocks block hides the blocks."
msgstr ""

#: js/turtledefs.js:448
msgid "The Show blocks block shows the blocks."
msgstr ""

#: js/turtledefs.js:449
msgid "The No background block eliminates the background from the saved SVG output."
msgstr ""

#: js/turtledefs.js:450
msgid "The Make block block creates a new block."
msgstr ""

#: js/turtledefs.js:451
msgid "The Dock block block connections two blocks."
msgstr ""

#: js/turtledefs.js:452
msgid "The Run block block runs a block."
msgstr ""

#: js/turtledefs.js:453
msgid "The Move block block moves a block."
msgstr ""

#: js/turtledefs.js:454
msgid "The Delete block block removes a block."
msgstr ""

#: js/turtledefs.js:455
msgid "The Open palette block opens a palette."
msgstr ""

#: js/turtledefs.js:457
msgid "The Set heading block sets the heading of the mouse."
msgstr "<h2>いどうブロック</h2><br>ネズミの向きを、指定したすうちの角度に変える。"

#: js/turtledefs.js:458
msgid "The Bezier block draws a Bezier curve."
msgstr ""

#: js/turtledefs.js:459
msgid "The Control-point 1 block sets the first control point for the Bezier curve."
msgstr ""

#: js/turtledefs.js:460
msgid "The Control-point 2 block sets the second control point for the Bezier curve."
msgstr ""

#: js/turtledefs.js:462
msgid "The Set hue block changes the color of the pen."
msgstr ""

#: js/turtledefs.js:463
msgid "The Set grey block changes the vividness of the pen color."
msgstr ""

#: js/turtledefs.js:464
msgid "The Set translucency block changes the opacity of the pen."
msgstr ""

#: js/turtledefs.js:465
msgid "The Fill block fills in a shape with a color."
msgstr ""

#: js/turtledefs.js:466
msgid "The Hollow line block creates a line with a hollow center."
msgstr ""

#: js/turtledefs.js:467
msgid "The Background block sets the background color."
msgstr ""

#: js/turtledefs.js:468
msgid "The Grey block returns the current pen grey value."
msgstr ""

#: js/turtledefs.js:469
msgid "The Shade block returns the current pen shade value."
msgstr ""

#: js/turtledefs.js:470
msgid "The Pen size block returns the current pen size value."
msgstr ""

#: js/turtledefs.js:471
msgid "The Set font block sets the font used by the Show block."
msgstr ""

#: js/turtledefs.js:473
msgid "The To frequency block converts a pitch name and octave to Hertz."
msgstr ""

#: js/turtledefs.js:474
msgid "The Stop media block stops audio or video playback."
msgstr ""

#: js/turtledefs.js:475
msgid "The Open file block opens a file for use with the Show block."
msgstr ""

#: js/turtledefs.js:476
msgid "The Video block selects video for use with the Show block."
msgstr ""

#: js/turtledefs.js:477
msgid "The Camera block connects a webcam to the Show block."
msgstr ""

#: js/turtledefs.js:478
msgid "The Playback block"
msgstr ""

#: js/turtledefs.js:479
msgid "The Stopplayback block"
msgstr ""

#: js/turtledefs.js:481
msgid "The Keyboard block returns computer keyboard input."
msgstr ""

#: js/turtledefs.js:482
msgid "The To ASCII block converts numbers to letters."
msgstr ""

#: js/turtledefs.js:483
msgid "The Time block returns the number of seconds that the program has been running."
msgstr ""

#: js/turtledefs.js:484
msgid "The Get pixel block returns the color of the pixel under the mouse."
msgstr ""

#: js/turtledefs.js:485
msgid "The Get red block returns the red component of the pixel under the mouse."
msgstr ""

#: js/turtledefs.js:486
msgid "The Get green block returns the green component of the pixel under the mouse."
msgstr ""

#: js/turtledefs.js:487
msgid "The Get blue block returns the blue component of the pixel under the mouse."
msgstr ""

#: js/turtledefs.js:488
msgid "The Loudness block returns the volume detected by the microphone."
msgstr ""

#: js/turtledefs.js:490
msgid "The New mouse block will create a new mouse."
msgstr ""

#: js/turtledefs.js:491
msgid "The Found mouse block will return true if the specified mouse can be found."
msgstr ""

#: js/turtledefs.js:492
msgid "The Mouse sync block aligns the beat count between mice."
msgstr ""

#: js/turtledefs.js:493
msgid "The Mouse note block returns the current note value being played by the specified mouse."
msgstr ""

#: js/turtledefs.js:494
msgid "The Mouse pitch block returns the current pitch number being played by the specified mouse."
msgstr ""

#: js/turtledefs.js:495
msgid "The Mouse elapse notes block returns the number of notes played by the specified mouse."
msgstr ""

#: js/turtledefs.js:496
msgid "The X mouse block returns the X position of the specified mouse."
msgstr ""

#: js/turtledefs.js:497
msgid "The Y mouse block returns the Y position of the specified mouse."
msgstr ""

#: js/turtledefs.js:498
msgid "The Set mouse block sends a stack of blocks to be run by the specified mouse."
msgstr ""

#: js/turtledefs.js:499
msgid "The Mouse heading block returns the heading of the specified mouse."
msgstr ""

#: js/turtledefs.js:500
msgid "The Mouse color block returns the pen color of the specified mouse."
msgstr ""

#: js/turtledefs.js:501
msgid "The Start mouse block starts the specified mouse."
msgstr ""

#: js/turtledefs.js:502
msgid "The Stop mouse block stops the specified mouse."
msgstr ""

#: js/toolbar.js:317
#: js/toolbar.js:365
#: js/StringHelper.js:19
msgid "New project"
msgstr "新しいプロジェクト"

#: js/toolbar.js:328
#: js/toolbar.js:376
msgid "Load plugin"
msgstr "プラグインを読みこむ"

#: js/toolbar.js:337
#: js/toolbar.js:385
msgid "Save as HTML"
msgstr "HTMLをほぞん"

#: js/toolbar.js:344
#: js/toolbar.js:392
msgid "Confirm"
msgstr "作成する"

#: js/toolbar.js:345
msgid "English (United States)"
msgstr ""

#: js/toolbar.js:346
msgid "English (United Kingdom)"
msgstr ""

#: js/toolbar.js:347
msgid "日本語"
msgstr ""

#: js/toolbar.js:348
msgid "español"
msgstr ""

#: js/toolbar.js:349
msgid "にほんご"
msgstr ""

#: js/toolbar.js:350
msgid "中文"
msgstr ""

#: js/toolbar.js:351
msgid "ภาษาไทย"
msgstr ""

#: js/toolbar.js:352
msgid "aymara"
msgstr ""

#: js/toolbar.js:353
msgid "guarani"
msgstr ""

#: js/toolbar.js:354
msgid "हिंदी"
msgstr ""

#: js/toolbar.js:355
msgid "igbo"
msgstr ""

#: js/toolbar.js:356
msgid "عربى"
msgstr ""

#: js/toolbar.js:357
msgid "עִברִית"
msgstr ""

#: js/SaveInterface.js:79
#: js/SaveInterface.js:83
#: js/SaveInterface.js:27
msgid "No description provided"
msgstr "記入がありません"

#: js/SaveInterface.js:195
#.TRANS: File name prompt for save as Lilypond
msgid "File name"
msgstr "ファイル名"

#: js/SaveInterface.js:197
#: js/StringHelper.js:25
#.TRANS: Project title prompt for save as Lilypond
msgid "Project title"
msgstr "曲名"

#: js/SaveInterface.js:199
#.TRANS: Project title prompt for save as Lilypond
msgid "Project author"
msgstr "作曲家"

#: js/SaveInterface.js:201
#.TRANS: MIDI prompt for save as Lilypond
msgid "Include MIDI output?"
msgstr "MIDIのアウトプットがくふにもまとめましょうか？"

#: js/SaveInterface.js:203
#.TRANS: Guitar prompt for save as Lilypond
msgid "Include guitar tablature output?"
msgstr "ギターのTABもがくふにまとめましょうか？"

#: js/SaveInterface.js:205
#.TRANS: Lilypond is a scripting language for generating sheet music
msgid "Save as Lilypond"
msgstr "Lilypondがくふのフォーマットでほぞん"

#: js/SaveInterface.js:207
#.TRANS: PDF --> Portable Document Format - a typeset version of the Lilypond file
msgid "Save as PDF"
msgstr "PDFでほぞん"

#: js/SaveInterface.js:224
#: js/basicblocks.js:5138
#: js/basicblocks.js:5150
#: js/basicblocks.js:5163
#: js/basicblocks.js:5176
#: js/basicblocks.js:5198
#: js/basicblocks.js:5208
#: js/basicblocks.js:5221
#: js/basicblocks.js:5234
#: js/basicblocks.js:5247
#: js/basicblocks.js:5260
#: js/basicblocks.js:5273
#: js/basicblocks.js:5283
#: js/basicblocks.js:5295
#: js/basicblocks.js:5308
#: js/basicblocks.js:5320
#: js/basicblocks.js:5347
#: js/basicblocks.js:5360
#.TRANS: default project author when saving as Lilypond
msgid "Mr. Mouse"
msgstr "ミスター・マウス"

#: js/SaveInterface.js:344
msgid "Do you want to save your project?"
msgstr "プロジェクトをほぞんしますか"

#: js/basicblocks.js:76
#: js/synthutils.js:67
#: js/musicutils.js:244
#: js/musicutils.js:468
#.TRANS: square wave
#.TRANS: square wave
#.TRANS: square wave
## 矩形波＝くけいは；https://synth-voice.sakura.ne.jp/synth-voice/html5/synth-basic01.html;http://jisho.org/word/%E7%9F%A9%E5%BD%A2%E6%B3%A2 
msgid "square"
msgstr "矩形波（スクエア）"

#: js/basicblocks.js:88
#: js/basicblocks.js:662
#: js/synthutils.js:71
#: js/musicutils.js:246
#: js/musicutils.js:469
#.TRANS: triangle wave
#.TRANS: triangle wave
#.TRANS: triangle wave
#.TRANS: triangle wave
msgid "triangle"
msgstr "三角波（トライアングル）"

#: js/basicblocks.js:100
#: js/synthutils.js:65
#: js/musicutils.js:242
#: js/musicutils.js:467
#.TRANS: sine wave
#.TRANS: sine wave
#.TRANS: sine wave
## https://synth-voice.sakura.ne.jp/synth-voice/html5/synth-basic01.html
msgid "sine"
msgstr "サイン波"

#: js/basicblocks.js:112
#: js/synthutils.js:69
#: js/musicutils.js:248
#: js/musicutils.js:470
#.TRANS: sawtooth wave
#.TRANS: sawtooth wave
#.TRANS: sawtooth wave
msgid "sawtooth"
msgstr "ノコギリ波（サー）"

#: js/basicblocks.js:131
#.TRANS: musical transposition (adjustment of pitch up or down)
##　Maybe トランスポーズ Non-musicians may understand first better (though I need to verify if understood)；移調＝いちょう;https://ja.wikipedia.org/wiki/%E7%A7%BB%E8%AA%BF
msgid "transposition"
msgstr "移調"

#: js/basicblocks.js:140
#.TRANS: step down one note in current musical scale
msgid "scalar step down"
msgstr "音階内で~度下がる:"

#: js/basicblocks.js:151
#.TRANS: step up one note in current musical scale
msgid "scalar step up"
msgstr "音階内で~度上がる:"

#: js/basicblocks.js:162
#.TRANS: the change meaused in half-steps between the current pitch and the previous pitch
msgid "change in pitch"
msgstr "音程の違い"

#: js/basicblocks.js:173
#: js/basicblocks.js:578
#.TRANS: convert current note to piano key (1-88)
#.TRANS: a mapping of pitch to the 88 piano keys
msgid "pitch number"
msgstr "音の高さを数で表示"

#: js/basicblocks.js:184
#.TRANS: the current pitch expressed in Hertz
msgid "pitch in hertz"
msgstr "音の高さをヘルツで表示"

#: js/basicblocks.js:206
#.TRANS: MIDI is a technical standard for electronic music
#.TRANS: set an offset associated with the numeric piano keyboard mapping
msgid "set pitch number offset"
msgstr "音高の数字を初期化"

#: js/basicblocks.js:209
#: js/basicblocks.js:301
#: js/basicblocks.js:634
#: js/basicblocks.js:4453
#.TRANS: name2 is name as in name of pitch (JAPANESE ONLY)
#.TRANS: name2 is name as in name of pitch (JAPANESE ONLY)
#.TRANS: name2 is name as in name of pitch (JAPANESE ONLY)
#.TRANS: name2 is name as in name of pitch (JAPANESE ONLY)
msgid "name2"
msgstr "名前"

#: js/basicblocks.js:210
#: js/basicblocks.js:212
#: js/basicblocks.js:302
#: js/basicblocks.js:304
#: js/basicblocks.js:328
#: js/basicblocks.js:345
#: js/basicblocks.js:383
#: js/basicblocks.js:592
#: js/basicblocks.js:635
#: js/basicblocks.js:637
#: js/basicblocks.js:1978
#: js/basicblocks.js:4454
#: js/basicblocks.js:4456
#.TRANS: adjusts the shift up or down by one octave (twelve half-steps in the interval between two notes, one having twice or half the frequency in Hz of the other.)
msgid "octave"
msgstr "オクターヴの高さ"

#: js/basicblocks.js:212
#: js/basicblocks.js:304
#: js/basicblocks.js:637
#: js/basicblocks.js:3815
#: js/basicblocks.js:4456
#: js/basicblocks.js:5191
#: js/blocks.js:2907
msgid "name"
msgstr "名前"

#: js/basicblocks.js:228
#.TRANS: convert piano key number (1-88) to pitch
msgid "number to pitch"
msgstr "数字を音名へ"

#: js/basicblocks.js:240
#.TRANS: convert piano key number (1-88) to octave
msgid "number to octave"
msgstr "数値をオクターヴ表記へ"

#: js/basicblocks.js:298
#: js/modewidget.js:89
#.TRANS: pitch inversion rotates a pitch around another pitch
## 転回＝てんかい
msgid "invert"
msgstr "両方向にずれる"

#: js/basicblocks.js:327
#.TRANS: pitch inversion rotates a pitch around another pitch (odd number)
msgid "invert (odd)"
msgstr "転回を （奇数）"

#: js/basicblocks.js:344
#.TRANS: pitch inversion rotates a pitch around another pitch (even number)
msgid "invert (even)"
msgstr "転回を （偶数）"

#: js/basicblocks.js:359
#.TRANS: register is the octave of the current pitch
msgid "register"
msgstr "登録"

#: js/basicblocks.js:371
#.TRANS: adjust the amount of shift (up or down) of a pitch
msgid "semi-tone transpose"
msgstr "半音で移調"

#: js/basicblocks.js:394
#.TRANS: unison means the note is the same as the current note
msgid "custom pitch"
msgstr "カスタムピッチ"

#: js/basicblocks.js:404
#: js/basicblocks.js:2466
#.TRANS: down sixth means the note is five scale degrees below current note
#.TRANS: down sixth means the note is five scale degrees below current note
msgid "down sixth"
msgstr "音階で6度下"

#: js/basicblocks.js:416
#: js/basicblocks.js:2478
#.TRANS: down third means the note is two scale degrees below current note
#.TRANS: down third means the note is two scale degrees below current note
msgid "down third"
msgstr "音階で3度下"

#: js/basicblocks.js:428
#: js/basicblocks.js:2490
#.TRANS: seventh means the note is the six scale degrees above current note
#.TRANS: seventh means the note is the six scale degrees above current note
msgid "seventh"
msgstr "7度の音"

#: js/basicblocks.js:440
#: js/basicblocks.js:2502
#.TRANS: sixth means the note is the five scale degrees above current note
#.TRANS: sixth means the note is the five scale degrees above current note
msgid "sixth"
msgstr "6度の音"

#: js/basicblocks.js:452
#: js/basicblocks.js:2514
#.TRANS: fifth means the note is the four scale degrees above current note
#.TRANS: fifth means the note is the four scale degrees above current note
msgid "fifth"
msgstr "5度の音"

#: js/basicblocks.js:464
#: js/basicblocks.js:2526
#.TRANS: fourth means the note is three scale degrees above current note
#.TRANS: fourth means the note is three scale degrees above current note
msgid "fourth"
msgstr "４度の音"

#: js/basicblocks.js:476
#: js/basicblocks.js:2538
#.TRANS: third means the note is two scale degrees above current note
#.TRANS: third means the note is two scale degrees above current note
msgid "third"
msgstr "3度の音"

#: js/basicblocks.js:488
#: js/basicblocks.js:2550
#.TRANS: second means the note is one scale degree above current note
#.TRANS: second means the note is one scale degree above current note
msgid "second"
msgstr "2度の音"

#: js/basicblocks.js:512
#.TRANS: adjust the amount of shift (up or down) of a pitch by musical scale (scalar) steps
msgid "scalar transpose"
msgstr "調を変える（+/-）"

#: js/basicblocks.js:561
#: js/basicblocks.js:4436
#.TRANS: a measure of frequency: one cycle per second
msgid "hertz"
msgstr "ヘルツ"

#: js/basicblocks.js:591
#.TRANS: a numeric mapping of the notes in an octave based on the musical mode
msgid "scale degree"
msgstr "音度"

#: js/basicblocks.js:607
#.TRANS: step some number of notes in current musical scale
msgid "scalar step"
msgstr "音階内を上る／下りる（+/-）"

#: js/basicblocks.js:655
#: js/timbre.js:611
#.TRANS: there are different types (sine, triangle, square...) of oscillators.
## 発振機=はっしんき　http://jisho.org/word/%E7%99%BA%E6%8C%AF%E6%A9%9F or http://jisho.org/word/%E6%8C%AF%E5%8B%95%E5%AD%90 
msgid "oscillator"
msgstr "オシレータ―"

#: js/basicblocks.js:656
#: js/basicblocks.js:715
#: js/timbre.js:1247
#: js/timbre.js:1420
#.TRANS: type of filter, e.g., lowpass, highpass, etc.
msgid "type"
msgstr "種類"

#: js/basicblocks.js:658
#: js/timbre.js:1248
#.TRANS: Partials refers to the number of sine waves combined into the sound.
## 倍音; harmonics
msgid "partials"
msgstr "倍音"

#: js/basicblocks.js:687
#: js/timbre.js:647
#.TRANS: sound envelope (ADSR)
msgid "envelope"
msgstr "エンベロープ"

#: js/basicblocks.js:689
#.TRANS: Attack time is the time taken for initial run-up of level from nil to peak, beginning when the key is first pressed.
msgid "attack"
msgstr "アタック"

#: js/basicblocks.js:691
#.TRANS: Decay time is the time taken for the subsequent run down from the attack level to the designated sustain level.
## http://jisho.org/word/%E3%83%87%E3%82%A3%E3%82%B1%E3%82%A4 
msgid "decay"
msgstr "ディケイ"

#: js/basicblocks.js:693
#.TRANS: Sustain level is the level during the main sequence of the sound's duration, until the key is released.
msgid "sustain"
msgstr "サステイン"

#: js/basicblocks.js:695
#.TRANS: Release time is the time taken for the level to decay from the sustain level to zero after the key is released.
msgid "release"
msgstr "リリース"

#: js/basicblocks.js:713
#: js/timbre.js:696
#.TRANS: a filter removes some unwanted components from a signal
msgid "filter"
msgstr "フィルター"

#: js/basicblocks.js:717
#: js/timbre.js:1421
#.TRANS: rolloff is the steepness of a change in frequency.
msgid "rolloff"
msgstr "ロールオフ"

#: js/basicblocks.js:718
#: js/basicblocks.js:4436
#: js/timbre.js:1422
## ひらがな＝しゅうはすう http://jisho.org/word/%E5%91%A8%E6%B3%A2%E6%95%B0  and http://en.wikipedia.org/wiki/Frequency?oldid=494868190  and http://ja.wikipedia.org/wiki/%E5%91%A8%E6%B3%A2%E6%95%B0?oldid=42704051 
msgid "frequency"
msgstr "周波数"

#: js/basicblocks.js:722
#: js/musicutils.js:226
#: js/musicutils.js:456
#.TRANS: highpass filter
#.TRANS: highpass filter
## https://info.shimamura.co.jp/digital/knowledge/2014/11/36725
msgid "highpass"
msgstr "ハイパス・フィルター"

#: js/basicblocks.js:762
#.TRANS: musical mode is the pattern of half-steps in an octave, e.g., Major or Minor modes
msgid "custom mode"
msgstr "音階"

#: js/basicblocks.js:790
#.TRANS: makes a mapping between pitches and drum sounds
msgid "pitch-drum mapper"
msgstr "音高-ドラム・マッパー"

#: js/basicblocks.js:803
#.TRANS: widget to generate pitches using a slider
msgid "pitch slider"
msgstr "ヘルツスライダー"

#: js/basicblocks.js:818
#: js/basicblocks.js:831
#: js/basicblocks.js:844
#.TRANS: widget to generate pitches using a slider
#.TRANS: widget to generate pitches using a slider
#.TRANS: widget to generate pitches using a slider
msgid "music keyboard"
msgstr "キーボード"

#: js/basicblocks.js:854
#.TRANS: generate a progressive sequence of pitches
msgid "pitch staircase"
msgstr "音高の数列を作る"

#: js/basicblocks.js:893
msgid "G major scale"
msgstr "Gメジャー"

#: js/basicblocks.js:904
msgid "C major scale"
msgstr "Cメジャー"

#: js/basicblocks.js:916
#.TRANS: assigns pitch to a sequence of beats to generate a melody
msgid "pitch-time matrix"
msgstr "フレーズメーカー"

#: js/basicblocks.js:943
msgid "1/64 note"
msgstr "６４分音符"

#: js/basicblocks.js:954
msgid "1/32 note"
msgstr "３２分音符"

#: js/basicblocks.js:965
msgid "1/16 note"
msgstr "１６分音符"

#: js/basicblocks.js:976
msgid "eighth note"
msgstr "８分音符"

#: js/basicblocks.js:987
## 四分＝しぶ
msgid "quarter note"
msgstr "４分音符"

#: js/basicblocks.js:998
## 二分＝にぶ
msgid "half note"
msgstr "２分音符"

#: js/basicblocks.js:1009
msgid "whole note"
msgstr "全音符"

#: js/basicblocks.js:1020
#: js/basicblocks.js:1034
#: js/basicblocks.js:1047
#.TRANS: A tuplet is a note value divided into irregular time values.
msgid "tuplet"
msgstr "～連符（タプル）"

#: js/basicblocks.js:1021
#: js/basicblocks.js:1035
#: js/basicblocks.js:1094
#: js/basicblocks.js:1109
#: js/basicblocks.js:1124
msgid "number of notes"
msgstr "音符の数"

#: js/basicblocks.js:1061
#.TRANS: A tuplet divided into 7 time values.
msgid "septuplet"
msgstr "７連符"

#: js/basicblocks.js:1072
#.TRANS: A tuplet divided into 5 time values.
msgid "quintuplet"
msgstr "５連符"

#: js/basicblocks.js:1083
#.TRANS: A tuplet divided into 3 time values.
msgid "triplet"
msgstr "３連符"

#: js/basicblocks.js:1093
msgid "simple tuplet"
msgstr "連符（わり算）"

#: js/basicblocks.js:1160
#.TRANS: oscillator time (in milliseconds)
msgid "milliseconds"
msgstr "ミリ秒"

#: js/basicblocks.js:1173
#: js/basicblocks.js:1184
#: js/basicblocks.js:1194
#.TRANS: swing is a rhythmic variation that emphasises the offbeat
#.TRANS: swing is a rhythmic variation that emphasises the offbeat
msgid "swing"
msgstr "スイング"

#: js/basicblocks.js:1196
#.TRANS: the amount to shift to the offbeat note
msgid "swing value"
msgstr "スイングの数値"

#: js/basicblocks.js:1212
#.TRANS: substitute rests on notes being skipped
## 省略＝しょうりゃく
msgid "skip notes"
msgstr "音符の省略"

#: js/basicblocks.js:1224
#.TRANS: speed up note duration by some factor, e.g. convert 1/4 to 1/8 notes by using a factor of 2
msgid "multiply note value"
msgstr "音価を～倍にするファクター"

#: js/basicblocks.js:1237
#.TRANS: tie notes together into one longer note
## http://musical-grammar.com/pause001.html
msgid "tie"
msgstr "タイ"

#: js/basicblocks.js:1250
#: js/basicblocks.js:1260
#.TRANS: a dotted note is played for 1.5x its value, e.g., 1/8. --> 3/16
#.TRANS: a dotted note is played for 1.5x its value, e.g., 1/8. --> 3/16
##　I need to look this up.
msgid "dot"
msgstr "付点音符"

#: js/basicblocks.js:1295
msgid "392 hertz"
msgstr "３９２ヘルツ"

#: js/basicblocks.js:1375
#.TRANS: value2 is note value of note (JAPANESE ONLY)
msgid "value2"
msgstr "長さ"

#: js/basicblocks.js:1377
#: js/basicblocks.js:3755
#: js/basicblocks.js:3815
#: js/basicblocks.js:4260
#: js/blocks.js:2907
#: plugins/bitcoin.rtp:27
msgid "value"
msgstr "値"

#: js/basicblocks.js:1392
msgid "define frequency"
msgstr "周波数を明確にする"

#: js/basicblocks.js:1403
#.TRANS: musical meter, e.g., 4:4
msgid "current meter"
msgstr ""

#: js/basicblocks.js:1414
#.TRANS: number of beats per minute
## probably a little wrong. This is just multiply, I think...
msgid "beat factor"
msgstr "拍を～倍にするファクター"

#: js/basicblocks.js:1425
#: js/basicblocks.js:1577
#: js/basicblocks.js:1592
#: js/basicblocks.js:1605
#.TRANS: number of beats played per minute
#.TRANS: sets tempo by defniing a beat and beats per minute
msgid "beats per minute"
msgstr "BPM（一分当たりの拍数）"

#: js/basicblocks.js:1436
#.TRANS: count of current measure in meter
msgid "measure count"
msgstr "小節の数"

#: js/basicblocks.js:1447
#.TRANS: count of current beat in meter
## trying "what beat"
msgid "beat count"
msgstr "拍の位置"

#: js/basicblocks.js:1458
#.TRANS: count the number of notes
## ^^Should say "calculate the total note value";http://jisho.org/word/%E5%85%A8%E9%A1%8D ;全額＝ぜんがく
msgid "note counter"
msgstr "音符の合計数"

#: js/basicblocks.js:1469
#.TRANS: number of whole notes that have been played
msgid "whole notes played"
msgstr "さいせいされた全音符の数"

#: js/basicblocks.js:1480
#.TRANS: number of notes that have been played
msgid "notes played"
msgstr "全体の拍の数"

#: js/basicblocks.js:1491
#.TRANS: don't lock notes to master clock
msgid "no clock"
msgstr "クロックなし"

#: js/basicblocks.js:1502
msgid "on weak beat do"
msgstr "弱拍に～する"

#: js/basicblocks.js:1515
#: js/basicblocks.js:1520
msgid "on strong beat"
msgstr "強拍に"

#: js/basicblocks.js:1515
#: js/basicblocks.js:1520
## http://musical-grammar.com/time004.html
msgid "beat"
msgstr "拍子"

#: js/basicblocks.js:1517
#: js/basicblocks.js:3886
#: js/basicblocks.js:3957
#: js/basicblocks.js:3986
#: js/basicblocks.js:4044
#.TRANS: do1 is do (take) an action (JAPANESE ONLY)
#.TRANS: do1 is do (take) an action (JAPANESE ONLY)
#.TRANS: do1 is do (take) an action (JAPANESE ONLY)
#.TRANS: do1 is do (take) an action (JAPANESE ONLY)
#.TRANS: do1 is do (take) an action (JAPANESE ONLY)
msgid "do1"
msgstr "～する"

#: js/basicblocks.js:1520
#: js/basicblocks.js:3889
#: js/basicblocks.js:3960
#: js/basicblocks.js:3988
#: js/basicblocks.js:4046
#: js/basicblocks.js:4639
#: js/basicblocks.js:4656
#.TRANS: do (take) an action
#.TRANS: take (do) some action
## アクションis "action" and する is "to do"
msgid "do"
msgstr "アクション実行"

#: js/basicblocks.js:1536
msgid "on every note do"
msgstr "全部の音符に～する"

#: js/basicblocks.js:1550
#: js/basicblocks.js:1566
#.TRANS: sets tempo by defniing a beat and beats per minute
#.TRANS: old block to set master tempo which doesn't set value of beat
msgid "master beats per minute"
msgstr "全体のスピードを決める"

#: js/basicblocks.js:1551
#: js/basicblocks.js:1578
#: js/basicblocks.js:1593
msgid "bpm"
msgstr "１分あたりの拍の数"

#: js/basicblocks.js:1551
#: js/basicblocks.js:1578
#: js/basicblocks.js:1593
msgid "beat value"
msgstr "１拍"

#: js/basicblocks.js:1616
#.TRANS: anacrusis
## 弱起＝じゃっき；https://ja.wikipedia.org/wiki/%E5%BC%B1%E8%B5%B7
msgid "pickup"
msgstr "ピックアップ"

#: js/basicblocks.js:1630
## https://ja.wikipedia.org/wiki/%E6%8B%8D%E5%AD%90
msgid "number of beats"
msgstr "拍の数"

#: js/basicblocks.js:1646
#.TRANS: the duration of a note played as staccato
## ジーニアス英和辞典
msgid "staccato factor"
msgstr "スタッカートの長さファクター"

#: js/basicblocks.js:1655
#.TRANS: the degree of overlap of notes played as legato
msgid "slur factor"
msgstr "スラーの長さファクター"

#: js/basicblocks.js:1664
#: js/timbre.js:971
#.TRANS: a duo synthesizer combines a synth with a sequencer
## ジーニアス英和辞典
msgid "duo synth"
msgstr "シーケンサー込みシンセ"

#: js/basicblocks.js:1665
#: js/timbre.js:1192
msgid "vibrato rate"
msgstr "ビブラートエフェクタのレート"

#: js/basicblocks.js:1665
## 強度=きょうど；http://jisho.org/word/%E5%BC%B7%E5%BA%A6 
msgid "vibrato intensity"
msgstr "ビブラートエフェクタの強度"

#: js/basicblocks.js:1681
#: js/timbre.js:971
#.TRANS: AM (amplitude modulation) synthesizer
msgid "AM synth"
msgstr "AM シンセ"

#: js/basicblocks.js:1695
#: js/timbre.js:971
#.TRANS: FM (frequency modulation) synthesizer
msgid "FM synth"
msgstr "FM シンセ"

#: js/basicblocks.js:1709
#.TRANS: partials are weighted components in a harmonic series
msgid "partial"
msgstr "倍音"

#: js/basicblocks.js:1722
#.TRANS: partials are weighted components in a harmonic series
msgid "weighted partials"
msgstr "ウェート倍音"

#: js/basicblocks.js:1734
#.TRANS: A harmonic is a overtone.
msgid "harmonic"
msgstr "ハーモニックス"

#: js/basicblocks.js:1748
#: js/basicblocks.js:1766
#.TRANS: the neigbor refers to a neighboring note, e.g., D is a neighbor of C
#.TRANS: the neigbor refers to a neighboring note, e.g., D is a neighbor of C
## This seems to have a lot of great stuff: https://ja.wikipedia.org/wiki/%E9%9D%9E%E5%92%8C%E5%A3%B0%E9%9F%B3#%E5%88%BA%E7%B9%8D%E9%9F%B3
msgid "neighbor"
msgstr "音を加える（＋/-）"

#: js/basicblocks.js:1749
#: js/basicblocks.js:2417
#.TRANS: calculate a relative step between notes based on semi-tones
## https://ja.wikibooks.org/wiki/%E9%9F%B3%E7%A8%8B#%E5%8D%8A%E9%9F%B3%E9%9A%8E%E7%9A%84%E9%9F%B3%E7%A8%8B
msgid "semi-tone interval"
msgstr "半音階的音程"

#: js/basicblocks.js:1783
#: js/timbre.js:1586
#.TRANS: distortion is an alteration in the sound
## https://detail.chiebukuro.yahoo.co.jp/qa/question_detail/q1055887895
msgid "distortion"
msgstr "ディストーション"

#: js/basicblocks.js:1796
#: js/timbre.js:1586
#.TRANS: a wavering effect in a musical tone
msgid "tremolo"
msgstr "トレモロ"

#: js/basicblocks.js:1798
#: js/basicblocks.js:1816
#: js/basicblocks.js:1835
#: js/basicblocks.js:1854
#: js/timbre.js:1610
#: js/timbre.js:1676
#: js/timbre.js:1749
#: js/timbre.js:1823
#.TRANS: rate at which tremolo wavers
msgid "rate"
msgstr "はやさ"

#: js/basicblocks.js:1800
#: js/basicblocks.js:1835
#: js/timbre.js:1613
#: js/timbre.js:1755
#.TRANS: amplitude of tremolo waver
msgid "depth"
msgstr "大きさ"

#: js/basicblocks.js:1815
#: js/timbre.js:1586
#.TRANS: alter the phase of the sound
msgid "phaser"
msgstr "フェーザー"

#: js/basicblocks.js:1816
#: js/timbre.js:1826
msgid "octaves"
msgstr "オクターヴ"

#: js/basicblocks.js:1816
#: js/timbre.js:1829
## guessing...
msgid "base frequency"
msgstr "基本周波数"

#: js/basicblocks.js:1834
#: js/timbre.js:1586
#.TRANS: musical effect to simulate a choral sound
msgid "chorus"
msgstr "コーラス"

#: js/basicblocks.js:1835
msgid "delay"
msgstr "ずれ"

#: js/basicblocks.js:1853
#: js/timbre.js:1586
#.TRANS: a rapid, slight variation in pitch
msgid "vibrato"
msgstr "ビブラート"

#: js/basicblocks.js:1854
#: js/timbre.js:1675
## just put "bigness"
msgid "intensity"
msgstr "大きさ"

#: js/basicblocks.js:1869
#.TRANS: select synthesizer
msgid "set synth"
msgstr "シンセを設定"

#: js/basicblocks.js:1884
#.TRANS: glide (glissando) is a blended overlap successive notes
msgid "glide"
msgstr "グリッサンド"

#: js/basicblocks.js:1895
#: js/basicblocks.js:1917
#.TRANS: slur or legato is an overlap successive notes
#.TRANS: legato: overlap successive notes
msgid "slur"
msgstr "スラー"

#: js/basicblocks.js:1906
#: js/basicblocks.js:1930
#.TRANS: play each note sharply detached from the others
#.TRANS: play each note sharply detached from the others
msgid "staccato"
msgstr "スタッカート"

#: js/basicblocks.js:1942
msgid "synth name"
msgstr "シンセの名前"

#: js/basicblocks.js:1963
#.TRANS: set the characteristics of a custom instrument
msgid "set timbre"
msgstr "音色をせってい"

#: js/basicblocks.js:1976
msgid "set temperament"
msgstr "音律をせってい"

#: js/basicblocks.js:1988
msgid "octave space"
msgstr "オクターヴ・スペース"

#: js/basicblocks.js:2007
msgid "define temperament"
msgstr "音律を明確にする"

#: js/basicblocks.js:2029
msgid "doubly"
msgstr "重"

#: js/basicblocks.js:2052
#.TRANS: measure the distance between two pitches in semi-tones
msgid "semi-tone interval measure"
msgstr "半音階的音程で計る"

#: js/basicblocks.js:2063
#.TRANS: measure the distance between two pitches in steps of musical scale
msgid "scalar interval measure"
msgstr "全音階的音程で計る"

#: js/basicblocks.js:2074
#: js/basicblocks.js:2085
#: js/basicblocks.js:2096
#: js/basicblocks.js:2107
#: js/basicblocks.js:2118
#: js/basicblocks.js:2129
#: js/basicblocks.js:2140
#: js/musicutils.js:151
#: js/musicutils.js:332
#.TRANS: diminished is a music term related to intervals and mode
## for scale, it would be ディミニッシュト・スケール
## 減=げん
msgid "diminished"
msgstr "ディミニッシュ（減）"

#: js/basicblocks.js:2151
#: js/basicblocks.js:2162
#: js/basicblocks.js:2173
#: js/basicblocks.js:2184
#: js/basicblocks.js:2195
#: js/basicblocks.js:2206
#: js/basicblocks.js:2217
#: js/basicblocks.js:2228
#: js/musicutils.js:149
#: js/musicutils.js:333
#.TRANS: augmented is a music term related to intervals
## 増=ぞう
msgid "augmented"
msgstr "オーギュメント（増）"

#: js/basicblocks.js:2239
#: js/basicblocks.js:2250
#: js/basicblocks.js:2261
#: js/basicblocks.js:2271
#: js/musicutils.js:157
#: js/musicutils.js:330
#.TRANS: perfect is a music term related to intervals
msgid "perfect"
msgstr "パーフェクト（完全）"

#: js/basicblocks.js:2284
#: js/basicblocks.js:2295
msgid "down minor"
msgstr "短３度下"

#: js/basicblocks.js:2350
#: js/basicblocks.js:2361
msgid "down major"
msgstr "長３度下"

#: js/basicblocks.js:2430
#.TRANS: a chord is a group fo three or more notes.
msgid "chord' + ' ' + 'V"
msgstr "５度' + ' ' + 'の和音"

#: js/basicblocks.js:2442
#.TRANS: a chord is a group fo three or more notes.
msgid "chord' + ' ' + 'IV"
msgstr "４度' + ' ' + 'の和音"

#: js/basicblocks.js:2454
#.TRANS: a chord is a group fo three or more notes.
msgid "chord' + ' ' + 'I"
msgstr "１度' + ' ' + 'の和音"

#: js/basicblocks.js:2589
#.TRANS: define a custom mode
## http://jisho.org/word/%E5%AE%9A%E7%BE%A9 
msgid "define mode"
msgstr "モードを定義する"

#: js/basicblocks.js:2602
msgid "moveable Do"
msgstr "移動ド"

#: js/basicblocks.js:2613
#.TRANS:  mode length is the number of notes in the mode, e.g., 7 for major and minor scales; 12 for chromatic scales
msgid "mode length"
msgstr "音階の音数"

#: js/basicblocks.js:2624
#.TRANS: the mode in music is 'major', 'minor', etc.
msgid "current mode"
msgstr ""

#: js/basicblocks.js:2635
#.TRANS: the key is a group of pitches with which a music composition is created
msgid "current key"
msgstr ""

#: js/basicblocks.js:2647
#: js/basicblocks.js:2658
#.TRANS: set the key and mode, e.g. C Major
#.TRANS: set the key and mode, e.g. C Major
msgid "set key"
msgstr "調をせってい"

#: js/basicblocks.js:2660
#.TRANS: key, e.g., C in C Major
## Also could be キー
msgid "key"
msgstr "調"

#: js/basicblocks.js:2706
msgid "noise"
msgstr "ノイズ"

#: js/basicblocks.js:2710
#: js/synthutils.js:16
#: js/musicutils.js:270
#.TRANS: white noise synthesizer
## guessing -- to be verified
msgid "white noise"
msgstr "ホワイトノイズ"

#: js/basicblocks.js:2719
#: js/synthutils.js:126
#: js/musicutils.js:297
#.TRANS: animal sound effect
msgid "duck"
msgstr "あひる"

#: js/basicblocks.js:2730
#: js/synthutils.js:120
#: js/musicutils.js:294
#.TRANS: animal sound effect
msgid "cat"
msgstr "猫"

#: js/basicblocks.js:2741
#: js/synthutils.js:122
#: js/musicutils.js:295
#.TRANS: animal sound effect
## 絡糸嬢=らくしじょう；http://jisho.org/word/%E7%B5%A1%E7%B3%B8%E5%AC%A2 
msgid "cricket"
msgstr "こおろぎ"

#: js/basicblocks.js:2752
#: js/synthutils.js:124
#: js/musicutils.js:296
#.TRANS: animal sound effect
msgid "dog"
msgstr "犬"

#: js/basicblocks.js:2763
#: js/synthutils.js:110
#: js/musicutils.js:289
#.TRANS: sound effect
msgid "bottle"
msgstr "空き瓶の音"

#: js/basicblocks.js:2774
#: js/synthutils.js:118
#: js/musicutils.js:293
#.TRANS: sound effect
## http://jisho.org/word/%E3%81%97%E3%82%85%E3%82%8F%E3%81%97%E3%82%85%E3%82%8F 
msgid "bubbles"
msgstr "泡の音"

#: js/basicblocks.js:2785
#: js/synthutils.js:102
#: js/musicutils.js:285
#.TRANS: a musically tuned set of bells
## https://ja.wikipedia.org/wiki/%E3%83%81%E3%83%A3%E3%82%A4%E3%83%A0
msgid "chime"
msgstr "チャイム"

#: js/basicblocks.js:2796
#: js/synthutils.js:106
#: js/musicutils.js:287
#.TRANS: sound effect
## http://jisho.org/word/%E3%81%8B%E3%81%A1%E3%82%83%E3%81%8B%E3%81%A1%E3%82%83 
msgid "clang"
msgstr "カチャカチャの音"

#: js/basicblocks.js:2807
#: js/synthutils.js:112
#: js/musicutils.js:290
#.TRANS: sound effect
msgid "clap"
msgstr "手を叩く音"

#: js/basicblocks.js:2818
#: js/synthutils.js:114
#: js/musicutils.js:291
#.TRANS: sound effect
## http://jisho.org/word/%E5%B9%B3%E6%89%8B%E6%89%93%E3%81%A1 
msgid "slap"
msgstr "手をスラップする音"

#: js/basicblocks.js:2829
#: js/synthutils.js:108
#: js/musicutils.js:288
#.TRANS: sound effect
msgid "crash"
msgstr "壊れる音（クラッシュ）"

#: js/basicblocks.js:2840
#: js/synthutils.js:116
#: js/musicutils.js:292
#.TRANS: sound effect
msgid "splash"
msgstr "しぶきの音（スプラッシュ）"

#: js/basicblocks.js:2851
#: js/synthutils.js:96
#: js/musicutils.js:282
#.TRANS: musical instrument
msgid "cow bell"
msgstr "カウベル"

#: js/basicblocks.js:2862
#: js/synthutils.js:94
#: js/musicutils.js:281
#.TRANS: a small metal bell
msgid "ride bell"
msgstr "ライドシンバル"

#: js/basicblocks.js:2873
#: js/synthutils.js:100
#: js/musicutils.js:284
#.TRANS: musical instrument
## https://ja.wikipedia.org/wiki/%E3%83%95%E3%82%A3%E3%83%B3%E3%82%AC%E3%83%BC%E3%82%B7%E3%83%B3%E3%83%90%E3%83%AB
msgid "finger cymbals"
msgstr "フィンガーシンバル"

#: js/basicblocks.js:2884
#: js/synthutils.js:98
#: js/musicutils.js:283
#.TRANS: musical instrument
msgid "triangle bell"
msgstr "トライアングル"

#: js/basicblocks.js:2895
#: js/synthutils.js:92
#: js/musicutils.js:280
#.TRANS: musical instrument
msgid "hi hat"
msgstr "ハイハット"

#: js/basicblocks.js:2906
#: js/synthutils.js:90
#: js/musicutils.js:279
#.TRANS: musical instrument
## https://ja.wikipedia.org/wiki/%E3%83%80%E3%83%A9%E3%83%96%E3%83%83%E3%82%AB
msgid "darbuka drum"
msgstr "ダブカドラム"

#: js/basicblocks.js:2917
#: js/synthutils.js:88
#: js/musicutils.js:278
#.TRANS: a drum made from an inverted cup
## Guessing
msgid "cup drum"
msgstr "カップドラム"

#: js/basicblocks.js:2928
#: js/synthutils.js:86
#.TRANS: musical instrument
## https://ja.wikipedia.org/wiki/%E3%83%89%E3%83%A9%E3%83%A0%E3%82%BB%E3%83%83%E3%83%88
msgid "floor tom tom"
msgstr "フロアタム"

#: js/basicblocks.js:2939
#: js/synthutils.js:84
#: js/musicutils.js:276
#.TRANS: musical instrument
## https://ja.wikipedia.org/wiki/%E3%83%89%E3%83%A9%E3%83%A0%E3%82%BB%E3%83%83%E3%83%88
msgid "tom tom"
msgstr "タムタム"

#: js/basicblocks.js:2950
#: js/synthutils.js:82
#: js/musicutils.js:275
#.TRANS: musical instrument
## https://ja.wikipedia.org/wiki/%E3%83%89%E3%83%A9%E3%83%A0%E3%82%BB%E3%83%83%E3%83%88
msgid "kick drum"
msgstr "キックドラム"

#: js/basicblocks.js:2961
#: js/rhythmruler.js:1008
#: js/rhythmruler.js:1064
#: js/rhythmruler.js:1162
#: js/synthutils.js:80
#: js/musicutils.js:274
#.TRANS: musical instrument
## https://ja.wikipedia.org/wiki/%E3%83%89%E3%83%A9%E3%83%A0%E3%82%BB%E3%83%83%E3%83%88
msgid "snare drum"
msgstr "スネアドラム"

#: js/basicblocks.js:2973
#.TRANS: set the current drum sound for playback
msgid "set drum"
msgstr "ドラムをせってい"

#: js/basicblocks.js:2985
msgid "sound effect"
msgstr "こうかおん"

#: js/basicblocks.js:3011
#.TRANS: orientation or compass direction
msgid "heading"
msgstr "向き（ネズミ）"

#: js/basicblocks.js:3022
#: js/basicblocks.js:3045
#: js/basicblocks.js:3071
#: js/basicblocks.js:3087
#: js/basicblocks.js:3103
#: js/basicblocks.js:3146
#: js/basicblocks.js:4806
#: js/basicblocks.js:5189
#: js/basicblocks.js:5191
#.TRANS: y coordinate
msgid "y"
msgstr "yざひょう（たて）"

#: js/basicblocks.js:3033
#: js/basicblocks.js:3045
#: js/basicblocks.js:3071
#: js/basicblocks.js:3087
#: js/basicblocks.js:3103
#: js/basicblocks.js:3146
#: js/basicblocks.js:4806
#: js/basicblocks.js:5189
#: js/basicblocks.js:5191
#.TRANS: x coordinate
msgid "x"
msgstr "xざひょう（よこ）"

#: js/basicblocks.js:3044
#.TRANS: scroll canvas image by x, y position
msgid "scroll xy"
msgstr "カンバスを動かす"

#: js/basicblocks.js:3059
#: js/musickeyboard.js:218
#: js/pitchdrummatrix.js:138
#: js/pitchtimematrix.js:193
#: js/rhythmruler.js:1493
#: js/modewidget.js:71
#: js/pitchstaircase.js:539
#.TRANS: erase the screen and return the mice to the center position
#.TRANS: clear all subdivisions from the ruler.
msgid "clear"
msgstr "もとにもどす"

#: js/basicblocks.js:3070
#.TRANS: control point in a bezier curve
msgid "control point 2"
msgstr "コントロール点２"

#: js/basicblocks.js:3086
#.TRANS: control point in a Bezier curve
msgid "control point 1"
msgstr "コントロール点１"

#: js/basicblocks.js:3102
#.TRANS: Bézier curves employ at least three points to define a curve
## https://ja.wikipedia.org/wiki/%E3%83%99%E3%82%B8%E3%82%A7%E6%9B%B2%E7%B7%9A
msgid "bezier"
msgstr "ベジェ曲線"

#: js/basicblocks.js:3118
#.TRANS: draws a part of the circumference of a circle
## ひらがな＝えん\E3\81
msgid "arc"
msgstr "円をえがいていどう"

#: js/basicblocks.js:3119
## 角度＝かくど；ジーニアス英和辞典
msgid "angle"
msgstr "角度"

#: js/basicblocks.js:3119
## ひらがな＝はんけ\E3\81
msgid "radius"
msgstr "半径"

#: js/basicblocks.js:3133
#.TRANS: set compass heading
msgid "set heading"
msgstr "向きを変える"

#: js/basicblocks.js:3145
#.TRANS: set xy position
msgid "set xy"
msgstr "指定ざひょうにいどう"

#: js/basicblocks.js:3160
#: js/basicblocks.js:4301
#: plugins/rodi.rtp:79
#: plugins/rodi.rtp:344
#: plugins/rodi.rtp:379
#: msgstr "右に曲がる"
#.TRANS: turn right (clockwise)
msgid "right"
msgstr "右を向く"
<<<<<<< HEAD

msgid "right1"
msgstr "右を向く"

msgid "right2"
msgstr "ざひょうち（右）"
=======
>>>>>>> dc3e4c3b

#: js/basicblocks.js:3172
#: js/basicblocks.js:4311
#: plugins/rodi.rtp:81
#: plugins/rodi.rtp:343
#: plugins/rodi.rtp:366
#: msgstr "左に曲がる"
#.TRANS: turn left (counter-clockwise)
msgid "left"
msgstr "左を向く"
<<<<<<< HEAD

msgid "left1"
msgstr "左を向く"

msgid "left2"
msgstr "ざひょうち（左）"
=======
>>>>>>> dc3e4c3b

#: js/basicblocks.js:3196
#: plugins/rodi.rtp:73
#: plugins/rodi.rtp:404
#.TRANS: move forward (in the same direction of the current heading)
msgid "forward"
msgstr "前へ進む"

#: js/basicblocks.js:3210
msgid "purple"
msgstr "紫"

#: js/basicblocks.js:3220
#: js/basicblocks.js:5030
#: plugins/rodi.rtp:223
msgid "blue"
msgstr "青"

#: js/basicblocks.js:3230
#: js/basicblocks.js:5040
#: plugins/rodi.rtp:222
msgid "green"
msgstr "緑"

#: js/basicblocks.js:3240
msgid "yellow"
msgstr "黄色"

#: js/basicblocks.js:3250
#: plugins/nutrition.rtp:164
msgid "orange"
msgstr "オレンジ"

#: js/basicblocks.js:3260
#: js/basicblocks.js:5050
#: plugins/rodi.rtp:221
msgid "red"
msgstr "赤"

#: js/basicblocks.js:3270
msgid "white"
msgstr "白"

#: js/basicblocks.js:3280
msgid "black"
msgstr "黒"

#: js/basicblocks.js:3289
msgid "begin fill"
msgstr "記入を始める"

#: js/basicblocks.js:3297
msgid "end fill"
msgstr "記入を終わらせる"

#: js/basicblocks.js:3306
#: js/basicblocks.js:3366
#.TRANS: set the background color
msgid "background"
msgstr "背景"

#: js/basicblocks.js:3314
## グレー okay too
msgid "grey"
msgstr "灰色"

#: js/basicblocks.js:3324
## 暗がり＝くらがり
msgid "shade"
msgstr "シェード"

#: js/basicblocks.js:3334
msgid "color"
msgstr "いろ"

#: js/basicblocks.js:3344
msgid "pen size"
msgstr "ペンの大きさ"

#: js/basicblocks.js:3354
msgid "set font"
msgstr "フォントの設定"

#: js/basicblocks.js:3378
#.TRANS: draw a line that has a hollow space down its center
msgid "hollow line"
msgstr "（中空の）線"

#: js/basicblocks.js:3390
#.TRANS: fill in as a solid color
msgid "fill"
msgstr "記入する"

#: js/basicblocks.js:3401
#.TRANS: riase up the pen so that it does not draw when it is moved
msgid "pen up"
msgstr "ペンを上げる"

#: js/basicblocks.js:3412
#.TRANS: put down the pen so that it draws when it is moved
msgid "pen down"
msgstr "ペンを下ろす"

#: js/basicblocks.js:3423
#.TRANS: set the width of the line drawn by the pen
msgid "set pen size"
msgstr "太さをせってい"

#: js/basicblocks.js:3435
#.TRANS: set degree of translucence of the pen color
## 透明=とうめい　https://ja.wikipedia.org/wiki/%E9%80%8F%E6%98%8E
msgid "set translucency"
msgstr "透明度を設定"

#: js/basicblocks.js:3446
## 色相=しきそうhttps://ja.wikipedia.org/wiki/%E8%89%B2%E7%9B%B8
msgid "set hue"
msgstr "色相を設定"

#: js/basicblocks.js:3457
## ひらがな＝のうたん
msgid "set shade"
msgstr "色のこさをせってい"

#: js/basicblocks.js:3469
#.TRANS: set the level of vividness of the pen color
msgid "set grey"
msgstr "灰色を設定"

#: js/basicblocks.js:3480
## 色の設定
msgid "set color"
msgstr "色をせってい"

#: js/basicblocks.js:3494
#.TRANS: convert a real number to an integer
## 整数=せいすうhttps://ja.wikipedia.org/wiki/%E6%95%B4%E6%95%B0
msgid "int"
msgstr "整数に"

#: js/basicblocks.js:3506
## trying a simple "is not"; need to verify
msgid "not"
msgstr "ではない"

#: js/basicblocks.js:3516
msgid "and"
msgstr "かつ"

#: js/basicblocks.js:3526
msgid "or"
msgstr "または"

#: js/basicblocks.js:3582
#.TRANS: evaluate some math functions, e.g., absolute value, sine, exponential, etc.
## ひらがな＝ひょうか
msgid "eval"
msgstr "評価"

#: js/basicblocks.js:3596
## Based on Scratch po (L40) 
msgid "mod"
msgstr "～で割った余り（mod）"

#: js/basicblocks.js:3619
## 平方根＝へいほうこん http://jisho.org/word/%E5%B9%B3%E6%96%B9%E6%A0%B9 
msgid "sqrt"
msgstr "平方根"

#: js/basicblocks.js:3631
## http://jisho.org/word/%E7%B5%B6%E5%AF%BE%E5%80%A4 
msgid "abs"
msgstr "絶対値"

#: js/basicblocks.js:3705
## Literally "this or that"
msgid "one of"
msgstr "どちらかランダム"

#: js/basicblocks.js:3705
## need context
msgid "this"
msgstr "これか"

#: js/basicblocks.js:3705
msgid "that"
msgstr "それか"

#: js/basicblocks.js:3719
## Scratch po (L247)
msgid "random"
msgstr "ランダム"

#: js/basicblocks.js:3719
msgid "min"
msgstr "さいしょうち"

#: js/basicblocks.js:3719
msgid "max"
msgstr "さいだいち"

#: js/basicblocks.js:3740
## JA just refers to box right now
msgid "add 1 to"
msgstr "箱に１をたす"

#: js/basicblocks.js:3751
#: js/basicblocks.js:3755
msgid "add"
msgstr "加える"

#: js/basicblocks.js:3751
#: js/basicblocks.js:3755
#: plugins/finance.rtp:28
msgid "to"
msgstr "～へ"

#: js/basicblocks.js:3753
#: js/basicblocks.js:3813
#: js/basicblocks.js:4258
#.TRANS: value1 is a numeric value (JAPANESE ONLY)
#.TRANS: value1 is a numeric value (JAPANESE ONLY)
msgid "value1"
msgstr "すうち"

#: js/basicblocks.js:3813
#: js/basicblocks.js:5188
#.TRANS: name1 is name as in name of box, value1 is value as in the numeric value stored in a box (JAPANESE ONLY)
#.TRANS: name1 is name as in name of mouse (JAPANESE ONLY)
msgid "name1"
msgstr "箱へ"

#: js/basicblocks.js:3831
msgid "box 2"
msgstr "箱２のすうち"

#: js/basicblocks.js:3844
msgid "store in box 2"
msgstr "箱２にすうちを入れる"

#: js/basicblocks.js:3857
msgid "box 1"
msgstr "箱１のすうち"

#: js/basicblocks.js:3870
msgid "store in box 1"
msgstr "箱１にすうちを入れる"

#: js/basicblocks.js:3904
#.TRANS: return value from a function
## I think this is return as in "return value"
msgid "return"
msgstr "リターン"

#: js/basicblocks.js:3918
#.TRANS: return value from a function to a URL
msgid "return to URL"
msgstr "URLに戻ります"

#: js/basicblocks.js:3922
msgid "100"
msgstr "百"

#: js/basicblocks.js:3931
#: js/basicblocks.js:3972
#: js/basicblocks.js:4002
## 計算＝けいさん; p69 Collins Shubun
msgid "calculate"
msgstr "計算する"

#: js/basicblocks.js:4040
#.TRANS: an event, such as user actions (mouse clicks, key presses)
msgid "on"
msgstr "のとき"

#: js/basicblocks.js:4042
#: js/basicblocks.js:4046
#: js/basicblocks.js:4051
#: js/basicblocks.js:4066
#.TRANS: a condition that is broadcast in order to trigger a listener to take an action
msgid "event"
msgstr "イベント"

#: js/basicblocks.js:4063
#.TRANS: dispatch an event to trigger a listener
msgid "broadcast"
msgstr "イベント発生"

#: js/basicblocks.js:4130
#.TRANS: load the heap contents from a URL
msgid "load heap from App"
msgstr "アプリからヒープをロード"

#: js/basicblocks.js:4145
#.TRANS: save the heap contents to a URL
msgid "save heap to App"
msgstr "アプリにヒープを保存"

#: js/basicblocks.js:4160
#: plugins/heap.rtp:126
#.TRANS: Display the heap contents
## https://ja.wikipedia.org/wiki/%E3%83%92%E3%83%BC%E3%83%97
msgid "show heap"
msgstr "ヒープを表示する"

#: js/basicblocks.js:4171
#.TRANS: How many entries are in the heap?
msgid "heap length"
msgstr "ヒープの長さ"

#: js/basicblocks.js:4183
#: plugins/heap.rtp:134
#.TRANS: Is the heap empty?
msgid "heap empty?"
msgstr "ヒープは空ですか？"

#: js/basicblocks.js:4205
#: plugins/heap.rtp:150
#.TRANS: save the heap to a file
msgid "save heap"
msgstr "ヒープを保存する"

#: js/basicblocks.js:4218
#: plugins/heap.rtp:160
#.TRANS: load the heap from a file
msgid "load heap"
msgstr "ヒープをロードする"

#: js/basicblocks.js:4231
#.TRANS: reverse the order of the heap
msgid "reverse heap"
msgstr "ヒープを逆にする"

#: js/basicblocks.js:4242
#.TRANS: retrieve a value from the heap at index position in the heap
## ひらがな＝さいば
msgid "index heap"
msgstr "ヒープに番号をふる"

#: js/basicblocks.js:4256
#: js/basicblocks.js:4260
#.TRANS: set a value in the heap
## 数値＝すうち；unsure if this is just a number value http://jisho.org/word/%E6%95%B0%E5%80%A4 
msgid "set heap"
msgstr "ヒープを設定する"

#: js/basicblocks.js:4256
#: js/basicblocks.js:4260
## Double-check. Not sure. May be too literal.
msgid "index"
msgstr "インデックス"

#: js/basicblocks.js:4276
#: plugins/heap.rtp:118
#.TRANS: pop a value off the top of the heap
## Guessing
msgid "pop"
msgstr "ポップ"

#: js/basicblocks.js:4287
#: plugins/heap.rtp:109
#.TRANS: push a value onto the top of the heap
## more guessing
msgid "push"
msgstr "プッシュ"

#: js/basicblocks.js:4321
msgid "top"
msgstr "ざひょうち（上）"

#: js/basicblocks.js:4331
msgid "bottom"
msgstr "ざひょうち（下）"

#: js/basicblocks.js:4341
## 幅=はば；http://jisho.org/word/%E5%B9%85 
msgid "width"
msgstr "カンバスのよこはば"

#: js/basicblocks.js:4351
msgid "height"
msgstr "カンバスのたてはば"

#: js/basicblocks.js:4362
#.TRANS: stops playback of an audio recording
msgid "stop play"
msgstr "再生を停止"

#: js/basicblocks.js:4374
#.TRANS: play an audio recording
msgid "play back"
msgstr "プレーバック"

#: js/basicblocks.js:4386
## Maybe 話す
msgid "speak"
msgstr "しゃべる"

#: js/basicblocks.js:4426
## A/Vを停止
msgid "stop media"
msgstr "メデイアを停止"

#: js/basicblocks.js:4436
msgid "duration (ms)"
msgstr "長さ（1秒間の1000分の1）"

#: js/basicblocks.js:4451
#: js/basicblocks.js:4456
#.TRANS: translate a note into hertz, e.g., A4 -> 440HZ
## 周波数=しゅうはすう　https://ja.wikipedia.org/wiki/%E5%91%A8%E6%B3%A2%E6%95%B0
msgid "note to frequency"
msgstr "音符の高さを周波数表示へ"

#: js/basicblocks.js:4472
#.TRANS: Avatar is the image used to determine the appearance of the mouse.
msgid "avatar"
msgstr "ネズミへんこう"

#: js/basicblocks.js:4472
#: js/basicblocks.js:4487
msgid "size"
msgstr "大きさ"

#: js/basicblocks.js:4472
msgid "image"
msgstr "がぞうそざい"

msgid "video material"
msgstr "がぞうそざい"

#: js/basicblocks.js:4487
msgid "obj"
msgstr "そざい"

#: js/basicblocks.js:4524
#.TRANS: factor used in determining how many duplications to make
## Probably incorrect/misleading. PLEASE CHECK!
msgid "duplicate factor"
msgstr "複製ファクター"

#: js/basicblocks.js:4547
#.TRANS: play music backward
msgid "backward"
msgstr "逆向きに実行"

#: js/basicblocks.js:4559
#.TRANS: play each note more than once
## ふくせいする https://www.weblio.jp/content/%E8%A4%87%E8%A3%BD
msgid "duplicate"
msgstr "複製する"

#: js/basicblocks.js:4582
#.TRANS: the case statement used in a switch statement in programming
## guessing
msgid "case"
msgstr "ケース"

#: js/basicblocks.js:4594
#.TRANS: the switch statement used in programming
## more guessing
msgid "switch"
msgstr "スイッチ"

#: js/basicblocks.js:4614
#: js/pitchtimematrix.js:1234
#: js/pitchtimematrix.js:1234
#: js/timbre.js:300
#: js/timbre.js:300
#: js/temperament.js:1417
#: js/temperament.js:1417
#: plugins/rodi.rtp:31
#: plugins/rodi.rtp:75
#: plugins/rodi.rtp:417
msgid "stop"
msgstr "止める"

#: js/basicblocks.js:4624
msgid "wait for"
msgstr "を待つ"

#: js/basicblocks.js:4635
#: js/basicblocks.js:4639
## There is two types of until in Japanese, but think we want this one.
msgid "until"
msgstr "までに"

#: js/basicblocks.js:4637
#: js/basicblocks.js:4654
#.TRANS: do2 is do something until some condition is met (JAPANESE ONLY)
#.TRANS: do2 is do something while some condition is true (JAPANESE ONLY)
msgid "do2"
msgstr "～する"

#: js/basicblocks.js:4652
#: js/basicblocks.js:4656
msgid "while"
msgstr "の間に"

#: js/basicblocks.js:4668
#: js/basicblocks.js:4679
msgid "if"
msgstr "もし"

#: js/basicblocks.js:4668
#: js/basicblocks.js:4679
msgid "then"
msgstr "ならば"

#: js/basicblocks.js:4668
msgid "else"
msgstr "でなければ"

#: js/basicblocks.js:4690
msgid "forever"
msgstr "ずっとくり返す"

#: js/basicblocks.js:4700
## Scrath po (L268)
msgid "repeat"
msgstr "～回くり返す"

#: js/basicblocks.js:4714
#: js/basicblocks.js:4724
#: js/basicblocks.js:4733
#: js/basicblocks.js:4742
#: js/basicblocks.js:4750
#: js/basicblocks.js:4759
#: js/basicblocks.js:4769
## fushou
msgid "unknown"
msgstr "不明"

#: js/basicblocks.js:4781
#.TRANS: Open a palette of blocks.
msgid "open palette"
msgstr "パレットを開きます"

#: js/basicblocks.js:4785
msgid "Rhythm"
msgstr "音符"

#: js/basicblocks.js:4794
#.TRANS: Move this block to the trash.
msgid "delete block"
msgstr "ブロックを消す"

#: js/basicblocks.js:4806
#.TRANS: Move the position of a block on the screen.
msgid "move block"
msgstr "ブロックを動かす"

#: js/basicblocks.js:4806
#: js/basicblocks.js:4832
## I need some context
msgid "block number"
msgstr "ブロックの番号"

#: js/basicblocks.js:4820
#.TRANS: Run program beginning at this block.
msgid "run block"
msgstr "ブロックを再生"

#: js/basicblocks.js:4832
#.TRANS: We can connect a block to another block.
## Check
msgid "connect blocks"
msgstr "ブロックを繋ぐ"

#: js/basicblocks.js:4832
## check
msgid "target block"
msgstr "目標のブロック"

#: js/basicblocks.js:4832
## check; http://jisho.org/word/%E6%8E%A5%E7%B6%9A 
msgid "connection number"
msgstr "接続の番号"

#: js/basicblocks.js:4846
#.TRANS: Create a new block programmatically.
msgid "make block"
msgstr "ブロックを作る"

<<<<<<< HEAD
=======
#: js/basicblocks.js:4861
msgid "save as ABC"
msgstr "ABCでほぞん"

>>>>>>> dc3e4c3b
#: js/basicblocks.js:4864
#: js/basicblocks.js:4875
#: js/basicblocks.js:4886
msgid "title"
msgstr "名"

<<<<<<< HEAD
=======
#: js/basicblocks.js:4872
msgid "save as lilypond"
msgstr "Lilypondのフォーマットでほぞん"

#: js/basicblocks.js:4883
msgid "save svg"
msgstr "svgでほぞん"

>>>>>>> dc3e4c3b
#: js/basicblocks.js:4893
msgid "no background"
msgstr "バックグラウンドなし"

#: js/basicblocks.js:4903
msgid "show blocks"
msgstr "ブロックを表示"

#: js/basicblocks.js:4913
msgid "hide blocks"
msgstr "ブロックを非表示"

#: js/basicblocks.js:4923
msgid "open project"
msgstr "プロジェクトを開く"

#: js/basicblocks.js:4956
msgid "wait"
msgstr "待つ"

#: js/basicblocks.js:4967
#: plugins/facebook.rtp:30
msgid "comment"
msgstr "コメント"

#: js/basicblocks.js:4971
#: js/basicblocks.js:4987
msgid "Music Blocks"
msgstr "ミュージック・ブロックス"

#: js/basicblocks.js:4983
msgid "print"
msgstr "結果を表示"

#: js/basicblocks.js:5008
## 音量＝おんりょう
msgid "loudness"
msgstr "音量"

#: js/basicblocks.js:5019
msgid "click"
msgstr "クリック"

#: js/basicblocks.js:5060
#: plugins/rodi.rtp:220
msgid "pixel color"
msgstr "ピクセルの色"

#: js/basicblocks.js:5070
msgid "time"
msgstr "時間"

#: js/basicblocks.js:5080
msgid "cursor y"
msgstr "「y」ざひょうち（カーソル）"

#: js/basicblocks.js:5091
msgid "cursor x"
msgstr "「x」ざひょうち（カーソル）"

#: js/basicblocks.js:5102
msgid "mouse button"
msgstr "マウスボタン"

#: js/basicblocks.js:5112
msgid "to ASCII"
msgstr "ASCIIに"

#: js/basicblocks.js:5134
msgid "stop mouse"
msgstr "ネズミを止める"

#: js/basicblocks.js:5146
msgid "start mouse"
msgstr "ネズミをスタート"

#: js/basicblocks.js:5159
#.TRANS: pen color for this mouse
msgid "mouse color"
msgstr "ネズミの色"

#: js/basicblocks.js:5172
#.TRANS: heading (compass direction) for this mouse
## http://jisho.org/word/%E6%96%B9%E4%BD%8D ; 方位＝ほうい
msgid "mouse heading"
msgstr "ネズミの進む角度"

#: js/basicblocks.js:5186
#: js/basicblocks.js:5191
#: js/basicblocks.js:5204
#.TRANS: set xy position for this mouse
msgid "set mouse"
msgstr "ネズミを設定"

#: js/basicblocks.js:5217
#.TRANS: y position for this mouse
## check for consistency against cursor x/y
msgid "mouse y"
msgstr "ネズミのy座標"

#: js/basicblocks.js:5230
#.TRANS: x position for this mouse
msgid "mouse x"
msgstr "ネズミのx座標"

#: js/basicblocks.js:5243
#.TRANS: notes played by this mouse
## To be verified
msgid "mouse notes played"
msgstr "ネズミの演奏した音符の数"

#: js/basicblocks.js:5256
#.TRANS: convert current note for this turtle to piano key (1-88)
## Is there a Japanese technical word for "pitch number"; below is literal
msgid "mouse pitch number"
msgstr "ネズミの音高数字"

#: js/basicblocks.js:5268
#: js/basicblocks.js:5279
msgid "mouse note value"
msgstr "ネズミの音価"

#: js/basicblocks.js:5291
## http://jisho.org/word/%E5%90%8C%E6%9C%9F 
msgid "mouse sync"
msgstr "ネズミを同期させる"

#: js/basicblocks.js:5303
msgid "found mouse"
msgstr "ネズミを見つけた"

#: js/basicblocks.js:5316
msgid "new mouse"
msgstr "新しいネズミ"

#: js/basicblocks.js:5328
msgid "mouse name"
msgstr "ネズミの名前"

#: js/basicblocks.js:5339
#: js/basicblocks.js:5356
msgid "set name"
msgstr "ネズミに名前をつける"

#: js/basicblocks.js:5340
#: plugins/translate.rtp:95
#: plugins/turtle.rtp:83
## Means "of origination"
msgid "source"
msgstr "ソース"

#: js/basicblocks.js:5341
#: plugins/translate.rtp:95
#: plugins/turtle.rtp:84
msgid "target"
msgstr "ターゲット"

#: js/basicblocks.js:5370
#.TRANS: the volume at which notes are played
msgid "master volume"
msgstr "マスター音量"

#: js/basicblocks.js:5469
#: js/basicblocks.js:5497
#.TRANS: a rapid, slight variation in pitch
#.TRANS: set the loudness level
msgid "set synth volume"
msgstr "楽器の音量をせってい"

#: js/basicblocks.js:5469
#: js/basicblocks.js:5497
msgid "synth"
msgstr "楽器"

#: js/basicblocks.js:5482
#.TRANS: set the loudness level
msgid "set drum volume"
msgstr "ドラムの音量をせってい"

#: js/basicblocks.js:5511
#: js/basicblocks.js:5524
#.TRANS: set the loudness level
#.TRANS: set the loudness level
msgid "set master volume"
msgstr "全体の音量をせってい"

#: js/basicblocks.js:5535
#.TRANS: set an articulation (change in volume)
msgid "set relative volume"
msgstr "相対音量を設定"

#: js/basicblocks.js:5548
#.TRANS: a gradual increase in loudness
msgid "decrescendo"
msgstr "デクレシェンド"

#: js/basicblocks.js:5561
#.TRANS: a gradual increase in loudness
msgid "crescendo"
msgstr "クレシェンド"

#: js/playback.js:28
#: js/playback.js:28
#: js/tempo.js:226
#: js/tempo.js:231
#: js/tempo.js:231
#: js/rhythmruler.js:857
#: js/rhythmruler.js:857
#: js/rhythmruler.js:1703
#: js/rhythmruler.js:1703
msgid "pause"
msgstr "止める"

#: js/playback.js:31
#: js/playback.js:31
#: js/playback.js:71
#: js/rhythmruler.js:827
#: js/rhythmruler.js:827
#: js/rhythmruler.js:1425
#: js/temperament.js:1609
#: js/modewidget.js:59
msgid "play all"
msgstr "全てさいせい"

#: js/playback.js:77
#: js/help.js:92
#: js/musickeyboard.js:225
#: js/status.js:57
#: js/pitchdrummatrix.js:144
#: js/pitchslider.js:213
#: js/pitchtimematrix.js:208
#: js/timbre.js:748
#: js/tempo.js:248
#: js/rhythmruler.js:1498
#: js/temperament.js:1706
#: js/modewidget.js:101
#: js/pitchstaircase.js:545
msgid "close"
msgstr "とじる"

#: js/playback.js:87
#: js/help.js:107
#: js/musickeyboard.js:240
#: js/status.js:66
#: js/pitchdrummatrix.js:154
#: js/pitchslider.js:231
#: js/pitchtimematrix.js:225
#: js/timbre.js:758
#: js/tempo.js:264
#: js/rhythmruler.js:1545
#: js/temperament.js:1727
#: js/modewidget.js:111
#: js/pitchstaircase.js:564
msgid "drag"
msgstr "ドラッグ"

#: js/playback.js:191
#: js/rubrics.js:478
#: js/lilypond.js:18
#: js/lilypond.js:734
#: js/lilypond.js:772
## Assuming it is the animal "mouse"
msgid "mouse"
msgstr "ネズミ"

#: js/playback.js:203
#: js/musickeyboard.js:185
#: js/pitchdrummatrix.js:125
#: js/pitchtimematrix.js:180
#: js/pitchtimematrix.js:1326
#: js/pitchtimematrix.js:1326
#: js/pitchtimematrix.js:1361
#: js/pitchtimematrix.js:1361
#: js/pitchtimematrix.js:1454
#: js/pitchtimematrix.js:1454
#: js/timbre.js:304
#: js/timbre.js:304
#: js/timbre.js:324
#: js/timbre.js:324
#: js/timbre.js:556
#: js/tempo.js:235
#: js/tempo.js:235
#: js/rhythmruler.js:1674
#: js/rhythmruler.js:1682
#: js/rhythmruler.js:1682
#: js/temperament.js:1421
#: js/temperament.js:1421
#: js/temperament.js:1541
#: js/temperament.js:1541
#: js/pitchstaircase.js:84
#: plugins/rodi.rtp:195
msgid "play"
msgstr "実行"

#: js/rubrics.js:478
## Literally means "mouse relations"
msgid "mice"
msgstr "ネズミ達の関係"

#: js/lilypond.js:18
msgid "brown rat"
msgstr "茶色のドブネズミ"

#: js/lilypond.js:18
msgid "mole"
msgstr "土竜"

#: js/lilypond.js:18
msgid "chipmunk"
msgstr "リス"

#: js/lilypond.js:18
msgid "red squirrel"
msgstr "赤いリス"

#: js/lilypond.js:18
msgid "guinea pig"
msgstr "ギニーピッグ"

#: js/lilypond.js:18
msgid "capybara"
msgstr "カピバラ"

#: js/lilypond.js:18
msgid "coypu"
msgstr "ヌートリア"

#: js/lilypond.js:18
msgid "black rat"
msgstr "黒い鼠"

#: js/lilypond.js:18
msgid "grey squirrel"
msgstr "灰色のリス"

#: js/lilypond.js:18
msgid "flying squirrel"
msgstr "モモンガ"

#: js/lilypond.js:18
msgid "bat"
msgstr "蝙蝠"

#: js/lilypond.js:177
msgid "Lilypond ignoring mode"
msgstr "Lilypondはこのモードを無視します"

#: js/macros.js:57
#: js/macros.js:203
msgid "box1"
msgstr "箱１"

#: js/macros.js:58
#: js/macros.js:204
msgid "box2"
msgstr "箱２"

#: js/blocks.js:1200
msgid "Consider breaking this stack into parts."
msgstr "この長いスタックを別々のスタックにしたほうがいい"

#: js/blocks.js:3588
msgid "There is no block selected."
msgstr "ブロックが選ばれていません"

#: js/playbackbox.js:83
#: js/playbackbox.js:91
#.TRANS: playback in the case refers to playing back music that has been preprocessed.
msgid "playback music"
msgstr "コンパイルされた音楽"

#: js/playbackbox.js:96
#.TRANS: playback in the case refers to playing back music that has been preprocessed.
msgid "pause playback"
msgstr "コンパイルされた音楽を停止"

#: js/playbackbox.js:107
#: js/playbackbox.js:116
#.TRANS: playback in the case refers to playing back music that has been preprocessed.
#.TRANS: playback in the case refers to playing back music that has been preprocessed.
msgid "restart playback"
msgstr "コンパイルされた音楽を再生"

#: js/playbackbox.js:123
#.TRANS: playback in the case refers to playing back music that has been preprocessed.
msgid "prepare music for playback"
msgstr "プレイバック用の音楽を準備（コンパイル）します"

#: js/languagebox.js:92
## Check
msgid "Refresh your browser to change your language preference."
msgstr "ブラウザをこうしんしてください。"

#: js/help.js:53
msgid "previous page"
msgstr "前のページ"

#: js/help.js:72
msgid "next page"
msgstr "次のページ"

#: js/musickeyboard.js:208
#: js/pitchdrummatrix.js:132
#: js/pitchtimematrix.js:188
#: js/timbre.js:562
#: js/temperament.js:1615
#: js/modewidget.js:65
#: js/pitchstaircase.js:501
msgid "save"
msgstr "保存する"

#: js/pitchdrummatrix.js:236
#: js/musicutils.js:55
#: js/musicutils.js:64
msgid "rest"
msgstr "休符"

#: js/pitchdrummatrix.js:313
msgid "Click in the grid to map notes to drums."
msgstr "グラフにクリックして音符をどちらのドラムに変えるか決めることができます。"

#: js/pitchslider.js:388
msgid "move up"
msgstr "上げる"

#: js/pitchslider.js:394
msgid "move down"
msgstr "下げる"

#: js/pitchslider.js:401
msgid "Use the slider to change the pitch."
msgstr "スライダーで音の高さを変えます。"

#: js/pitchtimematrix.js:198
msgid "export"
msgstr "テーブルをほぞん"

#: js/pitchtimematrix.js:203
msgid "sort"
msgstr "ならべなおす"

#: js/pitchtimematrix.js:290
#: js/pitchtimematrix.js:298
#: js/pitchtimematrix.js:298
#: js/rhythmruler.js:1615
#: js/rhythmruler.js:1628
#: js/rhythmruler.js:1628
msgid "expand"
msgstr "テーブルを広げる"

#: js/pitchtimematrix.js:305
#: js/pitchtimematrix.js:305
#: js/rhythmruler.js:1638
#: js/rhythmruler.js:1638
msgid "collapse"
msgstr "テーブルをちぢめる"

#: js/pitchtimematrix.js:469
msgid "Click on the table to add notes."
msgstr "ます目をクリックするとメロディやリズムを作れます。"

#: js/pitchtimematrix.js:731
#: js/pitchtimematrix.js:863
msgid "tuplet value"
msgstr "何連符価"

#: js/timbre.js:591
## http://jisho.org/word/%E3%82%B7%E3%83%B3%E3%82%BB%E3%82%B5%E3%82%A4%E3%82%B6%E3%83%BC 
msgid "synthesizer"
msgstr "シンセサイザー"

#: js/timbre.js:682
## http://jisho.org/word/%E9%9F%B3%E9%9F%BF%E5%8A%B9%E6%9E%9C ; 音響効果＝おんきょうこうか
msgid "effects"
msgstr "音響効果"

#: js/timbre.js:727
## http://jisho.org/word/%E3%83%95%E3%82%A3%E3%83%AB%E3%82%BF%E3%83%BC ; 加える＝くわえるhttp://jisho.org/word/%E5%8A%A0%E3%81%88%E3%82%8B 
msgid "add filter"
msgstr "フィルターを加える"

#: js/timbre.js:743
#: js/rhythmruler.js:1481
#: js/modewidget.js:95
#: js/pitchstaircase.js:534
msgid "undo"
msgstr "１つもどす"

#: js/timbre.js:820
msgid "Click on buttons to open the timbre design tools."
msgstr "ボタンをクリックするとカスタム音色ツールが開きます。"

#: js/timbre.js:1018
## Does tone.js have translations? I do not even know what this is suppose to mean in English...　Guessing "Tone color of harmonics" because I think it had something to do with controlling the individual harmonics... 倍音＝ばいおん http://jisho.org/word/%E5%80%8D%E9%9F%B3 
msgid "harmonicity"
msgstr "倍音の音色"

#: js/timbre.js:1075
#: js/timbre.js:1135
## Musical modulation? http://jisho.org/word/%E8%BB%A2%E8%AA%BF 転調＝てんちょう; http://jisho.org/word/%E6%8C%87%E6%A8%99 目録＝もくろく
msgid "modulation index"
msgstr "モジュレーションインデックス"

#: js/timbre.js:1193
## http://jisho.org/word/%E3%83%93%E3%83%96%E3%83%A9%E3%83%BC%E3%83%88 
msgid "vibrato amount"
msgstr "ビブラートの量"

#: js/timbre.js:1752
## https://effector-hakase.com/delay/
msgid "delay (MS)"
msgstr "ディレイ・エフェクター（ms）"

#: js/timbre.js:1896
msgid "distortion amount"
msgstr "ディストーションの量"

#: js/tempo.js:75
#: js/tempo.js:78
msgid "The beats per minute must be between 30 and 1000."
msgstr "BPM（一分あたりの拍数）は30から1000である必要があります"

#: js/tempo.js:339
msgid "speed up"
msgstr "はやくする"

#: js/tempo.js:355
msgid "slow down"
msgstr "おそくする"

#: js/tempo.js:431
msgid "Adjust the tempo with the buttons."
msgstr "１分あたりの拍数でテンポを決められます。"

#: js/rhythmruler.js:134
#: js/rhythmruler.js:134
#: js/rhythmruler.js:295
#: js/rhythmruler.js:295
#: js/rhythmruler.js:811
#: js/rhythmruler.js:811
#: js/rhythmruler.js:1487
#.TRANS: user can tap out a rhythm by clicking on a ruler.
msgid "tap a rhythm"
msgstr "リズムをタップする"

#: js/rhythmruler.js:1272
#: js/synthutils.js:33
#: js/musicutils.js:258
#.TRANS: musical instrument
msgid "guitar"
msgstr "ギター"

#: js/rhythmruler.js:1436
msgid "save rhythms"
msgstr "リズムだけをほぞん"

#: js/rhythmruler.js:1442
msgid "save drum machine"
msgstr "ドラムとしてほぞん"

#: js/rhythmruler.js:1819
msgid "Click on the ruler to divide it."
msgstr "クリックするとリズムをわけることができます。"

#: js/temperament.js:1621
msgid "table"
msgstr "グラフ"

#: js/temperament.js:1700
msgid "add pitches"
msgstr "音高を足す"

#: js/modewidget.js:77
msgid "rotate counter clockwise"
msgstr "左回りにずれる"

#: js/modewidget.js:83
msgid "rotate clockwise"
msgstr "右回りにずれる"

#: js/modewidget.js:200
#.TRANS: A circle of notes represents the musical mode.
msgid "Click in the circle to select notes for the mode."
msgstr "クリックで音の高さを選んで音階を設定できます。"

#: js/pitchstaircase.js:475
msgid "play chord"
msgstr "和音を再生する"

#: js/pitchstaircase.js:480
msgid "play scale"
msgstr "音階を再生する"

#: js/pitchstaircase.js:639
msgid "Click on a note to create a new step."
msgstr "ピッチをクリックすると新しい段が作れますよ。"

#: js/synthutils.js:18
#: js/musicutils.js:271
#.TRANS: brown noise synthesizer
## https://ja.wikipedia.org/wiki/%E3%83%96%E3%83%A9%E3%82%A6%E3%83%8B%E3%82%A2%E3%83%B3%E3%83%8E%E3%82%A4%E3%82%BA
msgid "brown noise"
msgstr "ブラウンノイズ"

#: js/synthutils.js:20
#: js/musicutils.js:272
#.TRANS: pink noise synthesizer
msgid "pink noise"
msgstr "ピンクノイズ"

#: js/synthutils.js:25
#: js/musicutils.js:254
#.TRANS: musical instrument
msgid "piano"
msgstr "ピアノ"

#: js/synthutils.js:27
#: js/musicutils.js:255
#.TRANS: musical instrument
## http://jisho.org/word/%E4%BC%91%E7%AC%A6 ひらがな＝きゅうふ Also 休止符
msgid "violin"
msgstr "バイオリン"

#: js/synthutils.js:29
#: js/musicutils.js:256
#.TRANS: musical instrument
msgid "cello"
msgstr "チェロ"

#: js/synthutils.js:31
#: js/musicutils.js:257
#.TRANS: musical instrument
msgid "bass"
msgstr "コントラバス"

#: js/synthutils.js:35
#: js/musicutils.js:259
#.TRANS: musical instrument
msgid "acoustic guitar"
msgstr "アコースティック・ギター"

#: js/synthutils.js:37
#: js/musicutils.js:260
#.TRANS: musical instrument
msgid "flute"
msgstr "フルート"

#: js/synthutils.js:39
#: js/musicutils.js:261
#.TRANS: musical instrument
msgid "clarinet"
msgstr "クラリネット"

#: js/synthutils.js:41
#: js/musicutils.js:262
#.TRANS: musical instrument
msgid "saxophone"
msgstr "サクソフォン"

#: js/synthutils.js:43
#: js/musicutils.js:263
#.TRANS: musical instrument
msgid "tuba"
msgstr "チューバ"

#: js/synthutils.js:45
#: js/musicutils.js:264
#.TRANS: musical instrument
msgid "trumpet"
msgstr "トランペット"

#: js/synthutils.js:47
#: js/musicutils.js:298
#.TRANS: musical instrument
msgid "banjo"
msgstr "バンジョー"

#: js/synthutils.js:49
#: js/musicutils.js:299
#.TRANS: musical instrument
msgid "koto"
msgstr "箏"

#: js/synthutils.js:51
#: js/musicutils.js:300
#.TRANS: musical instrument
msgid "dulcimer"
msgstr "ダルシマー"

#: js/synthutils.js:53
#: js/musicutils.js:301
#.TRANS: musical instrument
msgid "electric guitar"
msgstr "エレクトリック・ギター"

#: js/synthutils.js:57
#: js/musicutils.js:266
#.TRANS: simple monotone synthesizer
msgid "simple 1"
msgstr "シンプル１"

#: js/synthutils.js:59
#.TRANS: simple monotone synthesizer
msgid "simple-2"
msgstr "シンプル・シンセ２"

#: js/synthutils.js:61
#.TRANS: simple monotone synthesizer
msgid "simple-3"
msgstr "シンプル・シンセ３"

#: js/synthutils.js:63
#.TRANS: simple monotone synthesizer
msgid "simple-4"
msgstr "シンプル・シンセ４"

#: js/synthutils.js:104
#: js/musicutils.js:286
#.TRANS: a musical instrument
msgid "gong"
msgstr "ゴング"

#: js/musicutils.js:80
#.TRANS: ordinal number. Please keep exactly one space between each number.
msgid "1st 2nd 3rd 4th 5th 6th 7th 8th 9th 10th 11th 12th"
msgstr "１度 2度 3度 4度 5度 6度 7度 8度 9度 10度 11度 12度"

#: js/musicutils.js:159
#.TRANS: twelve semi-tone scale for music
msgid "chromatic"
msgstr "クロマティック音階"

#: js/musicutils.js:160
msgid "algerian"
msgstr "アルジェリア音階"

#: js/musicutils.js:161
msgid "spanish"
msgstr "スペイン音階"

#: js/musicutils.js:163
#.TRANS: modal scale in music
## there are two "octotonics" and they also share the "diminished" name as well... ; https://en.wikipedia.org/wiki/Octatonic_scale
msgid "octatonic"
msgstr "オクタトニック・スケール"

#: js/musicutils.js:165
#.TRANS: harmonic major scale in music
## https://en.wikipedia.org/wiki/Harmonic_major_scale
msgid "harmonic major"
msgstr "ハーモニック・メジャー（和声長音階）"

#: js/musicutils.js:167
#.TRANS: natural minor scales in music
## https://cyta.jp/composition/c/entry/6542
msgid "natural minor"
msgstr "自然短音階"

#: js/musicutils.js:169
#.TRANS: harmonic minor scale in music
## 和声短音階=わせいたのんかい； https://ja.wikipedia.org/wiki/%E9%9F%B3%E9%9A%8E
msgid "harmonic minor"
msgstr "和声短音階"

#: js/musicutils.js:171
#.TRANS: melodic minor scale in music
## 旋律短音階=せんりつたのんかい；http://jisho.org/word/%E6%97%8B%E5%BE%8B%E7%9A%84%E7%9F%AD%E9%9F%B3%E9%9A%8E 
msgid "melodic minor"
msgstr "旋律短音階"

#: js/musicutils.js:175
#.TRANS: modal scale for music
msgid "dorian"
msgstr "ドリアン音階"

#: js/musicutils.js:177
#.TRANS: modal scale for music
msgid "phrygian"
msgstr "フリジアン音階"

#: js/musicutils.js:179
#.TRANS: modal scale for music
msgid "lydian"
msgstr "リディアン音階"

#: js/musicutils.js:181
#.TRANS: modal scale for music
msgid "mixolydian"
msgstr "ミクソリディアン音階"

#: js/musicutils.js:185
#.TRANS: modal scale for music
msgid "locrian"
msgstr "ロクリアン音階"

#: js/musicutils.js:187
#.TRANS: minor jazz scale for music
msgid "jazz minor"
msgstr "オルタード音階"

#: js/musicutils.js:189
#.TRANS: bebop scale for music
msgid "bebop"
msgstr "ビバップ音階"

#: js/musicutils.js:190
msgid "arabic"
msgstr "アラビア音階"

#: js/musicutils.js:191
msgid "byzantine"
msgstr "ビザンティン"

#: js/musicutils.js:193
#.TRANS: musical scale for music by Verdi
msgid "enigmatic"
msgstr "ヴェルディの音階"

#: js/musicutils.js:194
msgid "ethiopian"
msgstr "エチオピア音階"

#: js/musicutils.js:196
#.TRANS: Ethiopic scale for music
## https://en.wikipedia.org/wiki/Ge%27ez_language ; I only see ge'ez as a language on wikipedia...
msgid "geez"
msgstr "ゲエズ音階"

#: js/musicutils.js:197
## http://jisho.org/word/%E3%83%92%E3%83%B3%E3%82%BA%E3%83%BC 
msgid "hindu"
msgstr "ヒンドゥー音階"

#: js/musicutils.js:198
msgid "hungarian"
msgstr "ハンガリー音階"

#: js/musicutils.js:200
#.TRANS: minor Romanian scale for music
msgid "romanian minor"
msgstr "ルーマニア・マイナー音階"

#: js/musicutils.js:201
msgid "spanish gypsy"
msgstr "スパニッシュ・ジプシー音階"

#: js/musicutils.js:203
#.TRANS: musical scale for Mid-Eastern music
## https://en.wikipedia.org/wiki/Arabic_maqam;looks like there are many... oh well, we need to split them up, I guess...
msgid "maqam"
msgstr "マカーム音階"

#: js/musicutils.js:205
#.TRANS: minor blues scale for music
msgid "minor blues"
msgstr "マイナー・ブルース音階"

#: js/musicutils.js:207
#.TRANS: major blues scale for music
msgid "major blues"
msgstr "メジャー・ブルース音階"

#: js/musicutils.js:208
msgid "whole tone"
msgstr "ホールトーン音階"

#: js/musicutils.js:210
#.TRANS: pentatonic is a general term that means "five note scale". This scale is typically known as "minor pentatonic"
msgid "minor pentatonic"
msgstr "マイナー・ペンタトニック音階"

#: js/musicutils.js:212
#.TRANS: pentatonic is a general term that means "five note scale". This scale is typically known as "major pentatonic"
msgid "major pentatonic"
msgstr ""

#: js/musicutils.js:213
msgid "chinese"
msgstr "中国音階"

#: js/musicutils.js:214
msgid "egyptian"
msgstr "エジプト音階"

#: js/musicutils.js:216
#.TRANS: https://en.wikipedia.org/wiki/Hirajoshi_scale NOTE: There are three different versions of this scale
msgid "hirajoshi"
msgstr "平調子"

#: js/musicutils.js:217
msgid "Japan"
msgstr "日本"

#: js/musicutils.js:219
#.TRANS: https://en.wikipedia.org/wiki/In_scale and https://en.wikipedia.org/wiki/Sakura_Sakura
## https://kotobank.jp/word/%E9%99%B0%E9%9F%B3%E9%9A%8E-32775
msgid "in"
msgstr "陰音階"

#: js/musicutils.js:221
#.TRANS: https://en.wikipedia.org/wiki/Miny%C5%8D_scale
## I cannot find the Japanese translation on Wikipedia and therefore cannot guess the Kanji
msgid "minyo"
msgstr "民謡音階"

#: js/musicutils.js:223
#.TRANS: Italian mathematician
msgid "fibonacci"
msgstr "フィボナッチ音階"

#: js/musicutils.js:228
#: js/musicutils.js:457
#.TRANS: lowpass filter
msgid "lowpass"
msgstr "ローパス・フィルター"

#: js/musicutils.js:230
#: js/musicutils.js:458
#.TRANS: bandpass filter
msgid "bandpass"
msgstr "バンドパス・フィルター"

#: js/musicutils.js:232
#: js/musicutils.js:459
#.TRANS: high-shelf filter
## http://d.hatena.ne.jp/y_takeuchi/20130407/p1
msgid "highshelf"
msgstr "ハイシェルフ・フィルター"

#: js/musicutils.js:234
#: js/musicutils.js:460
#.TRANS: low-shelf filter
msgid "lowshelf"
msgstr "ローシェルフ・フィルター"

#: js/musicutils.js:236
#: js/musicutils.js:461
#.TRANS: notch-shelf filter
## https://synth-voice.sakura.ne.jp/synth-voice/html5/synth-basic02.html
msgid "notch"
msgstr "ノッチ・フィルター"

#: js/musicutils.js:238
#: js/musicutils.js:462
#.TRANS: all-pass filter
## http://www7b.biglobe.ne.jp/~kochan/workshop/analog/allpass.htm
msgid "allpass"
msgstr "オールパスフィルター"

#: js/musicutils.js:240
#: js/musicutils.js:463
#.TRANS: peaking filter
## http://www.geocities.jp/meimei_8/filt/peek/af_peek.html
msgid "peaking"
msgstr "ピーク・フィルタ"

#: js/musicutils.js:267
msgid "simple 2"
msgstr "シンプル２"

#: js/musicutils.js:268
msgid "simple 3"
msgstr "シンプル３"

#: js/musicutils.js:269
msgid "simple 4"
msgstr "シンプル４"

#: js/musicutils.js:277
msgid "floor tom"
msgstr "フロアタム"

#: js/musicutils.js:303
#: js/musicutils.js:474
#.TRANS: musical temperament
msgid "equal"
msgstr "平均律"

#: js/musicutils.js:305
#: js/musicutils.js:476
#.TRANS: musical temperament
msgid "Pythagorean"
msgstr "ピタゴラス音律 "

#: js/musicutils.js:307
#: js/musicutils.js:475
#.TRANS: musical temperament
msgid "just intonation"
msgstr "純正律"

#: js/musicutils.js:309
#: js/musicutils.js:477
#: js/musicutils.js:478
#.TRANS: musical temperament
msgid "meantone"
msgstr "中全音律"

#: js/musicutils.js:1932
#: js/musicutils.js:1966
msgid "current"
msgstr "現在の"

#: js/musicutils.js:1935
#: js/musicutils.js:1957
msgid "next"
msgstr "この次の"

#: js/musicutils.js:1938
#: js/musicutils.js:1962
msgid "previous"
msgstr "この前の"

#: js/StringHelper.js:16
msgid "Planet"
msgstr "プラネット"

#: js/StringHelper.js:17
msgid "Close Planet"
msgstr "プラネットを閉じる"

#: js/StringHelper.js:18
msgid "Open project from file"
msgstr "ファイルからプロジェクトを開く"

#: js/StringHelper.js:20
msgid "Local"
msgstr "ローカル"

#: js/StringHelper.js:21
msgid "Global"
msgstr "グローバル"

#: js/StringHelper.js:22
msgid "Search for a project"
msgstr "プロジェクト検索"

#: js/StringHelper.js:23
msgid "My Projects"
msgstr "私のプロジェクト"

#: js/StringHelper.js:24
#: js/Publisher.js:125
msgid "Publish Project"
msgstr "プロジェクトを公開する"

#: js/StringHelper.js:26
msgid "Tags (max 5)"
msgstr "タッグ（最大5個）"

#: js/StringHelper.js:27
#: js/StringHelper.js:47
msgid "Description"
msgstr "記入"

#: js/StringHelper.js:28
#: js/StringHelper.js:52
msgid "Submit"
msgstr "確認"

#: js/StringHelper.js:29
#: js/StringHelper.js:33
msgid "Cancel"
msgstr "キャンセル"

#: js/StringHelper.js:30
msgid "Delete \\"<span id=\\"deleter-title\\"></span>\\"?"
msgstr "\\"<span id=\\"deleter-title\\"></span>\\"を消しますか？"

#: js/StringHelper.js:31
msgid "Permanently delete project \\"<span id=\\"deleter-name\\"></span>\\"?"
msgstr "\\"<span id=\\"deleter-name\\"></span>\\"を完全消しますか？"

#: js/StringHelper.js:32
msgid "Delete"
msgstr "消す"

#: js/StringHelper.js:34
msgid "Explore Projects"
msgstr "プロジェクトを探す"

#: js/StringHelper.js:35
msgid "View More"
msgstr "もっと見る"

#: js/StringHelper.js:36
msgid "Most recent"
msgstr "一番最近"

#: js/StringHelper.js:37
msgid "Most liked"
msgstr "「いいね」の一番ある"

#: js/StringHelper.js:38
msgid "Most downloaded"
msgstr "ダウンロードの一番ある"

#: js/StringHelper.js:39
msgid "A-Z"
msgstr "「A-Z」の順番"

#: js/StringHelper.js:40
msgid "Sort by"
msgstr "～で整理する"

#: js/StringHelper.js:41
msgid "Load More Projects"
msgstr "プロジェクトをもっとろーどする"

#: js/StringHelper.js:42
msgid "Last Updated"
msgstr "最後の更新"

#: js/StringHelper.js:43
msgid "Creation Date"
msgstr "作成日"

#: js/StringHelper.js:44
msgid "Number of Downloads:"
msgstr "ダウンロード数"

#: js/StringHelper.js:45
msgid "Number of Likes:"
msgstr "「いいね」の数"

#: js/StringHelper.js:46
msgid "Tags:"
msgstr "タッグ"

#: js/StringHelper.js:48
#: js/StringHelper.js:49
#: js/StringHelper.js:53
#: js/ProjectViewer.js:18
msgid "Report Project"
msgstr "プロジェクトを通報する"

#: js/StringHelper.js:50
msgid "Report projects which violate the <a href=\\"https://github.com/sugarlabs/sugar-docs/blob/master/CODE_OF_CONDUCT.md\\" target=\\"_blank\\">Sugar Labs Code of Conduct</a>."
msgstr "<a href=\\"https://github.com/sugarlabs/sugar-docs/blob/master/CODE_OF_CONDUCT.md\\" target=\\"_blank\\">シュガー・ラボ "

#: js/StringHelper.js:51
msgid "Reason for reporting project"
msgstr "プロジェクトを通報する理由"

#: js/StringHelper.js:55
msgid "Download as File"
msgstr "ファイルでダウンロードする"

#: js/StringHelper.js:56
msgid "Open in Music Blocks"
msgstr "ミュージック・ブロックスで開きます"

#: js/GlobalCard.js:30
msgid "More Details"
msgstr "詳細"

#: js/GlobalCard.js:32
msgid "Like project"
msgstr "プロジェクトに「いいね」をする"

#: js/GlobalCard.js:37
#: js/LocalCard.js:37
msgid "Share"
msgstr "シェア"

#: js/GlobalCard.js:39
msgid "Copy link to clipboard"
msgstr ""

#: js/GlobalCard.js:41
#: js/LocalCard.js:40
msgid "Flags"
msgstr "旗"

#: js/GlobalCard.js:42
#: js/LocalCard.js:41
msgid "Run project on startup."
msgstr "スタートしたらプロジェクトを再生する"

#: js/GlobalCard.js:43
#: js/LocalCard.js:42
msgid "Show code blocks on startup."
msgstr "スタートしたら、コードブロックを表示する"

#: js/GlobalCard.js:44
#: js/LocalCard.js:43
msgid "Collapse code blocks on startup."
msgstr "スタートしたら、コードブロックを消す"

#: js/GlobalCard.js:48
#: js/LocalCard.js:47
msgid "Advanced Options"
msgstr "上級オプション"

#: js/ProjectStorage.js:221
msgid "anonymous"
msgstr "匿名"

#: js/ProjectViewer.js:16
msgid "Error: Report could not be submitted. Try again later."
msgstr "エラー：通報ができませんでした。後で再度試してください。"

#: js/ProjectViewer.js:17
msgid "Thank you for reporting this project. A moderator will review the project shortly, to verify violation of the Sugar Labs Code of Conduct."
msgstr "このプロジェクトを通報して下さってありがとうございます。モデレータが間もなく、プロジェクトを見ます。"

#: js/ProjectViewer.js:19
msgid "Project Reported"
msgstr "プロジェクトは通報されました"

#: js/ProjectViewer.js:20
msgid "Report description required"
msgstr "レポート表記が必要です"

#: js/ProjectViewer.js:21
msgid "Report description too long"
msgstr "レポート表記が長すぎます"

#: js/Publisher.js:16
#: js/GlobalPlanet.js:14
msgid "Feature unavailable - cannot connect to server. Reload Music Blocks to try again."
msgstr "エラー：サーバに接続できません。ミュージック・ブロックスをリロードし、再度試して下さい。"

#: js/Publisher.js:121
msgid "Republish Project"
msgstr "プロジェクトを再度公開する"

#: js/Publisher.js:163
#: js/Publisher.js:179
msgid "This field is required"
msgstr "この項目は必須項目です"

#: js/Publisher.js:170
msgid "Title too long"
msgstr "タイトルが長すぎます"

#: js/Publisher.js:186
msgid "Description too long"
msgstr "表記が長すぎます"

#: js/Publisher.js:263
msgid "Server Error"
msgstr "サーバーエラー"

#: js/Publisher.js:263
msgid "Try Again"
msgstr "もう一度使い直してください。"

#: js/LocalCard.js:21
msgid "View published project"
msgstr "公開されたプロジェクトを見る"

#: js/LocalCard.js:24
msgid "Publish project"
msgstr "プロジェクトを公開する"

#: js/LocalCard.js:31
msgid "Edit project"
msgstr "プロジェクトを編集する"

#: js/LocalCard.js:32
msgid "Delete project"
msgstr "プロジェクトを消す"

#: js/LocalCard.js:51
msgid "Download project"
msgstr "プロジェクトをダウンロードする"

#: js/LocalCard.js:53
msgid "Duplicate project"
msgstr "プロジェクトをコピーする"

#: js/GlobalPlanet.js:15
msgid "No results found."
msgstr "検索の結果に何もはありません"

#: js/GlobalPlanet.js:31
msgid "Remix of"
msgstr "~プロジェクトのリミックス"

#: js/GlobalPlanet.js:380
msgid "Cannot connect to server"
msgstr "サーバに接続できません"

#: plugins/finance.rtp:28
## http://jisho.org/word/%E9%80%9A%E8%B2%A8 通貨＝つうか
msgid "currency"
msgstr "通貨"

#: plugins/finance.rtp:28
#: plugins/bitcoin.rtp:27
## How will "from" be used"?
msgid "from"
msgstr "から"

#: plugins/finance.rtp:69
## かぶ\E3\81
msgid "stock price"
msgstr "株価"

#: plugins/translate.rtp:73
msgid "translate"
msgstr "翻訳"

#: plugins/translate.rtp:78
#: plugins/translate.rtp:89
##　You could say hello in Japanese, which is こんにちは but if this is like a "hello world" thing, then English may be better. Or ハロー
msgid "hello"
msgstr "こんにちは"

#: plugins/translate.rtp:84
## 検出=けんしゅつ http://jisho.org/word/%E3%82%AD%E3%83%A3%E3%83%AA%E3%82%A2%E6%A4%9C%E5%87%BA 
msgid "detect lang"
msgstr "言語を検出"

#: plugins/translate.rtp:95
msgid "set lang"
msgstr "言語を設定"

#: plugins/gmap.rtp:30
msgid "city latitude"
msgstr "市の緯度"

#: plugins/gmap.rtp:40
## http://jisho.org/word/%E7%B5%8C%E5%BA%A6 軽度＝けいど
msgid "city longitude"
msgstr "市の経度"

#: plugins/gmap.rtp:71
#: plugins/gmap.rtp:74
#: plugins/gmap.rtp:104
#: plugins/gmap.rtp:107
## 座標＝ざひょうhttp://jisho.org/word/%E5%BA%A7%E6%A8%99 ; I literately wrote "Cannot find coordinate data"
msgid "Coordinate data not available."
msgstr "座標データが見つかりません"

#: plugins/gmap.rtp:116
## To verify
msgid "Google map"
msgstr "グーグルマップ"

#: plugins/gmap.rtp:116
#: plugins/gmap.rtp:160
## ひらがな＝ざひょう
msgid "coordinates"
msgstr "座標"

#: plugins/gmap.rtp:116
## 因子＝いんし http://jisho.org/word/%E5%9B%A0%E5%AD%90 
msgid "zoom factor"
msgstr "ズームファクター"

#: plugins/gmap.rtp:144
msgid "zoom"
msgstr "ズーム"

#: plugins/gmap.rtp:160
## ひらがな＝いど
msgid "latitude"
msgstr "緯度"

#: plugins/gmap.rtp:160
## ひらがな＝けいど
msgid "longitude"
msgstr "経度"

#: plugins/maths.rtp:47
## ひらがな＝じょうべき
msgid "power"
msgstr "指数"

#: plugins/maths.rtp:47
msgid "base"
msgstr "ベース"

#: plugins/maths.rtp:47
## I will assume "exponent" http://jisho.org/word/%E5%86%AA 羃
msgid "exp"
msgstr "exp"

#: plugins/maths.rtp:69
## I have no idea; maybe 層=そう http://jisho.org/word/%E5%B1%A4 ...最低限度is promising
msgid "floor"
msgstr "床"

#: plugins/maths.rtp:71
## http://jisho.org/word/%E6%9C%80%E9%AB%98%E9%99%90%E5%BA%A6 
msgid "ceiling"
msgstr "天井"

#: plugins/maths.rtp:74
msgid "degrees"
msgstr "温度"

#: plugins/maths.rtp:74
## I don't really understand context. This says "what degree". Maybe just leave second character, which means "degree".
msgid "to degrees"
msgstr "度数法へ変換"

#: plugins/maths.rtp:76
## also ラディアン
msgid "radians"
msgstr "ラジアン"

#: plugins/maths.rtp:76
msgid "to radians"
msgstr "ラジアンへ変換"

#: plugins/accelerometer.rtp:48
msgid "motion x"
msgstr "x座標の動き"

#: plugins/accelerometer.rtp:56
msgid "motion y"
msgstr "y座標の動き"

#: plugins/accelerometer.rtp:64
msgid "motion z"
msgstr "z座標の動き"

#: plugins/dictionary.rtp:25
## 定義＝ていぎ；http://jisho.org/word/%E6%9C%80%E9%AB%98%E9%99%90%E5%BA%A6 
msgid "define"
msgstr "定義"

#: plugins/nutrition.rtp:104
msgid "get calories"
msgstr "カロリーをとる"

#: plugins/nutrition.rtp:107
msgid "get protein"
msgstr "たんぱく質をとる"

#: plugins/nutrition.rtp:110
## たんすいかぶ\E3\81
msgid "get carbs"
msgstr "炭水化物"

#: plugins/nutrition.rtp:113
##　Get is ambiguous English word. Translates to "Take Dietary Fiber"
msgid "get fiber"
msgstr "食物繊維をとる"

#: plugins/nutrition.rtp:116
msgid "get fat"
msgstr "太る"

#: plugins/nutrition.rtp:119
msgid "get name"
msgstr "名前を獲得する"

#: plugins/nutrition.rtp:122
msgid "calories"
msgstr "カロリー"

#: plugins/nutrition.rtp:128
msgid "protein"
msgstr "たんぱく"

#: plugins/nutrition.rtp:134
## 炭水化物=たんすいかぶつ
msgid "carbs"
msgstr "炭水化物"

#: plugins/nutrition.rtp:140
msgid "fiber"
msgstr "食物繊維"

#: plugins/nutrition.rtp:146
## Only for the noun; not adjective.
msgid "fat"
msgstr "脂肪"

#: plugins/nutrition.rtp:152
msgid "eat"
msgstr "食べる"

#: plugins/nutrition.rtp:155
## ひらがな＝こな\E3\81
msgid "digest meal"
msgstr "食事を熟す"

#: plugins/nutrition.rtp:158
msgid "apple"
msgstr "りんご"

#: plugins/nutrition.rtp:161
msgid "banana"
msgstr "バナナ"

#: plugins/nutrition.rtp:167
msgid "wheat bread"
msgstr "麦パン"

#: plugins/nutrition.rtp:170
msgid "corn"
msgstr "コーン"

#: plugins/nutrition.rtp:173
## Western potatoe only?
msgid "potato"
msgstr "芋"

#: plugins/nutrition.rtp:176
msgid "sweet potato"
msgstr "スイートポテト"

#: plugins/nutrition.rtp:179
msgid "tomato"
msgstr "トマト"

#: plugins/nutrition.rtp:182
msgid "broccoli"
msgstr "ブロッコリー"

#: plugins/nutrition.rtp:185
msgid "rice and beans"
msgstr "ご飯と豆"

#: plugins/nutrition.rtp:188
msgid "tamale"
msgstr "タマレ"

#: plugins/nutrition.rtp:191
msgid "cheese"
msgstr "チーズ"

#: plugins/nutrition.rtp:194
msgid "chicken"
msgstr "鶏肉"

#: plugins/nutrition.rtp:197
msgid "fish"
msgstr "魚"

#: plugins/nutrition.rtp:200
msgid "beef"
msgstr "牛肉"

#: plugins/nutrition.rtp:203
msgid "cake"
msgstr "ケーキ"

#: plugins/nutrition.rtp:206
msgid "cookie"
msgstr "クッキー"

#: plugins/nutrition.rtp:209
msgid "water"
msgstr "水"

#: plugins/bitcoin.rtp:27
msgid "bitcoin"
msgstr "ビットコイン"　#Maybe no need, but this did seem to come up in dictionary"

#: plugins/facebook.rtp:27
## I was just thinking it maybe should be 現在のプロジェクト
msgid "publish"
msgstr "プロジェクトをフェースブックにアップロードする"

#: plugins/turtle.rtp:42
msgid "turtle x"
msgstr "ネズミのx座標"

#: plugins/turtle.rtp:52
msgid "turtle y"
msgstr "ネズミののy座標"

#: plugins/turtle.rtp:62
msgid "start turtle"
msgstr "ネズミをスタートする"

#: plugins/turtle.rtp:72
msgid "stop turtle"
msgstr "ネズミを止める"

#: plugins/turtle.rtp:82
## check this
msgid "turtle name"
msgstr "ネズミの名前"

#: plugins/weather.rtp:62
#: plugins/weather.rtp:86
## This needs to be corrected
msgid "Days ahead must be in the range of -1 to 5."
msgstr "日にちは -１から５までの数でなくてはなりません"

#: plugins/weather.rtp:107
msgid "forecast"
msgstr "天気予報"

#: plugins/weather.rtp:108
#: plugins/weather.rtp:122
#: plugins/weather.rtp:135
msgid "city"
msgstr "市"

#: plugins/weather.rtp:109
#: plugins/weather.rtp:123
#: plugins/weather.rtp:136
## I am assuming "day of the week". 期日 for "date"
msgid "day"
msgstr "曜日"

#: plugins/weather.rtp:121
msgid "high"
msgstr "高"

#: plugins/weather.rtp:134
msgid "low"
msgstr "低"

#: plugins/rodi.rtp:176
## Blinking light is 点滅する
msgid "blink"
msgstr "点滅する"

#: plugins/rodi.rtp:197
msgid "duration"
msgstr "期間の設定"

#: plugins/rodi.rtp:250
## 発光＝はっこう　Pretty sure most people would understand "LED" as well http://jisho.org/word/%EF%BC%AC%EF%BC%A5%EF%BC%A4 
msgid "led"
msgstr "発光ダイオード"

#: plugins/rodi.rtp:269
msgid "light intensity"
msgstr "光の強さ"

#: plugins/rodi.rtp:286
## http://jisho.org/word/%E8%B5%A4%E5%A4%96　赤外＝せきがい 
msgid "infrared light (left)"
msgstr "赤外光　（左）"

#: plugins/rodi.rtp:300
msgid "infrared light (right)"
msgstr "赤外光　（右）"

#: plugins/rodi.rtp:314
msgid "distance"
msgstr "距離"

#: plugins/rodi.rtp:342
msgid "move"
msgstr "動き出し"

#: plugins/heap.rtp:81
#: plugins/heap.rtp:85
msgid "You need to select a file."
msgstr "ファイルを選ぶ必要があります"

#~msgid "gp"
#~msgstr "ギ"

#: js/synthutils.js:78

#~msgid "floor-tom-tom"
#~msgstr "フロアタムタム"

#~msgid "found turtle"
#~msgstr "ネズミ見つかった"

#~msgid "gs"
#~msgstr "灰"

#~msgid "Pitch can be specified in terms of <em>do re mi fa sol la ti<em>."
#~msgstr "ソルフェージュの名前が<em>「ド、レ、ミ、ファ、ソ、ラ、シ」</em>から選ぶことができます。"

#~msgid "Upload to Planet"
#~msgstr "プラネットにアップロード"

#~msgid "This toolbar contains the palette buttons, including Rhythm Pitch Tone Turtle and more."
#~msgstr "このツールバーには、リズム、ピッチ、音色、タートル、その他のパレットボタンがあります。"

#~msgid "divide note value"
#~msgstr "音価を割る"

#~msgid "on beat"
#~msgstr "強拍にて"

#~msgid "Load project from files"
#~msgstr "ファイルからロードする"

#~msgid "Run"
#~msgstr "再生"

#~msgid "Hide or show the block palettes."
#~msgstr "ブロックのパレットを表示する / 隠す"

#: js/synthutils.js:72

#~msgid "snare-drum"
#~msgstr "スネアドラム"

#~msgid "vspace"
#~msgstr "縦のスペース"

#~msgid "Input to Augmented Block must be 1, 2, 3, 4, 5, 6, 7, or 8"
#~msgstr "オーギュメントブロックには 1, 2, 3, 4, 5, 6, 7, 8 のいずれかの数をいれて下さい。"

#~msgid "This toolbar contains the palette buttons Matrix, Chunk, Perform, Tone, Turtle, and more. Click to show the palettes of blocks and drag blocks from the palettes onto the canvas to use them."
#~msgstr "このツールバーには、音高・時刻行列、チャンク、演奏、音色、タートル、その他を含むパレットボタンがあります。ここをクリックすると、ブロックスのパレットが表示されます。パレットからブロックスをキャンバスへドラッグすると、ブロックスを使うことができます。"

#~msgid "br"
#~msgstr "茶"

#~msgid "degree"
#~msgstr "温度記号"

#~msgid "sing"
#~msgstr "歌う"

#~msgid "Open"
#~msgstr "開く"

#~msgid "denominator"
#~msgstr "分母"

#: js/synthutils.js:82

#~msgid "darbuka-drum"
#~msgstr "ダラブッカ"

#~msgid "bk"
#~msgstr "黒"

#~msgid "Stop the current project."
#~msgstr "プロジェクトを止めます"

#: js/synthutils.js:88

#~msgid "cow-bell"
#~msgstr "カウベル"

#~msgid "Share on Facebook"
#~msgstr "フェースブックでシェア"

#~msgid "bt"
#~msgstr "蝙"

#~msgid "cloud"
#~msgstr "クラウド"

#~msgid "extra-long press to run music slowly"
#~msgstr "より長押しで、よりスロー再生になります"

#~msgid "Click here to paste."
#~msgstr "貼り付けるにはここをクリック"

#~msgid "To copy a stack to the clipboard, do a long press on the stack."
#~msgstr "スタック上で長押しすると、スタックをクリップボードにコピーできます。"

#: js/turtledefs.js:154

#: js/turtledefs.js:200

#~msgid "Music Blocks is an open source collection of tools for exploring musical concepts. A full list of contributors can be found in the Music Blocks GitHub repository. Music Blocks is licensed under the AGPL. The current version is:' + ' ' + VERSION), 'images/logo.svg', 'https://github.com/sugarlabs/musicblocks', "
#~msgstr ""

#~msgid "ml"
#~msgstr "モ"

#~msgid "Click this button to expand or collapse the auxilary toolbar."
#~msgstr "ここをクリックして、オプションツールバーを表示"

#~msgid "fetch"
#~msgstr "フェッチ"

#~msgid "rodi"
#~msgstr "ロデイ"

#~msgid "Save your project to a server."
#~msgstr "サーバーにプロジェクトをほぞん"

#~msgid "multiply beat"
#~msgstr "拍を倍に"

#~msgid "pentatonic"
#~msgstr "五音音階（ペンタトニック）"

#~msgid "playback"
#~msgstr "コンパイルされた音楽を再生"

#~msgid "fs"
#~msgstr "鼯"

#~msgid "blocks"
#~msgstr "ブロックス"

#~msgid "movable"
#~msgstr "移動ド？"

#~msgid "4th"
#~msgstr "４度"

#~msgid "Click to run just the music in slow mode."
#~msgstr "音楽をゆっくり再生したい時は、ここをクリック。"

#~msgid "1/16 note ♬"
#~msgstr "16分音符　♬"

#~msgid "6th"
#~msgstr "６度"

#: js/synthutils.js:90

#~msgid "triangle-bell"
#~msgstr "トライアングル"

#~msgid "Disable scrolling"
#~msgstr "スクロールを無効にする"

#~msgid "free time"
#~msgstr "クロックなし"

#: js/synthutils.js:80

#~msgid "cup-drum"
#~msgstr "カップドラム"

#~msgid "Advanced options"
#~msgstr "上級オプション"

#~msgid "eatme"
#~msgstr "私を食べろ"

#~msgid "More"
#~msgstr "その他"

#~msgid "food"
#~msgstr "食べ物"

#~msgid "Long press the run button to run the project in slow mode."
#~msgstr "長押しでスロー再生になります。"

#~msgid "osctime"
#~msgstr "オシレータータイム"

#~msgid "1/32 note 𝅘𝅥𝅰"
#~msgstr "32分音符　𝅘𝅥𝅰"

#~msgid "3rd"
#~msgstr "３度"

#~msgid "5th"
#~msgstr "５度"

#~msgid "Long press on blocks to copy."
#~msgstr "ブロック長押しでコピー"

#~msgid "Merge project from file"
#~msgstr "ファイルからプロジェクトをマージする"

#~msgid "consonant step down"
#~msgstr "コンソナントステップダウン"

#~msgid "maths"
#~msgstr "数学"

#~msgid "Click to run the project in fast mode."
#~msgstr "速いスピードで再生するためにはここをクリック。"

#~msgid "whole note 𝅝"
#~msgstr "全音符　𝅝"

#~msgid "This toolbar contains the palette buttons Matrix Notes Tone Turtle and more."
#~msgstr "このツールバーには、パレットボタンやリズム、ピッチなどが含まれています。"

#~msgid "Welcome to Turtle Blocks"
#~msgstr "タートル・ブロックへようこそ"

#~msgid "blues"
#~msgstr "ブルース"

#: js/synthutils.js:74

#~msgid "kick-drum"
#~msgstr "キックドラム"

#~msgid "adjust transposition"
#~msgstr "移調を変える"

#~msgid "Optimize performance"
#~msgstr "パーフォマンスを最大限にする"

#~msgid "The Planet is unavailable."
#~msgstr "「プラネット」サーバは今使えません"

#~msgid "simple-1"
#~msgstr "シンプル・シンセ１"

#~msgid "Delete all"
#~msgstr "ブロックを全部捨てる"

#~msgid "My Music Blocks Creation"
#~msgstr "私のミュージック・ブロックス作品"

#: js/synthutils.js:86

#~msgid "ride-bell"
#~msgstr "ライド"

#~msgid "Run fast / long press to run slowly"
#~msgstr "速いスピードで再生します・長押しでスロー再生"

#~msgid "7th"
#~msgstr "７度"

#~msgid "Cannot read pixel color"
#~msgstr "ピクセルの色が読めません"

#: js/utilitybox.js:154

#~msgid "Optimize feedback"
#~msgstr "フィードバックを最大限にする"

#~msgid "Click here to paste"
#~msgstr "貼り付けるため、ここでクリック"

#~msgid "poly"
#~msgstr "ポリリズム"

#~msgid "numerator"
#~msgstr "分子"

#~msgid "set beats per minute"
#~msgstr "BPM(一分あたりの拍数)を設定"

#~msgid "hours ago"
#~msgstr "時間前"

#~msgid "Undo"
#~msgstr "元に戻す"

#~msgid "graphical notation matrix"
#~msgstr "簡単なビジュアル・マトリックス"

#~msgid "Run fast / long press to run slowly / extra-long press to run music slowly"
#~msgstr "速いスピードで再生します／長押しでスロー再生／より長押しでさらにスロー再生"

#~msgid "Hard stop"
#~msgstr "すぐストップ"

#~msgid "end hollow line"
#~msgstr "（中空の）線を終わらせる"

#~msgid "Run music step by step"
#~msgstr "音楽を音符ずつ演奏する"

#~msgid "This button opens and closes the primary toolbar."
#~msgstr "ツールバーを開いたり閉じたりするにはこのボタンをクリックしてください"

#~msgid "block artwork"
#~msgstr "ブロックのアート"

#~msgid "Stop the music (and the turtles)."
#~msgstr "音楽とネズミの動きを止めます。"

#~msgid "Publish"
#~msgstr "サーバにアップロードして発表する"

#~msgid "1/64 note 𝅘𝅥𝅱"
#~msgstr "６４分音符　𝅘𝅥𝅱"

#~msgid "on offbeat do"
#~msgstr "弱拍にて～する"

#~msgid "Copy this link to share your project."
#~msgstr "あなたのプロジェクトをシェアしたい時は、このリンクをコピーしてください。"

#~msgid "cb"
#~msgstr "カ"

#~msgid "It appears after a long press on a stack."
#~msgstr "スタックを長押しすると現れます。"

#: js/turtledefs.js:418

#~msgid "The <em>Emptyheap</em> block empties the heap."
#~msgstr ""

#~msgid "cp"
#~msgstr "ヌ"

#~msgid "You can load new blocks from the file system."
#~msgstr "新しいブロックをファイルシステムからロードできます。"

#~msgid "The Step Pitch Block must be used inside of a Note Block."
#~msgstr "ステップ音高ブロックは音符ブロックの中にある必要があります。"

#~msgid "untitled"
#~msgstr "無題"

#~msgid "2nd"
#~msgstr "２度"

#~msgid "begin hollow line"
#~msgstr "（中空の）線を始める"

#~msgid "Show/hide palettes"
#~msgstr "パレットを表示する / 隠す"

#: js/pitchtimematrix.js:305

#: js/rhythmruler.js:1625

#~msgid "collpase"
#~msgstr "縮む"

#~msgid "The <em>Step pitch</em> block (in combination with a <em>Number</em> block) will play the next pitch in a scale, e.g., if the last note played was <em>sol</em>, <em>Step pitch 1</em> will play <em>la</em>."
#~msgstr "<em>ステップピッチ</em>ブロックはメロディーの音符を音階的に上/下に動かすことができます。(例えば、もし<em>ステップピッチ</em>の前のブロックは<em>ソル</em>だったら<em>ステップピッチ＝１</em>は<em>ラ</em>を鳴らします。"

#~msgid "long press to run slowly"
#~msgstr "長押しでスロー再生"

#~msgid "Run music slowly"
#~msgstr "音楽をゆっくりに演奏する"

#~msgid "Mr. Mouse is our Music Blocks conductor. Mr. Mouse encourages you to explore the Musical Blocks, the Matrix, and the Performance/Notation possibilities of Music Blocks. \"Let\'s start our tour!\"
#~msgstr "ミスター・マウスは私たちのミュージック・ブロックスの指揮者です。ミスター・マウスは、あなたのミュージック・ブロックスにおけるさまざまな探究に力を貸してくれます。さぁ、私達のミュージックブロックスツアーを始めましょう！ "

#~msgid "You can search for blocks by name."
#~msgstr "ブロックスを名前で検索できます"

#~msgid "Remove all content on the canvas, including the blocks."
#~msgstr "画面上に表示されているもの（ブロックスを含む）を全て消します。"

#~msgid "The save-stack button saves a stack onto a custom palette."
#~msgstr "スタックほぞんボタンを押すと、スタックはカスタムパレットの下にほぞんされます。"

#~msgid "Search"
#~msgstr "検索"

#: js/synthutils.js:92

#~msgid "finger-cymbals"
#~msgstr "指のシンバル"

#~msgid "m"
#~msgstr "鼠"

#~msgid "quarter note ♩"
#~msgstr "4分音符　♩"

#~msgid "set volume"
#~msgstr "音量を設定"

#: js/synthutils.js:76

#~msgid "tom-tom"
#~msgstr "タムタム"

#~msgid "The <em>Playback</em> block"
#~msgstr ""

#~msgid "Tuplet Block: Did you mean to use a Matrix block?"
#~msgstr "タプル・ブロック：音高・時刻行列ブロックを使うつもりですか？"

#~msgid "Input to Diminished Block must be 1, 2, 3, 4, 5, 6, 7, or 8"
#~msgstr "ディミニッシュブロックには 1, 2, 3, 4, 5, 6, 7, 8 いずれかの数をいれて下さい"

#~msgid "Pitch Block: Did you mean to use a Note block?"
#~msgstr "音高ブロック：音符ブロックと一緒に使いますか?"

#~msgid "step pitch"
#~msgstr "ステップ音高"

#~msgid "Clear the screen and return the turtles to their initial positions."
#~msgstr "画面にあるものを全部消して、初期状態に戻します。"

#~msgid "Long press on block(s) to copy. Click here to paste."
#~msgstr "ブロックを長押しするとコピーできます。貼り付けるにはここをクリック。"

#~msgid "Expand/collapse toolbar"
#~msgstr "ツールバーを開く/隠す"

#~msgid "UID"
#~msgstr "ユーザの名前"

#~msgid "Show or hide a Cartesian-coordinate grid."
#~msgstr "直交座標を表示する/隠す"

#~msgid "On my device"
#~msgstr "自分のPCにあるファイル"

#~msgid "Input to Perfect Block must be 1, 4, 5, or 8"
#~msgstr "完全ブロックには 1, 4, 5, 8 いずれかの数をいれて下さい"

#~msgid "ch"
#~msgstr "リ"

#~msgid "1st"
#~msgstr "１度"

#~msgid "japanese"
#~msgstr "日本音階"

#~msgid "Input to Minor Block must be 2, 3, 6, or 7"
#~msgstr "「短（マイナー）」ブロックには 2, 3, 6, 7いずれかの数をいれて下さい。"

#~msgid "note volume"
#~msgstr "音符の音量"

#~msgid "Could not find turtle"
#~msgstr "タートルが見つかりませんでした。"

#~msgid "current pitch octave"
#~msgstr "今の音が属するオクターヴ"

#~msgid "new turtle"
#~msgstr "新しいネズミ"

#~msgid "Could not find mouse"
#~msgstr "ネズミが見つかりません"

#~msgid "You can use multiple <em>Drum</em> blocks within a <em>Note</em> block."
#~msgstr "<h2>ドラムブロック</h2><br>「音符（おんぷ）ブロック」のなかに入れて使う。色々なドラムの音色を選ぶことができる。１つの「音符（おんぷ）ブロック」の中でふくすうの音色のドラムを組み合わせて使うことができる。<br><br>　"

#~msgid "eighth note ♪"
#~msgstr "８分音符　♪"

#~msgid "turtle"
#~msgstr "タートル"

#: js/synthutils.js:84

#~msgid "hi-hat"
#~msgstr "ハイハット"

#~msgid "Input to Major Block must be 2, 3, 6, or 7"
#~msgstr "メジャーブロックには 2, 3, 6, 7いずれかの数をいれて下さい。"

#~msgid "moveable"
#~msgstr "移動の「ド、レ、ミ」"

#~msgid "Pitch can be specified in terms of <em>C D E F G A B</em>."
#~msgstr "ピッチ・アルファベットの名前が<em>「C D E F G A B」</em>から選ぶことができます。"

#~msgid "relative interval"
#~msgstr "相対的な音と音の間の間隔"

#~msgid "interval"
#~msgstr "音と音の間の間隔"

#~msgid "Rhythm Block: Did you mean to use a Matrix block?"
#~msgstr "リズムブロックと：音高・時刻行列と一緒に使いますか？"

#~msgid "consonant step up"
#~msgstr "コンソナントステップアップ"

#~msgid "rs"
#~msgstr "赤"

#~msgid "field"
#~msgstr "場"

#~msgid "reference pitch"
#~msgstr "参考音高"

#~msgid "current pitch name"
#~msgstr "現在の音高の名前"

#~msgid "Worldwide"
#~msgstr "世界中のプロジェクト"

#~msgid "Download"
#~msgstr "ダウンロード"

#~msgid "half note 𝅗𝅥"
#~msgstr "半音符 𝅗𝅥"

#~msgid "play backward"
#~msgstr "逆に再生"
<|MERGE_RESOLUTION|>--- conflicted
+++ resolved
@@ -514,29 +514,17 @@
 msgstr "オフライン。シェア機能が使えません"
 
 #: js/activity.js:4303
-<<<<<<< HEAD
+
 msgid "Save as SVG"
-msgstr "SVGで保存"
+msgstr "SVGでほぞん"
 
 #: js/activity.js:4307
 msgid "Save as PNG"
-msgstr "PNGで保存"
+msgstr "PNGでほぞん"
 
 #: js/activity.js:4312
 msgid "Save as WAV"
-msgstr "WAVで保存"
-=======
-msgid "Save as .svg"
-msgstr ".svgでほぞん"
-
-#: js/activity.js:4307
-msgid "Save as .png"
-msgstr ".pngでほぞん"
-
-#: js/activity.js:4312
-msgid "Save as .wav"
-msgstr ".wavでほぞん"
->>>>>>> dc3e4c3b
+msgstr "WAVでほぞん"
 
 #: js/activity.js:4316
 #: js/turtledefs.js:184
@@ -546,13 +534,8 @@
 msgstr "がくふ(Lilypondのフォーマット)でほぞん"
 
 #: js/activity.js:4320
-<<<<<<< HEAD
 msgid "Save as ABC"
-msgstr "ABCのフォーマットで保存"
-=======
-msgid "Save as .abc"
-msgstr ".abcのフォーマットでほぞん"
->>>>>>> dc3e4c3b
+msgstr "ABCのフォーマットでほぞん"
 
 #: js/activity.js:4325
 #: js/toolbar.js:343
@@ -4156,15 +4139,12 @@
 #.TRANS: turn right (clockwise)
 msgid "right"
 msgstr "右を向く"
-<<<<<<< HEAD
 
 msgid "right1"
 msgstr "右を向く"
 
 msgid "right2"
 msgstr "ざひょうち（右）"
-=======
->>>>>>> dc3e4c3b
 
 #: js/basicblocks.js:3172
 #: js/basicblocks.js:4311
@@ -4175,15 +4155,12 @@
 #.TRANS: turn left (counter-clockwise)
 msgid "left"
 msgstr "左を向く"
-<<<<<<< HEAD
 
 msgid "left1"
 msgstr "左を向く"
 
 msgid "left2"
 msgstr "ざひょうち（左）"
-=======
->>>>>>> dc3e4c3b
 
 #: js/basicblocks.js:3196
 #: plugins/rodi.rtp:73
@@ -4768,30 +4745,16 @@
 msgid "make block"
 msgstr "ブロックを作る"
 
-<<<<<<< HEAD
-=======
-#: js/basicblocks.js:4861
-msgid "save as ABC"
-msgstr "ABCでほぞん"
-
->>>>>>> dc3e4c3b
 #: js/basicblocks.js:4864
 #: js/basicblocks.js:4875
 #: js/basicblocks.js:4886
 msgid "title"
 msgstr "名"
 
-<<<<<<< HEAD
-=======
 #: js/basicblocks.js:4872
-msgid "save as lilypond"
+msgid "save as Lilypond"
 msgstr "Lilypondのフォーマットでほぞん"
 
-#: js/basicblocks.js:4883
-msgid "save svg"
-msgstr "svgでほぞん"
-
->>>>>>> dc3e4c3b
 #: js/basicblocks.js:4893
 msgid "no background"
 msgstr "バックグラウンドなし"
